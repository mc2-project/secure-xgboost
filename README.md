--- conflicted
+++ resolved
@@ -40,13 +40,9 @@
 Unfortunately, the extra security comes at the cost of performance. If such attacks fall outside the users’ threat model, they can disable this extra protection.
 
 ## Installation
-<<<<<<< HEAD
 The following instructions will create an environment from scratch. Alternatively, you can use the provided [Docker image](https://hub.docker.com/repository/docker/mc2project/ubuntu-oe0.9) if you want to run everything in simulation mode locally. If you use Docker, you'll need to clone Secure XGBoost locally and mount it to the container's `/root/secure-xgboost/` directory [using the `-v` flag](https://stackoverflow.com/questions/23439126/how-to-mount-a-host-directory-in-a-docker-container) when starting the container.
 
-1. Install the Open Enclave SDK (0.9.0) and the Intel SGX DCAP driver by following [these instructions](https://github.com/openenclave/openenclave/blob/master/docs/GettingStartedDocs/install_oe_sdk-Ubuntu_18.04.md). In Step 3 of the instructions, install Open Enclave version 0.9.0 by specifying the version:
-=======
 1. Install the Open Enclave SDK (0.12.0) and the Intel SGX DCAP driver by following [these instructions](https://github.com/openenclave/openenclave/blob/master/docs/GettingStartedDocs/install_oe_sdk-Ubuntu_18.04.md). In Step 3 of the instructions, install Open Enclave version 0.12.0 by specifying the version:
->>>>>>> ebd9eafc
 
     ```sh
     sudo apt -y install clang-7 libssl-dev gdb libsgx-enclave-common libsgx-enclave-common-dev libprotobuf10 libsgx-dcap-ql libsgx-dcap-ql-dev az-dcap-client open-enclave=0.12.0
