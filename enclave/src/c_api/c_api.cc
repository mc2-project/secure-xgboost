--- conflicted
+++ resolved
@@ -383,18 +383,10 @@
       LOG(INFO) << "No client key found";
       return -1;
     }
-    //EnclaveContext::getInstance().get_client_key(fname, (uint8_t*) key);
-<<<<<<< HEAD
-    *out = new std::shared_ptr<DMatrix>(DMatrix::Load(fname, silent != 0, load_row_split, true, key));
-=======
     void *mat = new std::shared_ptr<DMatrix>(DMatrix::Load(fname, silent != 0, load_row_split, true, key));
     char* out_str  = EnclaveContext::getInstance().add_dmatrix(mat);
     *out = oe_host_strndup(out_str, strlen(out_str));
     free(out_str);
-#else
-    *out = new std::shared_ptr<DMatrix>(DMatrix::Load(fname, silent != 0, load_row_split));
-#endif
->>>>>>> fb73ae87
     API_END();
 }
 
@@ -408,18 +400,10 @@
             << "will split data among workers";
         load_row_split = true;
     }
-<<<<<<< HEAD
-    *out = new std::shared_ptr<DMatrix>(DMatrix::Load(fname, silent != 0, load_row_split, false, NULL));
-=======
-#ifdef __ENCLAVE__ // pass decryption key
     void *mat = new std::shared_ptr<DMatrix>(DMatrix::Load(fname, silent != 0, load_row_split, false, NULL));
     char* out_str  = EnclaveContext::getInstance().add_dmatrix(mat);
     *out = oe_host_strndup(out_str, strlen(out_str));
     free(out_str);
-#else
-    *out = new std::shared_ptr<DMatrix>(DMatrix::Load(fname, silent != 0, load_row_split));
-#endif
->>>>>>> fb73ae87
     API_END();
 }
 
