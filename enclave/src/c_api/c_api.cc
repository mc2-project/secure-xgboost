// Copyright (c) 2014 by Contributors


#include <xgboost/data.h>
#include <xgboost/learner.h>
#include <xgboost/c_api.h>
#include <xgboost/logging.h>

#include <dmlc/thread_local.h>
#include <dmlc/base64.h>
#include <rabit/rabit.h>
#include <rabit/c_api.h>

#include <cstdio>
#include <cstring>
#include <algorithm>
#include <vector>
#include <string>
#include <memory>

#include <xgboost/c_api/c_api_error.h>
#include <xgboost/data/simple_csr_source.h>
#include <xgboost/common/math.h>
#include <xgboost/common/io.h>
#include <xgboost/common/group_data.h>

#include <xgboost/common/common.h>
#include "xgboost_t.h"
#include <enclave/crypto.h>
#include "enclave_context.h"

namespace xgboost {
// booster wrapper for backward compatible reason.
class Booster {
 public:
  explicit Booster(const std::vector<std::shared_ptr<DMatrix> >& cache_mats)
      : configured_(false),
        initialized_(false),
        learner_(Learner::Create(cache_mats)) {}

  inline Learner* learner() {  // NOLINT
    Learner* l = learner_.get();
    return l;
  }

  inline void SetParam(const std::string& name, const std::string& val) {
    auto it = std::find_if(cfg_.begin(), cfg_.end(),
      [&name, &val](decltype(*cfg_.begin()) &x) {
        if (name == "eval_metric") {
          return x.first == name && x.second == val;
        }
        return x.first == name;
      });
    if (it == cfg_.end()) {
      cfg_.emplace_back(name, val);
    } else {
      (*it).second = val;
    }
    if (configured_) {
      learner_->Configure(cfg_);
    }
  }

  inline void LazyInit() {
    if (!configured_) {
      LoadSavedParamFromAttr();
      learner_->Configure(cfg_);
      configured_ = true;
    }
    if (!initialized_) {
      learner_->InitModel();
      initialized_ = true;
    }
  }

  inline void LoadSavedParamFromAttr() {
    // Locate saved parameters from learner attributes
    const std::string prefix = "SAVED_PARAM_";
    //learner_->print();
    for (const std::string& attr_name : learner_->GetAttrNames()) {
      if (attr_name.find(prefix) == 0) {
        const std::string saved_param = attr_name.substr(prefix.length());
        if (std::none_of(cfg_.begin(), cfg_.end(),
                         [&](const std::pair<std::string, std::string>& x)
                             { return x.first == saved_param; })) {
          // If cfg_ contains the parameter already, skip it
          //   (this is to allow the user to explicitly override its value)
          std::string saved_param_value;
          CHECK(learner_->GetAttr(attr_name, &saved_param_value));
          cfg_.emplace_back(saved_param, saved_param_value);
        }
      }
    }
  }

  inline void LoadModel(dmlc::Stream* fi) {
    learner_->Load(fi);
    initialized_ = true;
  }

  bool IsInitialized() const { return initialized_; }
  void Intialize() { initialized_ = true; }

 private:
  bool configured_;
  bool initialized_;
  std::unique_ptr<Learner> learner_;
  std::vector<std::pair<std::string, std::string> > cfg_;
};

/* TODO(rishabhp): Enable this
 *
 * // declare the data callback.
 * XGB_EXTERN_C int XGBoostNativeDataIterSetData(
 *     void *handle, XGBoostBatchCSR batch);
 *
 * [>! \brief Native data iterator that takes callback to return data <]
 * class NativeDataIter : public dmlc::Parser<uint32_t> {
 *  public:
 *   NativeDataIter(DataIterHandle data_handle,
 *                  XGBCallbackDataIterNext* next_callback)
 *       :  at_first_(true), bytes_read_(0),
 *          data_handle_(data_handle), next_callback_(next_callback) {
 *   }
 *
 *   // override functions
 *   void BeforeFirst() override {
 *     CHECK(at_first_) << "cannot reset NativeDataIter";
 *   }
 *
 *   bool Next() override {
 *     if ((*next_callback_)(
 *             data_handle_,
 *             XGBoostNativeDataIterSetData,
 *             this) != 0) {
 *       at_first_ = false;
 *       return true;
 *     } else {
 *       return false;
 *     }
 *   }
 *
 *   const dmlc::RowBlock<uint32_t>& Value() const override {
 *     return block_;
 *   }
 *
 *   size_t BytesRead() const override {
 *     return bytes_read_;
 *   }
 *
 *   // callback to set the data
 *   void SetData(const XGBoostBatchCSR& batch) {
 *     offset_.clear();
 *     label_.clear();
 *     weight_.clear();
 *     index_.clear();
 *     value_.clear();
 *     offset_.insert(offset_.end(), batch.offset, batch.offset + batch.size + 1);
 *     if (batch.label != nullptr) {
 *       label_.insert(label_.end(), batch.label, batch.label + batch.size);
 *     }
 *     if (batch.weight != nullptr) {
 *       weight_.insert(weight_.end(), batch.weight, batch.weight + batch.size);
 *     }
 *     if (batch.index != nullptr) {
 *       index_.insert(index_.end(), batch.index + offset_[0], batch.index + offset_.back());
 *     }
 *     if (batch.value != nullptr) {
 *       value_.insert(value_.end(), batch.value + offset_[0], batch.value + offset_.back());
 *     }
 *     if (offset_[0] != 0) {
 *       size_t base = offset_[0];
 *       for (size_t& item : offset_) {
 *         item -= base;
 *       }
 *     }
 *     block_.size = batch.size;
 *     block_.offset = dmlc::BeginPtr(offset_);
 *     block_.label = dmlc::BeginPtr(label_);
 *     block_.weight = dmlc::BeginPtr(weight_);
 *     block_.qid = nullptr;
 *     block_.field = nullptr;
 *     block_.index = dmlc::BeginPtr(index_);
 *     block_.value = dmlc::BeginPtr(value_);
 *     bytes_read_ += offset_.size() * sizeof(size_t) +
 *         label_.size() * sizeof(dmlc::real_t) +
 *         weight_.size() * sizeof(dmlc::real_t) +
 *         index_.size() * sizeof(uint32_t) +
 *         value_.size() * sizeof(dmlc::real_t);
 *   }
 *
 *  private:
 *   // at the beinning.
 *   bool at_first_;
 *   // bytes that is read.
 *   size_t bytes_read_;
 *   // handle to the iterator,
 *   DataIterHandle data_handle_;
 *   // call back to get the data.
 *   XGBCallbackDataIterNext* next_callback_;
 *   // internal offset
 *   std::vector<size_t> offset_;
 *   // internal label data
 *   std::vector<dmlc::real_t> label_;
 *   // internal weight data
 *   std::vector<dmlc::real_t> weight_;
 *   // internal index.
 *   std::vector<uint32_t> index_;
 *   // internal value.
 *   std::vector<dmlc::real_t> value_;
 *   // internal Rowblock
 *   dmlc::RowBlock<uint32_t> block_;
 * };
 *
 * int XGBoostNativeDataIterSetData(
 *     void *handle, XGBoostBatchCSR batch) {
 *   API_BEGIN();
 *   static_cast<xgboost::NativeDataIter*>(handle)->SetData(batch);
 *   API_END();
 * }
 */
}  // namespace xgboost

using namespace xgboost; // NOLINT(*);

/**
 * Generate a remote report for the given data. The SHA256 digest of the data is
 * stored in the report_data field of the generated remote report.
 */
bool generate_remote_report(
    const uint8_t* data,
    const size_t data_size,
    uint8_t** remote_report_buf,
    size_t* remote_report_buf_size) {
  bool ret = false;
  uint8_t sha256[32];
  oe_result_t result = OE_OK;
  uint8_t* temp_buf = NULL;

  // Compute the sha256 hash of given data.
  if (compute_sha256(data, data_size, sha256) != 0) {
    LOG(INFO) << "compute_sha256 failed";
    return false;
  }

  // To generate a remote report that can be attested remotely by an enclave
  // running  on a different platform, pass the
  // OE_REPORT_FLAGS_REMOTE_ATTESTATION option. This uses the trusted
  // quoting enclave to generate the report based on this enclave's local
  // report.
  // To generate a remote report that just needs to be attested by another
  // enclave running on the same platform, pass 0 instead. This uses the
  // EREPORT instruction to generate this enclave's local report.
  // Both kinds of reports can be verified using the oe_verify_report
  // function.
  result = oe_get_report(
      OE_REPORT_FLAGS_REMOTE_ATTESTATION,
      sha256, // Store sha256 in report_data field
      sizeof(sha256),
      NULL, // opt_params must be null
      0,
      &temp_buf,
      remote_report_buf_size);
  if (result != OE_OK) {
    LOG(INFO) << "oe_get_report failed.";
    return false;
  }
  *remote_report_buf = temp_buf;
  LOG(INFO) << "generate_remote_report succeeded.";
  return true;
}

/**
 * Return the public key of this enclave along with the enclave's remote report.
 * The enclave that receives the key will use the remote report to attest this
 * enclave.
 */
int get_remote_report_with_pubkey(
    uint8_t** pem_key,
    size_t* key_size,
    uint8_t** remote_report,
    size_t* remote_report_size) {

  uint8_t* report = NULL;
  size_t report_size = 0;
  uint8_t* key_buf = NULL;
  int ret = 1;

  uint8_t* public_key = EnclaveContext::getInstance().get_public_key();

#ifdef __ENCLAVE_SIMULATION__
  key_buf = (uint8_t*)oe_host_malloc(CIPHER_PK_SIZE);
  if (key_buf == NULL) {
    ret = OE_OUT_OF_MEMORY;
    return ret;
  }
  memcpy(key_buf, public_key, CIPHER_PK_SIZE);

  *pem_key = key_buf;
  *key_size = CIPHER_PK_SIZE;

  ret = 0;
#else
  if (generate_remote_report(public_key, CIPHER_PK_SIZE, &report, &report_size)) {
    // Allocate memory on the host and copy the report over.
    *remote_report = (uint8_t*)oe_host_malloc(report_size);
    if (*remote_report == NULL) {
      ret = OE_OUT_OF_MEMORY;
      if (report)
        oe_free_report(report);
      return ret;
    }
    memcpy(*remote_report, report, report_size);
    *remote_report_size = report_size;
    oe_free_report(report);

    key_buf = (uint8_t*)oe_host_malloc(CIPHER_PK_SIZE);
    if (key_buf == NULL) {
      ret = OE_OUT_OF_MEMORY;
      if (report)
        oe_free_report(report);
      if (*remote_report)
        oe_host_free(*remote_report);
      return ret;
    }
    memcpy(key_buf, public_key, CIPHER_PK_SIZE);

    *pem_key = key_buf;
    *key_size = CIPHER_PK_SIZE;

    ret = 0;
    LOG(INFO) << "get_remote_report_with_pubkey succeeded";
  } else {
    LOG(FATAL) << "get_remote_report_with_pubkey failed.";
  }
#endif
  return ret;
}

/**
 * Attest the given remote report and accompanying data. It consists of the
 * following three steps:
 *
 * 1) The remote report is first attested using the oe_verify_report API. This
 * ensures the authenticity of the enclave that generated the remote report.
 * 2) Next, to establish trust of the enclave that  generated the remote report,
 * the mrsigner, product_id, isvsvn values are checked to  see if they are
 * predefined trusted values.
 * 3) Once the enclave's trust has been established, the validity of
 * accompanying data is ensured by comparing its SHA256 digest against the
 * report_data field.
 */
bool attest_remote_report(
    const uint8_t* remote_report,
    size_t remote_report_size,
    const uint8_t* data,
    size_t data_size) {

  bool ret = false;
  uint8_t sha256[32];
  oe_report_t parsed_report = {0};
  oe_result_t result = OE_OK;

  // While attesting, the remote report being attested must not be tampered
  // with. Ensure that it has been copied over to the enclave.
  if (!oe_is_within_enclave(remote_report, remote_report_size)) {
    LOG(FATAL) << "Cannot attest remote report in host memory. Unsafe.";
  }

  // 1)  Validate the report's trustworthiness
  // Verify the remote report to ensure its authenticity.
  result = oe_verify_report(remote_report, remote_report_size, &parsed_report);
  if (result != OE_OK) {
    LOG(FATAL) << "oe_verify_report failed " << oe_result_str(result);
  }

  // 2) validate the enclave identity's signed_id is the hash of the public
  // signing key that was used to sign an enclave. Check that the enclave was
  // signed by an trusted entity.
  // FIXME Enable this check
  /*if (memcmp(parsed_report.identity.signer_id, m_enclave_mrsigner, 32) != 0) {
    LOG(FATAL) << "identity.signer_id checking failed."

    LOG(INFO)<< "identity.signer_id " << parsed_report.identity.signer_id;

    for (int i = 0; i < 32; i++) {
    TRACE_ENCLAVE(
    "m_enclave_mrsigner[%d]=0x%0x\n",
    i,
    (uint8_t)m_enclave_mrsigner[i]);
    }

    TRACE_ENCLAVE("\n\n\n");

    for (int i = 0; i < 32; i++)
    {
    TRACE_ENCLAVE(
    "parsedReport.identity.signer_id)[%d]=0x%0x\n",
    i,
    (uint8_t)parsed_report.identity.signer_id[i]);
    }
    TRACE_ENCLAVE("m_enclave_mrsigner %s", m_enclave_mrsigner);
    goto exit;
    }*/

  // FIXME add verification for MRENCLAVE

  // Check the enclave's product id and security version
  // See enc.conf for values specified when signing the enclave.
  if (parsed_report.identity.product_id[0] != 1) {
    LOG(FATAL) << "identity.product_id checking failed.";
  }

  if (parsed_report.identity.security_version < 1) {
    LOG(FATAL) << "identity.security_version checking failed.";
  }

  // 3) Validate the report data
  //    The report_data has the hash value of the report data
  if (compute_sha256(data, data_size, sha256) != 0) {
    LOG(FATAL) << "hash validation failed.";
  }

  if (memcmp(parsed_report.report_data, sha256, sizeof(sha256)) != 0) {
    LOG(FATAL) << "SHA256 mismatch.";
  }
  ret = true;
  LOG(INFO) << "remote attestation succeeded.";
  return ret;
}

int verify_remote_report_and_set_pubkey(
    uint8_t* pem_key,
    size_t key_size,
    uint8_t* remote_report,
    size_t remote_report_size) {

  // Attest the remote report and accompanying key.
  if (attest_remote_report(remote_report, remote_report_size, pem_key, key_size)) {
    // FIXME save the pubkey passed by the other enclave
    //memcpy(m_crypto->get_the_other_enclave_public_key(), pem_key, key_size);
  } else {
    LOG(INFO) << "verify_report_and_set_pubkey failed.";
    return -1;
  }
  LOG(INFO) << "verify_report_and_set_pubkey succeeded.";
  return 0;
}

//int add_client_key(uint8_t* data, size_t len, uint8_t* signature, size_t sig_len) {
//    if (EnclaveContext::getInstance().decrypt_and_save_client_key(data, len, signature, sig_len))
//      return 0;
//    return -1;
//}

int add_client_key_with_certificate(char * cert,
        int cert_len,
        uint8_t* data,
        size_t data_len,
        uint8_t* signature,
        size_t sig_len) {
    if (EnclaveContext::getInstance().decrypt_and_save_client_key_with_certificate(cert, cert_len,data, data_len, signature, sig_len))
      return 0;
    return -1;

}

int add_client_key_with_certificate(char * cert,
        int cert_len,
        uint8_t* data,
        size_t data_len,
        uint8_t* signature,
        size_t sig_len) {
    EnclaveContext::getInstance().decrypt_and_save_client_key_with_certificate(cert, cert_len,data, data_len, signature, sig_len);
    return 0;
}

/*! \brief entry to to easily hold returning information */
struct XGBAPIThreadLocalEntry {
  /*! \brief result holder for returning string */
  std::string ret_str;
  /*! \brief result holder for returning strings */
  std::vector<std::string> ret_vec_str;
  /*! \brief result holder for returning string pointers */
  std::vector<const char *> ret_vec_charp;
  /*! \brief returning float vector. */
  std::vector<bst_float> ret_vec_float;
  /*! \brief temp variable of gradient pairs. */
  std::vector<GradientPair> tmp_gpair;
};

// define the threadlocal store.
using XGBAPIThreadLocalStore = dmlc::ThreadLocalStore<XGBAPIThreadLocalEntry>;

int XGBRegisterLogCallback(void (*callback)(const char*)) {
  API_BEGIN();
  LogCallbackRegistry* registry = LogCallbackRegistryStore::Get();
  registry->Register(callback);
  API_END();
}

int XGDMatrixCreateFromEncryptedFile(const char *fnames[],
        char* usernames[],
        xgboost::bst_ulong num_files,
        int silent,
        DMatrixHandle *out) {
    API_BEGIN();
    LOG(DEBUG) << "File: " << std::string(fnames[0]);
    bool load_row_split = false;
    if (rabit::IsDistributed()) {
        LOG(INFO) << "XGBoost distributed mode detected, "
            << "will split data among workers";
        load_row_split = true;
    }
    // FIXME consistently use uint8_t* for key bytes
    char* keys[num_files];
    std::vector<const std::string> fnames_vector;
    for (xgboost::bst_ulong i = 0; i < num_files; ++i) {
        char key[CIPHER_KEY_SIZE];
        EnclaveContext::getInstance().get_client_key((uint8_t*) key, usernames[i]);
        keys[i] = (char*) malloc(sizeof(char) * CIPHER_KEY_SIZE);
        memcpy(keys[i], key, CIPHER_KEY_SIZE);
        fnames_vector.push_back(std::string(fnames[i]));
    }
    void *mat = new std::shared_ptr<DMatrix>(DMatrix::Load(fnames_vector, silent != 0, load_row_split, true, keys));
    char* out_str  = EnclaveContext::getInstance().add_dmatrix(mat);
    *out = oe_host_strndup(out_str, strlen(out_str));
    free(out_str);
    for (int i = 0; i < num_files; ++i) {
        free(keys[i]);
    }
    API_END();
}

int XGDMatrixCreateFromFile(const char *fname,
        int silent,
        DMatrixHandle *out) {
    API_BEGIN();
    bool load_row_split = false;
    if (rabit::IsDistributed()) {
        LOG(INFO) << "XGBoost distributed mode detected, "
            << "will split data among workers";
        load_row_split = true;
    }
    void *mat = new std::shared_ptr<DMatrix>(DMatrix::Load(fname, silent != 0, load_row_split, false, NULL));
    char* out_str  = EnclaveContext::getInstance().add_dmatrix(mat);
    *out = oe_host_strndup(out_str, strlen(out_str));
    free(out_str);
    API_END();
}

/* TODO(rishabhp): Enable this
 *
 * int XGDMatrixCreateFromDataIter(
 *     void* data_handle,
 *     XGBCallbackDataIterNext* callback,
 *     const char *cache_info,
 *     DMatrixHandle *out) {
 *   API_BEGIN();
 *
 *   std::string scache;
 *   if (cache_info != nullptr) {
 *     scache = cache_info;
 *   }
 *   NativeDataIter parser(data_handle, callback);
 *   *out = new std::shared_ptr<DMatrix>(DMatrix::Create(&parser, scache));
 *   API_END();
 * }
 *
 * XGB_DLL int XGDMatrixCreateFromCSREx(const size_t* indptr,
 *                                      const unsigned* indices,
 *                                      const bst_float* data,
 *                                      size_t nindptr,
 *                                      size_t nelem,
 *                                      size_t num_col,
 *                                      DMatrixHandle* out) {
 *   std::unique_ptr<data::SimpleCSRSource> source(new data::SimpleCSRSource());
 *
 *   API_BEGIN();
 *   data::SimpleCSRSource& mat = *source;
 *   auto& offset_vec = mat.page_.offset.HostVector();
 *   auto& data_vec = mat.page_.data.HostVector();
 *   offset_vec.reserve(nindptr);
 *   data_vec.reserve(nelem);
 *   offset_vec.resize(1);
 *   offset_vec[0] = 0;
 *   size_t num_column = 0;
 *   for (size_t i = 1; i < nindptr; ++i) {
 *     for (size_t j = indptr[i - 1]; j < indptr[i]; ++j) {
 *       if (!common::CheckNAN(data[j])) {
 *         // automatically skip nan.
 *         data_vec.emplace_back(Entry(indices[j], data[j]));
 *         num_column = std::max(num_column, static_cast<size_t>(indices[j] + 1));
 *       }
 *     }
 *     offset_vec.push_back(mat.page_.data.Size());
 *   }
 *
 *   mat.info.num_col_ = num_column;
 *   if (num_col > 0) {
 *     CHECK_LE(mat.info.num_col_, num_col)
 *         << "num_col=" << num_col << " vs " << mat.info.num_col_;
 *     mat.info.num_col_ = num_col;
 *   }
 *   mat.info.num_row_ = nindptr - 1;
 *   mat.info.num_nonzero_ = mat.page_.data.Size();
 *   *out = new std::shared_ptr<DMatrix>(DMatrix::Create(std::move(source)));
 *   API_END();
 * }
 *
 * XGB_DLL int XGDMatrixCreateFromCSCEx(const size_t* col_ptr,
 *                                      const unsigned* indices,
 *                                      const bst_float* data,
 *                                      size_t nindptr,
 *                                      size_t nelem,
 *                                      size_t num_row,
 *                                      DMatrixHandle* out) {
 *   std::unique_ptr<data::SimpleCSRSource> source(new data::SimpleCSRSource());
 *
 *   API_BEGIN();
 *   // FIXME: User should be able to control number of threads
 *   const int nthread = omp_get_max_threads();
 *   data::SimpleCSRSource& mat = *source;
 *   auto& offset_vec = mat.page_.offset.HostVector();
 *   auto& data_vec = mat.page_.data.HostVector();
 *   common::ParallelGroupBuilder<Entry> builder(&offset_vec, &data_vec);
 *   builder.InitBudget(0, nthread);
 *   size_t ncol = nindptr - 1;  // NOLINT(*)
 *   #pragma omp parallel for schedule(static)
 *   for (omp_ulong i = 0; i < static_cast<omp_ulong>(ncol); ++i) {  // NOLINT(*)
 *     int tid = omp_get_thread_num();
 *     for (size_t j = col_ptr[i]; j < col_ptr[i+1]; ++j) {
 *       if (!common::CheckNAN(data[j])) {
 *         builder.AddBudget(indices[j], tid);
 *       }
 *     }
 *   }
 *   builder.InitStorage();
 *   #pragma omp parallel for schedule(static)
 *   for (omp_ulong i = 0; i < static_cast<omp_ulong>(ncol); ++i) {  // NOLINT(*)
 *     int tid = omp_get_thread_num();
 *     for (size_t j = col_ptr[i]; j < col_ptr[i+1]; ++j) {
 *       if (!common::CheckNAN(data[j])) {
 *         builder.Push(indices[j],
 *                      Entry(static_cast<bst_uint>(i), data[j]),
 *                      tid);
 *       }
 *     }
 *   }
 *   mat.info.num_row_ = mat.page_.offset.Size() - 1;
 *   if (num_row > 0) {
 *     CHECK_LE(mat.info.num_row_, num_row);
 *     // provision for empty rows at the bottom of matrix
 *     auto& offset_vec = mat.page_.offset.HostVector();
 *     for (uint64_t i = mat.info.num_row_; i < static_cast<uint64_t>(num_row); ++i) {
 *       offset_vec.push_back(offset_vec.back());
 *     }
 *     mat.info.num_row_ = num_row;
 *     CHECK_EQ(mat.info.num_row_, offset_vec.size() - 1);  // sanity check
 *   }
 *   mat.info.num_col_ = ncol;
 *   mat.info.num_nonzero_ = nelem;
 *   *out  = new std::shared_ptr<DMatrix>(DMatrix::Create(std::move(source)));
 *   API_END();
 * }
 *
 * XGB_DLL int XGDMatrixCreateFromMat(const bst_float* data,
 *                                    xgboost::bst_ulong nrow,
 *                                    xgboost::bst_ulong ncol,
 *                                    bst_float missing,
 *                                    DMatrixHandle* out) {
 *   std::unique_ptr<data::SimpleCSRSource> source(new data::SimpleCSRSource());
 *
 *   API_BEGIN();
 *   data::SimpleCSRSource& mat = *source;
 *   auto& offset_vec = mat.page_.offset.HostVector();
 *   auto& data_vec = mat.page_.data.HostVector();
 *   offset_vec.resize(1+nrow);
 *   bool nan_missing = common::CheckNAN(missing);
 *   mat.info.num_row_ = nrow;
 *   mat.info.num_col_ = ncol;
 *   const bst_float* data0 = data;
 *
 *   // count elements for sizing data
 *   data = data0;
 *   for (xgboost::bst_ulong i = 0; i < nrow; ++i, data += ncol) {
 *     xgboost::bst_ulong nelem = 0;
 *     for (xgboost::bst_ulong j = 0; j < ncol; ++j) {
 *       if (common::CheckNAN(data[j])) {
 *         CHECK(nan_missing)
 *           << "There are NAN in the matrix, however, you did not set missing=NAN";
 *       } else {
 *         if (nan_missing || data[j] != missing) {
 *           ++nelem;
 *         }
 *       }
 *     }
 *     offset_vec[i+1] = offset_vec[i] + nelem;
 *   }
 *   data_vec.resize(mat.page_.data.Size() + offset_vec.back());
 *
 *   data = data0;
 *   for (xgboost::bst_ulong i = 0; i < nrow; ++i, data += ncol) {
 *     xgboost::bst_ulong matj = 0;
 *     for (xgboost::bst_ulong j = 0; j < ncol; ++j) {
 *       if (common::CheckNAN(data[j])) {
 *       } else {
 *         if (nan_missing || data[j] != missing) {
 *           data_vec[offset_vec[i] + matj] = Entry(j, data[j]);
 *           ++matj;
 *         }
 *       }
 *     }
 *   }
 *
 *   mat.info.num_nonzero_ = mat.page_.data.Size();
 *   *out  = new std::shared_ptr<DMatrix>(DMatrix::Create(std::move(source)));
 *   API_END();
 * }
 *
 * void PrefixSum(size_t *x, size_t N) {
 *   size_t *suma;
 * #pragma omp parallel
 *   {
 *     const int ithread = omp_get_thread_num();
 *     const int nthreads = omp_get_num_threads();
 * #pragma omp single
 *     {
 *       suma = new size_t[nthreads+1];
 *       suma[0] = 0;
 *     }
 *     size_t sum = 0;
 *     size_t offset = 0;
 * #pragma omp for schedule(static)
 *     for (omp_ulong i = 0; i < N; i++) {
 *       sum += x[i];
 *       x[i] = sum;
 *     }
 *     suma[ithread+1] = sum;
 * #pragma omp barrier
 *     for (omp_ulong i = 0; i < static_cast<omp_ulong>(ithread+1); i++) {
 *       offset += suma[i];
 *     }
 * #pragma omp for schedule(static)
 *     for (omp_ulong i = 0; i < N; i++) {
 *       x[i] += offset;
 *     }
 *   }
 *   delete[] suma;
 * }
 *
 * XGB_DLL int XGDMatrixCreateFromMat_omp(const bst_float* data,  // NOLINT
 *                                        xgboost::bst_ulong nrow,
 *                                        xgboost::bst_ulong ncol,
 *                                        bst_float missing, DMatrixHandle* out,
 *                                        int nthread) {
 *   // avoid openmp unless enough data to be worth it to avoid overhead costs
 *   if (nrow*ncol <= 10000*50) {
 *     return(XGDMatrixCreateFromMat(data, nrow, ncol, missing, out));
 *   }
 *
 *   API_BEGIN();
 *   const int nthreadmax = std::max(omp_get_num_procs() / 2 - 1, 1);
 *   //  const int nthreadmax = omp_get_max_threads();
 *   if (nthread <= 0) nthread=nthreadmax;
 *   int nthread_orig = omp_get_max_threads();
 *   omp_set_num_threads(nthread);
 *
 *   std::unique_ptr<data::SimpleCSRSource> source(new data::SimpleCSRSource());
 *   data::SimpleCSRSource& mat = *source;
 *   auto& offset_vec = mat.page_.offset.HostVector();
 *   auto& data_vec = mat.page_.data.HostVector();
 *   offset_vec.resize(1+nrow);
 *   mat.info.num_row_ = nrow;
 *   mat.info.num_col_ = ncol;
 *
 *   // Check for errors in missing elements
 *   // Count elements per row (to avoid otherwise need to copy)
 *   bool nan_missing = common::CheckNAN(missing);
 *   std::vector<int> badnan;
 *   badnan.resize(nthread, 0);
 *
 * #pragma omp parallel num_threads(nthread)
 *   {
 *     int ithread  = omp_get_thread_num();
 *
 *     // Count elements per row
 * #pragma omp for schedule(static)
 *     for (omp_ulong i = 0; i < nrow; ++i) {
 *       xgboost::bst_ulong nelem = 0;
 *       for (xgboost::bst_ulong j = 0; j < ncol; ++j) {
 *         if (common::CheckNAN(data[ncol*i + j]) && !nan_missing) {
 *           badnan[ithread] = 1;
 *         } else if (common::CheckNAN(data[ncol * i + j])) {
 *         } else if (nan_missing || data[ncol * i + j] != missing) {
 *           ++nelem;
 *         }
 *       }
 *       offset_vec[i+1] = nelem;
 *     }
 *   }
 *   // Inform about any NaNs and resize data matrix
 *   for (int i = 0; i < nthread; i++) {
 *     CHECK(!badnan[i]) << "There are NAN in the matrix, however, you did not set missing=NAN";
 *   }
 *
 *   // do cumulative sum (to avoid otherwise need to copy)
 *   PrefixSum(&offset_vec[0], offset_vec.size());
 *   data_vec.resize(mat.page_.data.Size() + offset_vec.back());
 *
 *   // Fill data matrix (now that know size, no need for slow push_back())
 * #pragma omp parallel num_threads(nthread)
 *   {
 * #pragma omp for schedule(static)
 *     for (omp_ulong i = 0; i < nrow; ++i) {
 *       xgboost::bst_ulong matj = 0;
 *       for (xgboost::bst_ulong j = 0; j < ncol; ++j) {
 *         if (common::CheckNAN(data[ncol * i + j])) {
 *         } else if (nan_missing || data[ncol * i + j] != missing) {
 *           data_vec[offset_vec[i] + matj] =
 *               Entry(j, data[ncol * i + j]);
 *           ++matj;
 *         }
 *       }
 *     }
 *   }
 *   // restore omp state
 *   omp_set_num_threads(nthread_orig);
 *
 *   mat.info.num_nonzero_ = mat.page_.data.Size();
 *   *out  = new std::shared_ptr<DMatrix>(DMatrix::Create(std::move(source)));
 *   API_END();
 * }
 *
 * enum class DTType : uint8_t {
 *   kFloat32 = 0,
 *   kFloat64 = 1,
 *   kBool8 = 2,
 *   kInt32 = 3,
 *   kInt8 = 4,
 *   kInt16 = 5,
 *   kInt64 = 6,
 *   kUnknown = 7
 * };
 *
 * DTType DTGetType(std::string type_string) {
 *   if (type_string == "float32") {
 *     return DTType::kFloat32;
 *   } else if (type_string == "float64") {
 *     return DTType::kFloat64;
 *   } else if (type_string == "bool8") {
 *     return DTType::kBool8;
 *   } else if (type_string == "int32") {
 *     return DTType::kInt32;
 *   } else if (type_string == "int8") {
 *     return DTType::kInt8;
 *   } else if (type_string == "int16") {
 *     return DTType::kInt16;
 *   } else if (type_string == "int64") {
 *     return DTType::kInt64;
 *   } else {
 *     LOG(FATAL) << "Unknown data table type.";
 *     return DTType::kUnknown;
 *   }
 * }
 *
 * float DTGetValue(void* column, DTType dt_type, size_t ridx) {
 *   float missing = std::numeric_limits<float>::quiet_NaN();
 *   switch (dt_type) {
 *     case DTType::kFloat32: {
 *       float val = reinterpret_cast<float*>(column)[ridx];
 *       return std::isfinite(val) ? val : missing;
 *     }
 *     case DTType::kFloat64: {
 *       double val = reinterpret_cast<double*>(column)[ridx];
 *       return std::isfinite(val) ? static_cast<float>(val) : missing;
 *     }
 *     case DTType::kBool8: {
 *       bool val = reinterpret_cast<bool*>(column)[ridx];
 *       return static_cast<float>(val);
 *     }
 *     case DTType::kInt32: {
 *       int32_t val = reinterpret_cast<int32_t*>(column)[ridx];
 *       return val != (-2147483647 - 1) ? static_cast<float>(val) : missing;
 *     }
 *     case DTType::kInt8: {
 *       int8_t val = reinterpret_cast<int8_t*>(column)[ridx];
 *       return val != -128 ? static_cast<float>(val) : missing;
 *     }
 *     case DTType::kInt16: {
 *       int16_t val = reinterpret_cast<int16_t*>(column)[ridx];
 *       return val != -32768 ? static_cast<float>(val) : missing;
 *     }
 *     case DTType::kInt64: {
 *       int64_t val = reinterpret_cast<int64_t*>(column)[ridx];
 *       return val != -9223372036854775807 - 1 ? static_cast<float>(val)
 *                                              : missing;
 *     }
 *     default: {
 *       LOG(FATAL) << "Unknown data table type.";
 *       return 0.0f;
 *     }
 *   }
 * }
 *
 * XGB_DLL int XGDMatrixCreateFromDT(void** data, const char** feature_stypes,
 *                                   xgboost::bst_ulong nrow,
 *                                   xgboost::bst_ulong ncol, DMatrixHandle* out,
 *                                   int nthread) {
 *   // avoid openmp unless enough data to be worth it to avoid overhead costs
 *   if (nrow * ncol <= 10000 * 50) {
 *     nthread = 1;
 *   }
 *
 *   API_BEGIN();
 *   const int nthreadmax = std::max(omp_get_num_procs() / 2 - 1, 1);
 *   if (nthread <= 0) nthread = nthreadmax;
 *   int nthread_orig = omp_get_max_threads();
 *   omp_set_num_threads(nthread);
 *
 *   std::unique_ptr<data::SimpleCSRSource> source(new data::SimpleCSRSource());
 *   data::SimpleCSRSource& mat = *source;
 *   mat.page_.offset.Resize(1 + nrow);
 *   mat.info.num_row_ = nrow;
 *   mat.info.num_col_ = ncol;
 *
 *   auto& page_offset = mat.page_.offset.HostVector();
 * #pragma omp parallel num_threads(nthread)
 *   {
 *     // Count elements per row, column by column
 *     for (auto j = 0u; j < ncol; ++j) {
 *       DTType dtype = DTGetType(feature_stypes[j]);
 * #pragma omp for schedule(static)
 *       for (omp_ulong i = 0; i < nrow; ++i) {
 *         float val = DTGetValue(data[j], dtype, i);
 *         if (!std::isnan(val)) {
 *           page_offset[i + 1]++;
 *         }
 *       }
 *     }
 *   }
 *   // do cumulative sum (to avoid otherwise need to copy)
 *   PrefixSum(&page_offset[0], page_offset.size());
 *
 *   mat.page_.data.Resize(mat.page_.data.Size() + page_offset.back());
 *
 *   auto& page_data = mat.page_.data.HostVector();
 *
 *   // Fill data matrix (now that know size, no need for slow push_back())
 *   std::vector<size_t> position(nrow);
 * #pragma omp parallel num_threads(nthread)
 *   {
 *     for (xgboost::bst_ulong j = 0; j < ncol; ++j) {
 *       DTType dtype = DTGetType(feature_stypes[j]);
 * #pragma omp for schedule(static)
 *       for (omp_ulong i = 0; i < nrow; ++i) {
 *         float val = DTGetValue(data[j], dtype, i);
 *         if (!std::isnan(val)) {
 *           page_data[page_offset[i] + position[i]] = Entry(j, val);
 *           position[i]++;
 *         }
 *       }
 *     }
 *   }
 *
 *   // restore omp state
 *   omp_set_num_threads(nthread_orig);
 *
 *   mat.info.num_nonzero_ = mat.page_.data.Size();
 *   *out = new std::shared_ptr<DMatrix>(DMatrix::Create(std::move(source)));
 *   API_END();
 * }
 *
 * XGB_DLL int XGDMatrixSliceDMatrix(DMatrixHandle handle,
 *                                   const int* idxset,
 *                                   xgboost::bst_ulong len,
 *                                   DMatrixHandle* out) {
 *   std::unique_ptr<data::SimpleCSRSource> source(new data::SimpleCSRSource());
 *
 *   API_BEGIN();
 *   CHECK_HANDLE();
 *   data::SimpleCSRSource src;
 *   src.CopyFrom(static_cast<std::shared_ptr<DMatrix>*>(handle)->get());
 *   data::SimpleCSRSource& ret = *source;
 *
 *   CHECK_EQ(src.info.group_ptr_.size(), 0U)
 *       << "slice does not support group structure";
 *
 *   ret.Clear();
 *   ret.info.num_row_ = len;
 *   ret.info.num_col_ = src.info.num_col_;
 *
 *   auto iter = &src;
 *   iter->BeforeFirst();
 *   CHECK(iter->Next());
 *
 *   const auto& batch = iter->Value();
 *   const auto& src_labels = src.info.labels_.ConstHostVector();
 *   const auto& src_weights = src.info.weights_.ConstHostVector();
 *   const auto& src_base_margin = src.info.base_margin_.ConstHostVector();
 *   auto& ret_labels = ret.info.labels_.HostVector();
 *   auto& ret_weights = ret.info.weights_.HostVector();
 *   auto& ret_base_margin = ret.info.base_margin_.HostVector();
 *   auto& offset_vec = ret.page_.offset.HostVector();
 *   auto& data_vec = ret.page_.data.HostVector();
 *
 *   for (xgboost::bst_ulong i = 0; i < len; ++i) {
 *     const int ridx = idxset[i];
 *     auto inst = batch[ridx];
 *     CHECK_LT(static_cast<xgboost::bst_ulong>(ridx), batch.Size());
 *     data_vec.insert(data_vec.end(), inst.data(),
 *                     inst.data() + inst.size());
 *     offset_vec.push_back(offset_vec.back() + inst.size());
 *     ret.info.num_nonzero_ += inst.size();
 *
 *     if (src_labels.size() != 0) {
 *       ret_labels.push_back(src_labels[ridx]);
 *     }
 *     if (src_weights.size() != 0) {
 *       ret_weights.push_back(src_weights[ridx]);
 *     }
 *     if (src_base_margin.size() != 0) {
 *       ret_base_margin.push_back(src_base_margin[ridx]);
 *     }
 *     if (src.info.root_index_.size() != 0) {
 *       ret.info.root_index_.push_back(src.info.root_index_[ridx]);
 *     }
 *   }
 *   *out = new std::shared_ptr<DMatrix>(DMatrix::Create(std::move(source)));
 *   API_END();
 * }
 */

XGB_DLL int XGDMatrixFree(DMatrixHandle handle) {
  API_BEGIN();
  CHECK_HANDLE();
#ifdef __ENCLAVE__
  void* mat = EnclaveContext::getInstance().get_dmatrix(handle);
  delete static_cast<std::shared_ptr<DMatrix>*>(mat);
  EnclaveContext::getInstance().del_dmatrix(handle);
#else
  delete static_cast<std::shared_ptr<DMatrix>*>(handle);
#endif
  API_END();
}

/* TODO(rishabhp): Enable this
 *
 * XGB_DLL int XGDMatrixSaveBinary(DMatrixHandle handle,
 *                                 const char* fname,
 *                                 int silent) {
 *   API_BEGIN();
 *   CHECK_HANDLE();
 *   static_cast<std::shared_ptr<DMatrix>*>(handle)->get()->SaveToLocalFile(fname);
 *   API_END();
 * }
 */

XGB_DLL int XGDMatrixSetFloatInfo(DMatrixHandle handle,
                          const char* field,
                          const bst_float* info,
                          xgboost::bst_ulong len) {
  API_BEGIN();
  CHECK_HANDLE();
#ifdef __ENCLAVE__
  void* mat = EnclaveContext::getInstance().get_dmatrix(handle);
  static_cast<std::shared_ptr<DMatrix>*>(mat)
      ->get()->Info().SetInfo(field, info, kFloat32, len);
#else
  static_cast<std::shared_ptr<DMatrix>*>(handle)
    ->get()->Info().SetInfo(field, info, kFloat32, len);
#endif
  API_END();
}

XGB_DLL int XGDMatrixSetUIntInfo(DMatrixHandle handle,
                         const char* field,
                         const unsigned* info,
                         xgboost::bst_ulong len) {
  API_BEGIN();
  CHECK_HANDLE();
#ifdef __ENCLAVE__
  void* mat = EnclaveContext::getInstance().get_dmatrix(handle);
  static_cast<std::shared_ptr<DMatrix>*>(mat)
      ->get()->Info().SetInfo(field, info, kUInt32, len);
#else
  static_cast<std::shared_ptr<DMatrix>*>(handle)
    ->get()->Info().SetInfo(field, info, kUInt32, len);
#endif
  API_END();
}

/* TODO(rishabhp): Enable this
 *
 * XGB_DLL int XGDMatrixSetGroup(DMatrixHandle handle,
 *                               const unsigned* group,
 *                               xgboost::bst_ulong len) {
 *   API_BEGIN();
 *   CHECK_HANDLE();
 *   auto *pmat = static_cast<std::shared_ptr<DMatrix>*>(handle);
 *   MetaInfo& info = pmat->get()->Info();
 *   info.group_ptr_.resize(len + 1);
 *   info.group_ptr_[0] = 0;
 *   for (uint64_t i = 0; i < len; ++i) {
 *     info.group_ptr_[i + 1] = info.group_ptr_[i] + group[i];
 *   }
 *   API_END();
 * }
 */

XGB_DLL int XGDMatrixGetFloatInfo(const DMatrixHandle handle,
                                  const char* field,
                                  xgboost::bst_ulong* out_len,
                                  const bst_float** out_dptr) {
  API_BEGIN();
  CHECK_HANDLE();
#ifdef __ENCLAVE__
  void* mat = EnclaveContext::getInstance().get_dmatrix(handle);
  const MetaInfo& info = static_cast<std::shared_ptr<DMatrix>*>(mat)->get()->Info();
#else
  const MetaInfo& info = static_cast<std::shared_ptr<DMatrix>*>(handle)->get()->Info();
#endif
  const std::vector<bst_float>* vec = nullptr;
  if (!std::strcmp(field, "label")) {
    vec = &info.labels_.HostVector();
  } else if (!std::strcmp(field, "weight")) {
    vec = &info.weights_.HostVector();
  } else if (!std::strcmp(field, "base_margin")) {
    vec = &info.base_margin_.HostVector();
  } else {
    LOG(FATAL) << "Unknown float field name " << field;
  }
  *out_len = static_cast<xgboost::bst_ulong>(vec->size());  // NOLINT
  bst_float* result = (bst_float*) oe_host_malloc(vec->size() * sizeof(bst_float));
  memcpy(result, dmlc::BeginPtr(*vec), *out_len * sizeof(bst_float));
  *out_dptr = result;
  API_END();
}

XGB_DLL int XGDMatrixGetUIntInfo(const DMatrixHandle handle,
                                 const char *field,
                                 xgboost::bst_ulong *out_len,
                                 const unsigned **out_dptr) {
  API_BEGIN();
  CHECK_HANDLE();
#ifdef __ENCLAVE__
  void* mat = EnclaveContext::getInstance().get_dmatrix(handle);
  const MetaInfo& info = static_cast<std::shared_ptr<DMatrix>*>(mat)->get()->Info();
#else
  const MetaInfo& info = static_cast<std::shared_ptr<DMatrix>*>(handle)->get()->Info();
#endif
  const std::vector<unsigned>* vec = nullptr;
  if (!std::strcmp(field, "root_index")) {
    vec = &info.root_index_;
    *out_len = static_cast<xgboost::bst_ulong>(vec->size());
    unsigned* result = (unsigned*) oe_host_malloc(vec->size() * sizeof(unsigned));
    memcpy(result, dmlc::BeginPtr(*vec), *out_len * sizeof(unsigned));
    *out_dptr = result;
  } else {
    LOG(FATAL) << "Unknown uint field name " << field;
  }
  API_END();
}

XGB_DLL int XGDMatrixNumRow(const DMatrixHandle handle,
                            xgboost::bst_ulong *out) {
  API_BEGIN();
  CHECK_HANDLE();
#ifdef __ENCLAVE__
  void* mat = EnclaveContext::getInstance().get_dmatrix(handle);
  *out = static_cast<xgboost::bst_ulong>(
      static_cast<std::shared_ptr<DMatrix>*>(mat)->get()->Info().num_row_);
#else
  *out = static_cast<xgboost::bst_ulong>(
      static_cast<std::shared_ptr<DMatrix>*>(handle)->get()->Info().num_row_);
#endif
  API_END();
}

XGB_DLL int XGDMatrixNumCol(const DMatrixHandle handle,
                            xgboost::bst_ulong *out) {
  API_BEGIN();
  CHECK_HANDLE();
#ifdef __ENCLAVE__
  void* mat = EnclaveContext::getInstance().get_dmatrix(handle);
  *out = static_cast<size_t>(
      static_cast<std::shared_ptr<DMatrix>*>(mat)->get()->Info().num_col_);
#else
  *out = static_cast<size_t>(
      static_cast<std::shared_ptr<DMatrix>*>(handle)->get()->Info().num_col_);
#endif
  API_END();
}

// xgboost implementation
XGB_DLL int XGBoosterCreate(const DMatrixHandle dmats[],
                    xgboost::bst_ulong len,
                    BoosterHandle *out) {
  API_BEGIN();
  std::vector<std::shared_ptr<DMatrix> > mats;
  for (xgboost::bst_ulong i = 0; i < len; ++i) {
#ifdef __ENCLAVE__
    void* mat = EnclaveContext::getInstance().get_dmatrix(dmats[i]);
    LOG(DEBUG) << "Got matrix";
    mats.push_back(*static_cast<std::shared_ptr<DMatrix>*>(mat));
    LOG(DEBUG) << "Pushed matrix";
#else
    mats.push_back(*static_cast<std::shared_ptr<DMatrix>*>(dmats[i]));
#endif
  }
#ifdef __ENCLAVE__
  void* booster = new Booster(mats);
  char* out_str = EnclaveContext::getInstance().add_booster(booster);
  *out = oe_host_strndup(out_str, strlen(out_str));
  free(out_str);
#else
  *out = new Booster(mats);
#endif
  API_END();
}

XGB_DLL int XGBoosterFree(BoosterHandle handle) {
  API_BEGIN();
  CHECK_HANDLE();
#ifdef __ENCLAVE__
  void* bst = EnclaveContext::getInstance().get_booster(handle);
  delete static_cast<Booster*>(bst);
  EnclaveContext::getInstance().del_dmatrix(handle);
#else
  delete static_cast<Booster*>(handle);
#endif
  API_END();
}

XGB_DLL int XGBoosterSetParamWithSig(BoosterHandle handle,
                                    const char *name,
                                    const char *value,
                                    const char *username,
                                    uint8_t *signature,
                                    size_t sig_len){
    API_BEGIN();
    CHECK_HANDLE();
    // TODO Add signature checking

    size_t data_len = strlen(name) + strlen(value) + 2 ;
    uint8_t data[data_len + 1];
    memcpy((uint8_t *)data, name, strlen(name));
    data[strlen(name)] = (uint8_t) ',';
    memcpy((uint8_t *)data+strlen(name)+1,value,strlen(value)+1);
    data[data_len] = 0;
    bool verified = EnclaveContext::getInstance().verifySignatureWithUserName(data, data_len, signature, sig_len, (char *)username);
    // TODO Add Multi User Verification + Add Verification for a list of signatures
    if(verified){
      void* bst = EnclaveContext::getInstance().get_booster(handle);
      static_cast<Booster*>(bst)->SetParam(name, value);
    }
    API_END();
}
XGB_DLL int XGBoosterSetParam(BoosterHandle handle,
                              const char *name,
                              const char *value) {
  API_BEGIN();
  CHECK_HANDLE();
  void* bst = EnclaveContext::getInstance().get_booster(handle);
  static_cast<Booster*>(bst)->SetParam(name, value);
  API_END();
}


XGB_DLL int XGBoosterUpdateOneIterWithSig(BoosterHandle handle,
                                   int iter,
                                   DMatrixHandle dtrain,
                                   char *username,
                                   uint8_t *signature,
                                   size_t sig_len){
API_BEGIN();
CHECK_HANDLE();
std::ostringstream oss;
oss << "booster_handle " << handle << " iteration " << iter << " train_data_handle " << dtrain;
const char* buff = strdup(oss.str().c_str());
bool verified = EnclaveContext::getInstance().verifySignatureWithUserName((uint8_t*)buff, strlen(buff), signature, sig_len, (char *)username);
// TODO Add Multi User Verification + Add Verification for a list of signatures
free((void*)buff); // prevent memory leak
if(verified){
  return XGBoosterUpdateOneIter(handle, iter, dtrain);
}
API_END()
                                   }

XGB_DLL int XGBoosterUpdateOneIter(BoosterHandle handle,
                                   int iter,
                                   DMatrixHandle dtrain) {
  API_BEGIN();
  CHECK_HANDLE();
#ifdef __ENCLAVE__
  auto* bst = static_cast<Booster*>(EnclaveContext::getInstance().get_booster(handle));
  auto *dtr =
    static_cast<std::shared_ptr<DMatrix>*>(EnclaveContext::getInstance().get_dmatrix(dtrain));
#else
  auto* bst = static_cast<Booster*>(handle);
  auto *dtr =
    static_cast<std::shared_ptr<DMatrix>*>(dtrain);
#endif
  bst->LazyInit();
  bst->learner()->UpdateOneIter(iter, dtr->get());
  API_END();
}

XGB_DLL int XGBoosterBoostOneIter(BoosterHandle handle,
                                  DMatrixHandle dtrain,
                                  bst_float *grad,
                                  bst_float *hess,
                                  xgboost::bst_ulong len) {
  HostDeviceVector<GradientPair> tmp_gpair;
  API_BEGIN();
  CHECK_HANDLE();
#ifdef __ENCLAVE__
  auto* bst = static_cast<Booster*>(EnclaveContext::getInstance().get_booster(handle));
  auto *dtr =
    static_cast<std::shared_ptr<DMatrix>*>(EnclaveContext::getInstance().get_dmatrix(dtrain));
#else
  auto* bst = static_cast<Booster*>(handle);
  auto* dtr =
      static_cast<std::shared_ptr<DMatrix>*>(dtrain);
#endif
  tmp_gpair.Resize(len);
  std::vector<GradientPair>& tmp_gpair_h = tmp_gpair.HostVector();
  for (xgboost::bst_ulong i = 0; i < len; ++i) {
    tmp_gpair_h[i] = GradientPair(grad[i], hess[i]);
  }

  bst->LazyInit();
  bst->learner()->BoostOneIter(0, dtr->get(), &tmp_gpair);
  API_END();
}

XGB_DLL int XGBoosterEvalOneIter(BoosterHandle handle,
                                 int iter,
                                 DMatrixHandle dmats[],
                                 const char* evnames[],
                                 xgboost::bst_ulong len,
                                 const char** out_str) {
  std::string& eval_str = XGBAPIThreadLocalStore::Get()->ret_str;
  API_BEGIN();
  CHECK_HANDLE();
#ifdef __ENCLAVE__
  auto* bst = static_cast<Booster*>(EnclaveContext::getInstance().get_booster(handle));
#else
  auto* bst = static_cast<Booster*>(handle);
#endif
  std::vector<DMatrix*> data_sets;
  std::vector<std::string> data_names;

  for (xgboost::bst_ulong i = 0; i < len; ++i) {
#ifdef __ENCLAVE__
    data_sets.push_back(static_cast<std::shared_ptr<DMatrix>*>(
          EnclaveContext::getInstance().get_dmatrix(dmats[i]))->get());
#else
    data_sets.push_back(static_cast<std::shared_ptr<DMatrix>*>(dmats[i])->get());
#endif
    data_names.emplace_back(evnames[i]);
  }

  bst->LazyInit();
  eval_str = bst->learner()->EvalOneIter(iter, data_sets, data_names);
  *out_str = oe_host_strndup(eval_str.c_str(), eval_str.length());
  API_END();
}

XGB_DLL int XGBoosterPredictWithSig(BoosterHandle handle,
                             DMatrixHandle dmat,
                             int option_mask,
                             unsigned ntree_limit,
                             xgboost::bst_ulong *len,
                             uint8_t **out_result,
                             char* username,
                             uint8_t *signature,
                             size_t sig_len) {
  API_BEGIN();
  CHECK_HANDLE();
  std::ostringstream oss;
  oss << "booster_handle " << handle << " data_handle " << dmat << " option_mask " << option_mask << " ntree_limit " << ntree_limit;
  const char* buff = strdup(oss.str().c_str());
  bool verified = EnclaveContext::getInstance().verifySignatureWithUserName((uint8_t*)buff, strlen(buff), signature, sig_len, (char *)username);
  // TODO Add Multi User Verification + Add Verification for a list of signatures
  free((void*)buff); // prevent memory leak
  if(verified){
    return XGBoosterPredict(handle, dmat, option_mask, ntree_limit, len, out_result, username);
  }
  API_END();
}




// FIXME out_result should be bst_float
XGB_DLL int XGBoosterPredict(BoosterHandle handle,
                             DMatrixHandle dmat,
                             int option_mask,
                             unsigned ntree_limit,
                             xgboost::bst_ulong *len,
                            uint8_t **out_result,
                            char* username) {
  std::vector<bst_float>&preds =
    XGBAPIThreadLocalStore::Get()->ret_vec_float;
  API_BEGIN();
  CHECK_HANDLE();
#ifdef __ENCLAVE__
  auto* bst = static_cast<Booster*>(EnclaveContext::getInstance().get_booster(handle));
#else
  auto *bst = static_cast<Booster*>(handle);
#endif
  bst->LazyInit();
  HostDeviceVector<bst_float> tmp_preds;
  bst->learner()->Predict(
#ifdef __ENCLAVE__
      static_cast<std::shared_ptr<DMatrix>*>(EnclaveContext::getInstance().get_dmatrix(dmat))->get(),
#else
      static_cast<std::shared_ptr<DMatrix>*>(dmat)->get(),
#endif
      (option_mask & 1) != 0,
      &tmp_preds, ntree_limit,
      (option_mask & 2) != 0,
      (option_mask & 4) != 0,
      (option_mask & 8) != 0,
      (option_mask & 16) != 0);
  preds = tmp_preds.HostVector();
  unsigned char key[CIPHER_KEY_SIZE];
  EnclaveContext::getInstance().get_client_key((uint8_t*)key, username);

  int preds_len = preds.size()*sizeof(float);
  size_t buf_len = CIPHER_IV_SIZE + CIPHER_TAG_SIZE + preds_len;
  unsigned char* buf  = (unsigned char*) malloc(buf_len);

  unsigned char* iv = buf;
  unsigned char* tag = buf + CIPHER_IV_SIZE;
  unsigned char* output = tag + CIPHER_TAG_SIZE;

  encrypt_symm(
          key,
          (const unsigned char*)dmlc::BeginPtr(preds),
          preds_len,
          NULL,
          0,
          output,
          iv,
          tag);

  unsigned char* host_buf  = (unsigned char*) oe_host_malloc(buf_len);
  memcpy(host_buf, buf, buf_len);
  free(buf);
  *len = static_cast<xgboost::bst_ulong>(preds.size());
  *out_result = (uint8_t*)host_buf;
  API_END();
}

XGB_DLL int XGBoosterLoadModel(BoosterHandle handle, const char* fname, char* username) {
  API_BEGIN();
  CHECK_HANDLE();
  std::unique_ptr<dmlc::Stream> fi(dmlc::Stream::Create(fname, "r"));
  size_t buf_len;
  fi->Read(&buf_len, sizeof(size_t));

  std::string& raw_str = XGBAPIThreadLocalStore::Get()->ret_str;
  raw_str.resize(buf_len);
  char* buf = dmlc::BeginPtr(raw_str);
  fi->Read(buf, buf_len);

  XGBoosterLoadModelFromBuffer(handle, buf, buf_len, username);
  API_END();
}

XGB_DLL int XGBoosterSaveModel(BoosterHandle handle, const char* fname, char *username) {
  API_BEGIN();
  CHECK_HANDLE();
  std::string& raw_str = XGBAPIThreadLocalStore::Get()->ret_str;
  raw_str.resize(0);

  common::MemoryBufferStream fo(&raw_str);
  auto* bst = static_cast<Booster*>(EnclaveContext::getInstance().get_booster(handle));
  bst->LazyInit();
  bst->learner()->Save(&fo);

  size_t buf_len = CIPHER_IV_SIZE + CIPHER_TAG_SIZE + raw_str.length();
  unsigned char* buf  = (unsigned char*) malloc(buf_len);

  unsigned char* iv = buf;
  unsigned char* tag = buf + CIPHER_IV_SIZE;
  unsigned char* output = tag + CIPHER_TAG_SIZE;
  unsigned char key[CIPHER_KEY_SIZE];
  EnclaveContext::getInstance().get_client_key((uint8_t*)key, username);

  encrypt_symm(
      key,
      (const unsigned char*)dmlc::BeginPtr(raw_str),
      raw_str.length(),
      NULL,
      0,
      output,
      iv,
      tag);

  std::unique_ptr<dmlc::Stream> fs(dmlc::Stream::Create(fname, "w"));
  fs->Write(&buf_len, sizeof(size_t));
  fs->Write(buf, buf_len);
  free(buf);
  API_END();
}

XGB_DLL int XGBoosterLoadModelFromBuffer(BoosterHandle handle,
                                 const void* buf,
                                 xgboost::bst_ulong len,
                                 char *username) {
  API_BEGIN();
  CHECK_HANDLE();
  len -= (CIPHER_IV_SIZE + CIPHER_TAG_SIZE);

  unsigned char* iv = const_cast<unsigned char*>(reinterpret_cast<const unsigned char*>(buf));
  unsigned char* tag = iv + CIPHER_IV_SIZE;
  unsigned char* data = tag + CIPHER_TAG_SIZE;
  unsigned char* output = (unsigned char*) malloc (len);
  unsigned char key[CIPHER_KEY_SIZE];
  EnclaveContext::getInstance().get_client_key((uint8_t*)key, username);

  decrypt_symm(
      key,
      data,
      len,
      iv,
      tag,
      NULL,
      0,
      output);

  common::MemoryFixSizeBuffer fs((void*)output, len);  // NOLINT(*)
  static_cast<Booster*>(EnclaveContext::getInstance().get_booster(handle))->LoadModel(&fs);
  free(output);
  API_END();
}

XGB_DLL int XGBoosterGetModelRaw(BoosterHandle handle,
                         xgboost::bst_ulong* out_len,
                         const char** out_dptr,
                         char* username) {
  std::string& raw_str = XGBAPIThreadLocalStore::Get()->ret_str;
  raw_str.resize(0);

  API_BEGIN();
  CHECK_HANDLE();
  common::MemoryBufferStream fo(&raw_str);
#ifdef __ENCLAVE__
  auto* bst = static_cast<Booster*>(EnclaveContext::getInstance().get_booster(handle));
#else
  auto *bst = static_cast<Booster*>(handle);
#endif
  bst->LazyInit();
  bst->learner()->Save(&fo);
  int buf_len = CIPHER_IV_SIZE + CIPHER_TAG_SIZE + raw_str.length();
  unsigned char* buf  = (unsigned char*) malloc(buf_len);

  unsigned char* iv = buf;
  unsigned char* tag = buf + CIPHER_IV_SIZE;
  unsigned char* output = tag + CIPHER_TAG_SIZE;
  unsigned char key[CIPHER_KEY_SIZE];
  EnclaveContext::getInstance().get_client_key((uint8_t*)key, username);

  encrypt_symm(
      key,
      (const unsigned char*)dmlc::BeginPtr(raw_str),
      raw_str.length(),
      NULL,
      0,
      output,
      iv,
      tag);

  unsigned char* host_buf  = (unsigned char*) oe_host_malloc(buf_len);
  memcpy(host_buf, buf, buf_len);
  free(buf);
  *out_dptr = (const char*)host_buf;
  *out_len = static_cast<xgboost::bst_ulong>(raw_str.length()) + CIPHER_IV_SIZE + CIPHER_TAG_SIZE;
  API_END();
}

inline void XGBoostDumpModelImpl(
    BoosterHandle handle,
    const FeatureMap& fmap,
    int with_stats,
    const char *format,
    xgboost::bst_ulong* len,
    const char*** out_models) {
  std::vector<std::string>& str_vecs = XGBAPIThreadLocalStore::Get()->ret_vec_str;
#ifdef __ENCLAVE__
  auto* bst = static_cast<Booster*>(EnclaveContext::getInstance().get_booster(handle));
#else
  auto *bst = static_cast<Booster*>(handle);
#endif
  bst->LazyInit();
  str_vecs = bst->learner()->DumpModel(fmap, with_stats != 0, format);
  /* Write *out_models to user memory instead */
  unsigned char** usr_addr_model = (unsigned char**) oe_host_malloc(str_vecs.size() * sizeof(char*));

  int length;
  unsigned char* encrypted;
  unsigned char iv[CIPHER_IV_SIZE];
  unsigned char tag[CIPHER_TAG_SIZE];
  unsigned char key[CIPHER_KEY_SIZE];

<<<<<<< HEAD
  //TODO: ADD Multi client support for dump model, current fix, just dummy char pointer
  char *username;
=======
  //TODO: ADD Multi client support for dump model, current fix, just dummy char pointer 
  char *username; 
>>>>>>> c1d88661
  EnclaveContext::getInstance().get_client_key((uint8_t*) key, username);
  for (size_t i = 0; i < str_vecs.size(); ++i) {
    length = str_vecs[i].length();
    encrypted = (unsigned char*) malloc(length * sizeof(char));

    /* Encrypt */
    encrypt_symm(
        key,
        (const unsigned char*) dmlc::BeginPtr(str_vecs[i]),
        str_vecs[i].length(),
        NULL,
        0,
        encrypted,
        iv,
        tag);

    /* Base64 encode */
    std::string total_encoded = "";
    total_encoded.append(dmlc::data::base64_encode(iv, CIPHER_IV_SIZE));
    total_encoded.append(",");
    total_encoded.append(dmlc::data::base64_encode(tag, CIPHER_TAG_SIZE));
    total_encoded.append(",");
    total_encoded.append(dmlc::data::base64_encode(encrypted, length));
    total_encoded.append("\n");

    usr_addr_model[i] = (unsigned char*) oe_host_malloc(total_encoded.length() + 1);
    memcpy(usr_addr_model[i], total_encoded.c_str(), total_encoded.length() + 1);
    free(encrypted);
  }
  *out_models = (const char **) usr_addr_model;
  *len = static_cast<xgboost::bst_ulong>(str_vecs.size());
}
XGB_DLL int XGBoosterDumpModel(BoosterHandle handle,
                       const char* fmap,
                       int with_stats,
                       xgboost::bst_ulong* len,
                       const char*** out_models) {
  return XGBoosterDumpModelEx(handle, fmap, with_stats, "text", len, out_models);
}
XGB_DLL int XGBoosterDumpModelEx(BoosterHandle handle,
                       const char* fmap,
                       int with_stats,
                       const char *format,
                       xgboost::bst_ulong* len,
                       const char*** out_models) {
  API_BEGIN();
  CHECK_HANDLE();
  FeatureMap featmap;
  if (strlen(fmap) != 0) {
    std::unique_ptr<dmlc::Stream> fs(
        dmlc::Stream::Create(fmap, "r"));
    dmlc::istream is(fs.get());
    featmap.LoadText(is);
  }
  XGBoostDumpModelImpl(handle, featmap, with_stats, format, len, out_models);
  API_END();
}

XGB_DLL int XGBoosterDumpModelWithFeatures(BoosterHandle handle,
                                   int fnum,
                                   const char** fname,
                                   const char** ftype,
                                   int with_stats,
                                   xgboost::bst_ulong* len,
                                   const char*** out_models) {
  return XGBoosterDumpModelExWithFeatures(handle, fnum, fname, ftype, with_stats,
                                   "text", len, out_models);
}
XGB_DLL int XGBoosterDumpModelExWithFeatures(BoosterHandle handle,
                                   int fnum,
                                   const char** fname,
                                   const char** ftype,
                                   int with_stats,
                                   const char *format,
                                   xgboost::bst_ulong* len,
                                   const char*** out_models) {
  API_BEGIN();
  CHECK_HANDLE();
  FeatureMap featmap;
  for (int i = 0; i < fnum; ++i) {
    featmap.PushBack(i, fname[i], ftype[i]);
  }
  XGBoostDumpModelImpl(handle, featmap, with_stats, format, len, out_models);
  API_END();
}

XGB_DLL int XGBoosterGetAttr(BoosterHandle handle,
                     const char* key,
                     const char** out,
                     int* success) {
#ifdef __ENCLAVE__
  auto* bst = static_cast<Booster*>(EnclaveContext::getInstance().get_booster(handle));
#else
  auto* bst = static_cast<Booster*>(handle);
#endif
  std::string& ret_str = XGBAPIThreadLocalStore::Get()->ret_str;
  API_BEGIN();
  CHECK_HANDLE();
  if (bst->learner()->GetAttr(key, &ret_str)) {
    *out = ret_str.c_str();
    *success = 1;
  } else {
    *out = nullptr;
    *success = 0;
  }
  API_END();
}

/* TODO(rishabhp): Enable this
 *
 * XGB_DLL int XGBoosterSetAttr(BoosterHandle handle,
 *                      const char* key,
 *                      const char* value) {
 *   auto* bst = static_cast<Booster*>(handle);
 *   API_BEGIN();
 *   CHECK_HANDLE();
 *   if (value == nullptr) {
 *     bst->learner()->DelAttr(key);
 *   } else {
 *     bst->learner()->SetAttr(key, value);
 *   }
 *   API_END();
 * }
 */

XGB_DLL int XGBoosterGetAttrNames(BoosterHandle handle,
                     xgboost::bst_ulong* out_len,
                     const char*** out) {
  std::vector<std::string>& str_vecs = XGBAPIThreadLocalStore::Get()->ret_vec_str;
  std::vector<const char*>& charp_vecs = XGBAPIThreadLocalStore::Get()->ret_vec_charp;
#ifdef __ENCLAVE__
  auto* bst = static_cast<Booster*>(EnclaveContext::getInstance().get_booster(handle));
#else
  auto *bst = static_cast<Booster*>(handle);
#endif
  API_BEGIN();
  CHECK_HANDLE();
  str_vecs = bst->learner()->GetAttrNames();
  charp_vecs.resize(str_vecs.size());
  for (size_t i = 0; i < str_vecs.size(); ++i) {
    charp_vecs[i] = str_vecs[i].c_str();
  }
  *out = dmlc::BeginPtr(charp_vecs);
  *out_len = static_cast<xgboost::bst_ulong>(charp_vecs.size());
  API_END();
}

/* TODO(rishabhp): Enable this
 *
 * XGB_DLL int XGBoosterLoadRabitCheckpoint(BoosterHandle handle,
 *                                  int* version) {
 *   API_BEGIN();
 *   CHECK_HANDLE();
 *   auto* bst = static_cast<Booster*>(handle);
 *   *version = rabit::LoadCheckPoint(bst->learner());
 *   if (*version != 0) {
 *     bst->Intialize();
 *   }
 *   API_END();
 * }
 *
 * XGB_DLL int XGBoosterSaveRabitCheckpoint(BoosterHandle handle) {
 *   API_BEGIN();
 *   CHECK_HANDLE();
 *   auto* bst = static_cast<Booster*>(handle);
 *   if (bst->learner()->AllowLazyCheckPoint()) {
 *     rabit::LazyCheckPoint(bst->learner());
 *   } else {
 *     rabit::CheckPoint(bst->learner());
 *   }
 *   API_END();
 * }
 *
 * [> hidden method; only known to C++ test suite <]
 * const std::map<std::string, std::string>&
 * QueryBoosterConfigurationArguments(BoosterHandle handle) {
 *   CHECK_HANDLE();
 *   auto* bst = static_cast<Booster*>(handle);
 *   bst->LazyInit();
 *   return bst->learner()->GetConfigurationArguments();
 * }
 *
 * // force link rabit
 * static DMLC_ATTRIBUTE_UNUSED int XGBOOST_LINK_RABIT_C_API_ = RabitLinkTag();
 */<|MERGE_RESOLUTION|>--- conflicted
+++ resolved
@@ -1606,13 +1606,9 @@
   unsigned char tag[CIPHER_TAG_SIZE];
   unsigned char key[CIPHER_KEY_SIZE];
 
-<<<<<<< HEAD
-  //TODO: ADD Multi client support for dump model, current fix, just dummy char pointer
-  char *username;
-=======
   //TODO: ADD Multi client support for dump model, current fix, just dummy char pointer 
   char *username; 
->>>>>>> c1d88661
+
   EnclaveContext::getInstance().get_client_key((uint8_t*) key, username);
   for (size_t i = 0; i < str_vecs.size(); ++i) {
     length = str_vecs[i].length();
