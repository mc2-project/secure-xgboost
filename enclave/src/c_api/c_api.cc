// Copyright (c) 2014 by Contributors


#include <xgboost/data.h>
#include <xgboost/learner.h>
#include <xgboost/c_api.h>
#include <xgboost/logging.h>

#include <dmlc/thread_local.h>
#include <dmlc/base64.h>
#include <rabit/rabit.h>
#include <rabit/c_api.h>

#include <cstdio>
#include <cstring>
#include <algorithm>
#include <vector>
#include <string>
#include <memory>

#include <xgboost/c_api/c_api_error.h>
#include <xgboost/data/simple_csr_source.h>
#include <xgboost/common/math.h>
#include <xgboost/common/io.h>
#include <xgboost/common/group_data.h>

#ifdef __ENCLAVE__ // includes
#include <xgboost/common/common.h>
#include "xgboost_t.h"
#include <enclave/crypto.h>
#include "enclave_context.h"
#endif

namespace xgboost {
// booster wrapper for backward compatible reason.
class Booster {
 public:
  explicit Booster(const std::vector<std::shared_ptr<DMatrix> >& cache_mats)
      : configured_(false),
        initialized_(false),
        learner_(Learner::Create(cache_mats)) {}

  inline Learner* learner() {  // NOLINT
    Learner* l = learner_.get();
    return l;
  }

  inline void SetParam(const std::string& name, const std::string& val) {
    auto it = std::find_if(cfg_.begin(), cfg_.end(),
      [&name, &val](decltype(*cfg_.begin()) &x) {
        if (name == "eval_metric") {
          return x.first == name && x.second == val;
        }
        return x.first == name;
      });
    if (it == cfg_.end()) {
      cfg_.emplace_back(name, val);
    } else {
      (*it).second = val;
    }
    if (configured_) {
      learner_->Configure(cfg_);
    }
  }

  inline void LazyInit() {
    if (!configured_) {
      LoadSavedParamFromAttr();
      learner_->Configure(cfg_);
      configured_ = true;
    }
    if (!initialized_) {
      learner_->InitModel();
      initialized_ = true;
    }
  }

  inline void LoadSavedParamFromAttr() {
    // Locate saved parameters from learner attributes
    const std::string prefix = "SAVED_PARAM_";
    //learner_->print();
    for (const std::string& attr_name : learner_->GetAttrNames()) {
      if (attr_name.find(prefix) == 0) {
        const std::string saved_param = attr_name.substr(prefix.length());
        if (std::none_of(cfg_.begin(), cfg_.end(),
                         [&](const std::pair<std::string, std::string>& x)
                             { return x.first == saved_param; })) {
          // If cfg_ contains the parameter already, skip it
          //   (this is to allow the user to explicitly override its value)
          std::string saved_param_value;
          CHECK(learner_->GetAttr(attr_name, &saved_param_value));
          cfg_.emplace_back(saved_param, saved_param_value);
        }
      }
    }
  }

  inline void LoadModel(dmlc::Stream* fi) {
    learner_->Load(fi);
    initialized_ = true;
  }

  bool IsInitialized() const { return initialized_; }
  void Intialize() { initialized_ = true; }

 private:
  bool configured_;
  bool initialized_;
  std::unique_ptr<Learner> learner_;
  std::vector<std::pair<std::string, std::string> > cfg_;
};

#ifndef __ENCLAVE__ // FIXME enable functions

// declare the data callback.
XGB_EXTERN_C int XGBoostNativeDataIterSetData(
    void *handle, XGBoostBatchCSR batch);

/*! \brief Native data iterator that takes callback to return data */
class NativeDataIter : public dmlc::Parser<uint32_t> {
 public:
  NativeDataIter(DataIterHandle data_handle,
                 XGBCallbackDataIterNext* next_callback)
      :  at_first_(true), bytes_read_(0),
         data_handle_(data_handle), next_callback_(next_callback) {
  }

  // override functions
  void BeforeFirst() override {
    CHECK(at_first_) << "cannot reset NativeDataIter";
  }

  bool Next() override {
    if ((*next_callback_)(
            data_handle_,
            XGBoostNativeDataIterSetData,
            this) != 0) {
      at_first_ = false;
      return true;
    } else {
      return false;
    }
  }

  const dmlc::RowBlock<uint32_t>& Value() const override {
    return block_;
  }

  size_t BytesRead() const override {
    return bytes_read_;
  }

  // callback to set the data
  void SetData(const XGBoostBatchCSR& batch) {
    offset_.clear();
    label_.clear();
    weight_.clear();
    index_.clear();
    value_.clear();
    offset_.insert(offset_.end(), batch.offset, batch.offset + batch.size + 1);
    if (batch.label != nullptr) {
      label_.insert(label_.end(), batch.label, batch.label + batch.size);
    }
    if (batch.weight != nullptr) {
      weight_.insert(weight_.end(), batch.weight, batch.weight + batch.size);
    }
    if (batch.index != nullptr) {
      index_.insert(index_.end(), batch.index + offset_[0], batch.index + offset_.back());
    }
    if (batch.value != nullptr) {
      value_.insert(value_.end(), batch.value + offset_[0], batch.value + offset_.back());
    }
    if (offset_[0] != 0) {
      size_t base = offset_[0];
      for (size_t& item : offset_) {
        item -= base;
      }
    }
    block_.size = batch.size;
    block_.offset = dmlc::BeginPtr(offset_);
    block_.label = dmlc::BeginPtr(label_);
    block_.weight = dmlc::BeginPtr(weight_);
    block_.qid = nullptr;
    block_.field = nullptr;
    block_.index = dmlc::BeginPtr(index_);
    block_.value = dmlc::BeginPtr(value_);
    bytes_read_ += offset_.size() * sizeof(size_t) +
        label_.size() * sizeof(dmlc::real_t) +
        weight_.size() * sizeof(dmlc::real_t) +
        index_.size() * sizeof(uint32_t) +
        value_.size() * sizeof(dmlc::real_t);
  }

 private:
  // at the beinning.
  bool at_first_;
  // bytes that is read.
  size_t bytes_read_;
  // handle to the iterator,
  DataIterHandle data_handle_;
  // call back to get the data.
  XGBCallbackDataIterNext* next_callback_;
  // internal offset
  std::vector<size_t> offset_;
  // internal label data
  std::vector<dmlc::real_t> label_;
  // internal weight data
  std::vector<dmlc::real_t> weight_;
  // internal index.
  std::vector<uint32_t> index_;
  // internal value.
  std::vector<dmlc::real_t> value_;
  // internal Rowblock
  dmlc::RowBlock<uint32_t> block_;
};

int XGBoostNativeDataIterSetData(
    void *handle, XGBoostBatchCSR batch) {
  API_BEGIN();
  static_cast<xgboost::NativeDataIter*>(handle)->SetData(batch);
  API_END();
}
#endif // __ENCLAVE__
}  // namespace xgboost

using namespace xgboost; // NOLINT(*);

#ifdef __ENCLAVE__ // attestation

// FIXME wrap in a struct / class?


/**
 * Generate a remote report for the given data. The SHA256 digest of the data is
 * stored in the report_data field of the generated remote report.
 */
bool generate_remote_report(
    const uint8_t* data,
    const size_t data_size,
    uint8_t** remote_report_buf,
    size_t* remote_report_buf_size) {
  bool ret = false;
  uint8_t sha256[32];
  oe_result_t result = OE_OK;
  uint8_t* temp_buf = NULL;

  // Compute the sha256 hash of given data.
  if (EnclaveContext::compute_sha256(data, data_size, sha256) != 0) {
    LOG(INFO) << "compute_sha256 failed";
    return false;
  }

  // To generate a remote report that can be attested remotely by an enclave
  // running  on a different platform, pass the
  // OE_REPORT_FLAGS_REMOTE_ATTESTATION option. This uses the trusted
  // quoting enclave to generate the report based on this enclave's local
  // report.
  // To generate a remote report that just needs to be attested by another
  // enclave running on the same platform, pass 0 instead. This uses the
  // EREPORT instruction to generate this enclave's local report.
  // Both kinds of reports can be verified using the oe_verify_report
  // function.
  result = oe_get_report(
      OE_REPORT_FLAGS_REMOTE_ATTESTATION,
      sha256, // Store sha256 in report_data field
      sizeof(sha256),
      NULL, // opt_params must be null
      0,
      &temp_buf,
      remote_report_buf_size);
  if (result != OE_OK) {
    LOG(INFO) << "oe_get_report failed.";
    return false;
  }
  *remote_report_buf = temp_buf;
  LOG(INFO) << "generate_remote_report succeeded.";
  return true;
}

/**
 * Return the public key of this enclave along with the enclave's remote report.
 * The enclave that receives the key will use the remote report to attest this
 * enclave.
 */
int get_remote_report_with_pubkey(
    uint8_t** pem_key,
    size_t* key_size,
    uint8_t** remote_report,
    size_t* remote_report_size) {

  uint8_t* report = NULL;
  size_t report_size = 0;
  uint8_t* key_buf = NULL;
  int ret = 1;

  uint8_t* public_key = EnclaveContext::getInstance().get_public_key();

#ifdef __ENCLAVE_SIMULATION__
  key_buf = (uint8_t*)oe_host_malloc(CIPHER_PK_SIZE);
  if (key_buf == NULL) {
    ret = OE_OUT_OF_MEMORY;
    return ret;
  }
  memcpy(key_buf, public_key, CIPHER_PK_SIZE);

  *pem_key = key_buf;
  *key_size = CIPHER_PK_SIZE;

  ret = 0;
#else
  if (generate_remote_report(public_key, CIPHER_PK_SIZE, &report, &report_size)) {
    // Allocate memory on the host and copy the report over.
    *remote_report = (uint8_t*)oe_host_malloc(report_size);
    if (*remote_report == NULL) {
      ret = OE_OUT_OF_MEMORY;
      if (report)
        oe_free_report(report);
      return ret;
    }
    memcpy(*remote_report, report, report_size);
    *remote_report_size = report_size;
    oe_free_report(report);

    key_buf = (uint8_t*)oe_host_malloc(CIPHER_PK_SIZE);
    if (key_buf == NULL) {
      ret = OE_OUT_OF_MEMORY;
      if (report)
        oe_free_report(report);
      if (*remote_report)
        oe_host_free(*remote_report);
      return ret;
    }
    memcpy(key_buf, public_key, CIPHER_PK_SIZE);

    *pem_key = key_buf;
    *key_size = CIPHER_PK_SIZE;

    ret = 0;
    LOG(INFO) << "get_remote_report_with_pubkey succeeded";
  } else {
    LOG(FATAL) << "get_remote_report_with_pubkey failed.";
  }
#endif
  return ret;
} 

/**
 * Attest the given remote report and accompanying data. It consists of the
 * following three steps:
 *
 * 1) The remote report is first attested using the oe_verify_report API. This
 * ensures the authenticity of the enclave that generated the remote report.
 * 2) Next, to establish trust of the enclave that  generated the remote report,
 * the mrsigner, product_id, isvsvn values are checked to  see if they are
 * predefined trusted values.
 * 3) Once the enclave's trust has been established, the validity of
 * accompanying data is ensured by comparing its SHA256 digest against the
 * report_data field.
 */
bool attest_remote_report(
    const uint8_t* remote_report,
    size_t remote_report_size,
    const uint8_t* data,
    size_t data_size) {

  bool ret = false;
  uint8_t sha256[32];
  oe_report_t parsed_report = {0};
  oe_result_t result = OE_OK;

  // While attesting, the remote report being attested must not be tampered
  // with. Ensure that it has been copied over to the enclave.
  if (!oe_is_within_enclave(remote_report, remote_report_size)) {
    LOG(FATAL) << "Cannot attest remote report in host memory. Unsafe.";
  }

  // 1)  Validate the report's trustworthiness
  // Verify the remote report to ensure its authenticity.
  result = oe_verify_report(remote_report, remote_report_size, &parsed_report);
  if (result != OE_OK) {
    LOG(FATAL) << "oe_verify_report failed " << oe_result_str(result);
  }

  // 2) validate the enclave identity's signed_id is the hash of the public
  // signing key that was used to sign an enclave. Check that the enclave was
  // signed by an trusted entity.
  // FIXME Enable this check
  /*if (memcmp(parsed_report.identity.signer_id, m_enclave_mrsigner, 32) != 0) {
    LOG(FATAL) << "identity.signer_id checking failed."

    LOG(INFO)<< "identity.signer_id " << parsed_report.identity.signer_id;

    for (int i = 0; i < 32; i++) {
    TRACE_ENCLAVE(
    "m_enclave_mrsigner[%d]=0x%0x\n",
    i,
    (uint8_t)m_enclave_mrsigner[i]);
    }

    TRACE_ENCLAVE("\n\n\n");

    for (int i = 0; i < 32; i++)
    {
    TRACE_ENCLAVE(
    "parsedReport.identity.signer_id)[%d]=0x%0x\n",
    i,
    (uint8_t)parsed_report.identity.signer_id[i]);
    }
    TRACE_ENCLAVE("m_enclave_mrsigner %s", m_enclave_mrsigner);
    goto exit;
    }*/

  // FIXME add verification for MRENCLAVE

  // Check the enclave's product id and security version
  // See enc.conf for values specified when signing the enclave.
  if (parsed_report.identity.product_id[0] != 1) {
    LOG(FATAL) << "identity.product_id checking failed.";
  }

  if (parsed_report.identity.security_version < 1) {
    LOG(FATAL) << "identity.security_version checking failed.";
  }

  // 3) Validate the report data
  //    The report_data has the hash value of the report data
  if (EnclaveContext::compute_sha256(data, data_size, sha256) != 0) {
    LOG(FATAL) << "hash validation failed.";
  }

  if (memcmp(parsed_report.report_data, sha256, sizeof(sha256)) != 0) {
    LOG(FATAL) << "SHA256 mismatch.";
  }
  ret = true;
  LOG(INFO) << "remote attestation succeeded.";
  return ret;
}

int verify_remote_report_and_set_pubkey(
    uint8_t* pem_key,
    size_t key_size,
    uint8_t* remote_report,
    size_t remote_report_size) {

  // Attest the remote report and accompanying key.
  if (attest_remote_report(remote_report, remote_report_size, pem_key, key_size)) {
    // FIXME save the pubkey passed by the other enclave
    //memcpy(m_crypto->get_the_other_enclave_public_key(), pem_key, key_size);
  } else {
    LOG(INFO) << "verify_report_and_set_pubkey failed.";
    return -1;
  }
  LOG(INFO) << "verify_report_and_set_pubkey succeeded.";
  return 0;
}

int add_client_key(uint8_t* data, size_t len, uint8_t* signature, size_t sig_len) {
    if (EnclaveContext::getInstance().decrypt_and_save_client_key(data, len, signature, sig_len))
      return 0;
    return -1;
}

int add_client_key_with_certificate(char * cert,
        int cert_len,
        uint8_t* data,
        size_t data_len,
        uint8_t* signature,
        size_t sig_len) {
<<<<<<< HEAD
    if (EnclaveContext::getInstance().decrypt_and_save_client_key_with_certificate(cert, cert_len,data, data_len, signature, sig_len))
      return 0;
    return -1;
=======
    EnclaveContext::getInstance().decrypt_and_save_client_key_with_certificate(cert, cert_len,data, data_len, signature, sig_len);
    return 0;
>>>>>>> f14fd15b
}

#endif // __ENCLAVE__

/*! \brief entry to to easily hold returning information */
struct XGBAPIThreadLocalEntry {
  /*! \brief result holder for returning string */
  std::string ret_str;
  /*! \brief result holder for returning strings */
  std::vector<std::string> ret_vec_str;
  /*! \brief result holder for returning string pointers */
  std::vector<const char *> ret_vec_charp;
  /*! \brief returning float vector. */
  std::vector<bst_float> ret_vec_float;
  /*! \brief temp variable of gradient pairs. */
  std::vector<GradientPair> tmp_gpair;
};

// define the threadlocal store.
using XGBAPIThreadLocalStore = dmlc::ThreadLocalStore<XGBAPIThreadLocalEntry>;

int XGBRegisterLogCallback(void (*callback)(const char*)) {
  API_BEGIN();
  LogCallbackRegistry* registry = LogCallbackRegistryStore::Get();
  registry->Register(callback);
  API_END();
}

int XGDMatrixCreateFromEncryptedFile(const char *fname,
        int silent,
        DMatrixHandle *out,
        char* username ) {
    API_BEGIN();
    bool load_row_split = false;
    if (rabit::IsDistributed()) {
        LOG(INFO) << "XGBoost distributed mode detected, "
            << "will split data among workers";
        load_row_split = true;
    }
#ifdef __ENCLAVE__ // pass decryption key
    // FIXME consistently use uint8_t* for key bytes
    char key[CIPHER_KEY_SIZE];
    EnclaveContext::getInstance().get_client_key((uint8_t*) key, username);
    //EnclaveContext::getInstance().get_client_key(fname, (uint8_t*) key);
    *out = new std::shared_ptr<DMatrix>(DMatrix::Load(fname, silent != 0, load_row_split, true, key));
#else
    *out = new std::shared_ptr<DMatrix>(DMatrix::Load(fname, silent != 0, load_row_split));
#endif
    API_END();
}

int XGDMatrixCreateFromFile(const char *fname,
        int silent,
        DMatrixHandle *out) {
    API_BEGIN();
    bool load_row_split = false;
    if (rabit::IsDistributed()) {
        LOG(INFO) << "XGBoost distributed mode detected, "
            << "will split data among workers";
        load_row_split = true;
    }
#ifdef __ENCLAVE__ // pass decryption key
    *out = new std::shared_ptr<DMatrix>(DMatrix::Load(fname, silent != 0, load_row_split, false, NULL));
#else
    *out = new std::shared_ptr<DMatrix>(DMatrix::Load(fname, silent != 0, load_row_split));
#endif
    API_END();
}

#ifndef __ENCLAVE__ // FIXME enable functions
int XGDMatrixCreateFromDataIter(
    void* data_handle,
    XGBCallbackDataIterNext* callback,
    const char *cache_info,
    DMatrixHandle *out) {
  API_BEGIN();

  std::string scache;
  if (cache_info != nullptr) {
    scache = cache_info;
  }
  NativeDataIter parser(data_handle, callback);
  *out = new std::shared_ptr<DMatrix>(DMatrix::Create(&parser, scache));
  API_END();
}

XGB_DLL int XGDMatrixCreateFromCSREx(const size_t* indptr,
                                     const unsigned* indices,
                                     const bst_float* data,
                                     size_t nindptr,
                                     size_t nelem,
                                     size_t num_col,
                                     DMatrixHandle* out) {
  std::unique_ptr<data::SimpleCSRSource> source(new data::SimpleCSRSource());

  API_BEGIN();
  data::SimpleCSRSource& mat = *source;
  auto& offset_vec = mat.page_.offset.HostVector();
  auto& data_vec = mat.page_.data.HostVector();
  offset_vec.reserve(nindptr);
  data_vec.reserve(nelem);
  offset_vec.resize(1);
  offset_vec[0] = 0;
  size_t num_column = 0;
  for (size_t i = 1; i < nindptr; ++i) {
    for (size_t j = indptr[i - 1]; j < indptr[i]; ++j) {
      if (!common::CheckNAN(data[j])) {
        // automatically skip nan.
        data_vec.emplace_back(Entry(indices[j], data[j]));
        num_column = std::max(num_column, static_cast<size_t>(indices[j] + 1));
      }
    }
    offset_vec.push_back(mat.page_.data.Size());
  }

  mat.info.num_col_ = num_column;
  if (num_col > 0) {
    CHECK_LE(mat.info.num_col_, num_col)
        << "num_col=" << num_col << " vs " << mat.info.num_col_;
    mat.info.num_col_ = num_col;
  }
  mat.info.num_row_ = nindptr - 1;
  mat.info.num_nonzero_ = mat.page_.data.Size();
  *out = new std::shared_ptr<DMatrix>(DMatrix::Create(std::move(source)));
  API_END();
}

XGB_DLL int XGDMatrixCreateFromCSCEx(const size_t* col_ptr,
                                     const unsigned* indices,
                                     const bst_float* data,
                                     size_t nindptr,
                                     size_t nelem,
                                     size_t num_row,
                                     DMatrixHandle* out) {
  std::unique_ptr<data::SimpleCSRSource> source(new data::SimpleCSRSource());

  API_BEGIN();
  // FIXME: User should be able to control number of threads
  const int nthread = omp_get_max_threads();
  data::SimpleCSRSource& mat = *source;
  auto& offset_vec = mat.page_.offset.HostVector();
  auto& data_vec = mat.page_.data.HostVector();
  common::ParallelGroupBuilder<Entry> builder(&offset_vec, &data_vec);
  builder.InitBudget(0, nthread);
  size_t ncol = nindptr - 1;  // NOLINT(*)
  #pragma omp parallel for schedule(static)
  for (omp_ulong i = 0; i < static_cast<omp_ulong>(ncol); ++i) {  // NOLINT(*)
    int tid = omp_get_thread_num();
    for (size_t j = col_ptr[i]; j < col_ptr[i+1]; ++j) {
      if (!common::CheckNAN(data[j])) {
        builder.AddBudget(indices[j], tid);
      }
    }
  }
  builder.InitStorage();
  #pragma omp parallel for schedule(static)
  for (omp_ulong i = 0; i < static_cast<omp_ulong>(ncol); ++i) {  // NOLINT(*)
    int tid = omp_get_thread_num();
    for (size_t j = col_ptr[i]; j < col_ptr[i+1]; ++j) {
      if (!common::CheckNAN(data[j])) {
        builder.Push(indices[j],
                     Entry(static_cast<bst_uint>(i), data[j]),
                     tid);
      }
    }
  }
  mat.info.num_row_ = mat.page_.offset.Size() - 1;
  if (num_row > 0) {
    CHECK_LE(mat.info.num_row_, num_row);
    // provision for empty rows at the bottom of matrix
    auto& offset_vec = mat.page_.offset.HostVector();
    for (uint64_t i = mat.info.num_row_; i < static_cast<uint64_t>(num_row); ++i) {
      offset_vec.push_back(offset_vec.back());
    }
    mat.info.num_row_ = num_row;
    CHECK_EQ(mat.info.num_row_, offset_vec.size() - 1);  // sanity check
  }
  mat.info.num_col_ = ncol;
  mat.info.num_nonzero_ = nelem;
  *out  = new std::shared_ptr<DMatrix>(DMatrix::Create(std::move(source)));
  API_END();
}

XGB_DLL int XGDMatrixCreateFromMat(const bst_float* data,
                                   xgboost::bst_ulong nrow,
                                   xgboost::bst_ulong ncol,
                                   bst_float missing,
                                   DMatrixHandle* out) {
  std::unique_ptr<data::SimpleCSRSource> source(new data::SimpleCSRSource());

  API_BEGIN();
  data::SimpleCSRSource& mat = *source;
  auto& offset_vec = mat.page_.offset.HostVector();
  auto& data_vec = mat.page_.data.HostVector();
  offset_vec.resize(1+nrow);
  bool nan_missing = common::CheckNAN(missing);
  mat.info.num_row_ = nrow;
  mat.info.num_col_ = ncol;
  const bst_float* data0 = data;

  // count elements for sizing data
  data = data0;
  for (xgboost::bst_ulong i = 0; i < nrow; ++i, data += ncol) {
    xgboost::bst_ulong nelem = 0;
    for (xgboost::bst_ulong j = 0; j < ncol; ++j) {
      if (common::CheckNAN(data[j])) {
        CHECK(nan_missing)
          << "There are NAN in the matrix, however, you did not set missing=NAN";
      } else {
        if (nan_missing || data[j] != missing) {
          ++nelem;
        }
      }
    }
    offset_vec[i+1] = offset_vec[i] + nelem;
  }
  data_vec.resize(mat.page_.data.Size() + offset_vec.back());

  data = data0;
  for (xgboost::bst_ulong i = 0; i < nrow; ++i, data += ncol) {
    xgboost::bst_ulong matj = 0;
    for (xgboost::bst_ulong j = 0; j < ncol; ++j) {
      if (common::CheckNAN(data[j])) {
      } else {
        if (nan_missing || data[j] != missing) {
          data_vec[offset_vec[i] + matj] = Entry(j, data[j]);
          ++matj;
        }
      }
    }
  }

  mat.info.num_nonzero_ = mat.page_.data.Size();
  *out  = new std::shared_ptr<DMatrix>(DMatrix::Create(std::move(source)));
  API_END();
}

void PrefixSum(size_t *x, size_t N) {
  size_t *suma;
#pragma omp parallel
  {
    const int ithread = omp_get_thread_num();
    const int nthreads = omp_get_num_threads();
#pragma omp single
    {
      suma = new size_t[nthreads+1];
      suma[0] = 0;
    }
    size_t sum = 0;
    size_t offset = 0;
#pragma omp for schedule(static)
    for (omp_ulong i = 0; i < N; i++) {
      sum += x[i];
      x[i] = sum;
    }
    suma[ithread+1] = sum;
#pragma omp barrier
    for (omp_ulong i = 0; i < static_cast<omp_ulong>(ithread+1); i++) {
      offset += suma[i];
    }
#pragma omp for schedule(static)
    for (omp_ulong i = 0; i < N; i++) {
      x[i] += offset;
    }
  }
  delete[] suma;
}

XGB_DLL int XGDMatrixCreateFromMat_omp(const bst_float* data,  // NOLINT
                                       xgboost::bst_ulong nrow,
                                       xgboost::bst_ulong ncol,
                                       bst_float missing, DMatrixHandle* out,
                                       int nthread) {
  // avoid openmp unless enough data to be worth it to avoid overhead costs
  if (nrow*ncol <= 10000*50) {
    return(XGDMatrixCreateFromMat(data, nrow, ncol, missing, out));
  }

  API_BEGIN();
  const int nthreadmax = std::max(omp_get_num_procs() / 2 - 1, 1);
  //  const int nthreadmax = omp_get_max_threads();
  if (nthread <= 0) nthread=nthreadmax;
  int nthread_orig = omp_get_max_threads();
  omp_set_num_threads(nthread);

  std::unique_ptr<data::SimpleCSRSource> source(new data::SimpleCSRSource());
  data::SimpleCSRSource& mat = *source;
  auto& offset_vec = mat.page_.offset.HostVector();
  auto& data_vec = mat.page_.data.HostVector();
  offset_vec.resize(1+nrow);
  mat.info.num_row_ = nrow;
  mat.info.num_col_ = ncol;

  // Check for errors in missing elements
  // Count elements per row (to avoid otherwise need to copy)
  bool nan_missing = common::CheckNAN(missing);
  std::vector<int> badnan;
  badnan.resize(nthread, 0);

#pragma omp parallel num_threads(nthread)
  {
    int ithread  = omp_get_thread_num();

    // Count elements per row
#pragma omp for schedule(static)
    for (omp_ulong i = 0; i < nrow; ++i) {
      xgboost::bst_ulong nelem = 0;
      for (xgboost::bst_ulong j = 0; j < ncol; ++j) {
        if (common::CheckNAN(data[ncol*i + j]) && !nan_missing) {
          badnan[ithread] = 1;
        } else if (common::CheckNAN(data[ncol * i + j])) {
        } else if (nan_missing || data[ncol * i + j] != missing) {
          ++nelem;
        }
      }
      offset_vec[i+1] = nelem;
    }
  }
  // Inform about any NaNs and resize data matrix
  for (int i = 0; i < nthread; i++) {
    CHECK(!badnan[i]) << "There are NAN in the matrix, however, you did not set missing=NAN";
  }

  // do cumulative sum (to avoid otherwise need to copy)
  PrefixSum(&offset_vec[0], offset_vec.size());
  data_vec.resize(mat.page_.data.Size() + offset_vec.back());

  // Fill data matrix (now that know size, no need for slow push_back())
#pragma omp parallel num_threads(nthread)
  {
#pragma omp for schedule(static)
    for (omp_ulong i = 0; i < nrow; ++i) {
      xgboost::bst_ulong matj = 0;
      for (xgboost::bst_ulong j = 0; j < ncol; ++j) {
        if (common::CheckNAN(data[ncol * i + j])) {
        } else if (nan_missing || data[ncol * i + j] != missing) {
          data_vec[offset_vec[i] + matj] =
              Entry(j, data[ncol * i + j]);
          ++matj;
        }
      }
    }
  }
  // restore omp state
  omp_set_num_threads(nthread_orig);

  mat.info.num_nonzero_ = mat.page_.data.Size();
  *out  = new std::shared_ptr<DMatrix>(DMatrix::Create(std::move(source)));
  API_END();
}

enum class DTType : uint8_t {
  kFloat32 = 0,
  kFloat64 = 1,
  kBool8 = 2,
  kInt32 = 3,
  kInt8 = 4,
  kInt16 = 5,
  kInt64 = 6,
  kUnknown = 7
};

DTType DTGetType(std::string type_string) {
  if (type_string == "float32") {
    return DTType::kFloat32;
  } else if (type_string == "float64") {
    return DTType::kFloat64;
  } else if (type_string == "bool8") {
    return DTType::kBool8;
  } else if (type_string == "int32") {
    return DTType::kInt32;
  } else if (type_string == "int8") {
    return DTType::kInt8;
  } else if (type_string == "int16") {
    return DTType::kInt16;
  } else if (type_string == "int64") {
    return DTType::kInt64;
  } else {
    LOG(FATAL) << "Unknown data table type.";
    return DTType::kUnknown;
  }
}

float DTGetValue(void* column, DTType dt_type, size_t ridx) {
  float missing = std::numeric_limits<float>::quiet_NaN();
  switch (dt_type) {
    case DTType::kFloat32: {
      float val = reinterpret_cast<float*>(column)[ridx];
      return std::isfinite(val) ? val : missing;
    }
    case DTType::kFloat64: {
      double val = reinterpret_cast<double*>(column)[ridx];
      return std::isfinite(val) ? static_cast<float>(val) : missing;
    }
    case DTType::kBool8: {
      bool val = reinterpret_cast<bool*>(column)[ridx];
      return static_cast<float>(val);
    }
    case DTType::kInt32: {
      int32_t val = reinterpret_cast<int32_t*>(column)[ridx];
      return val != (-2147483647 - 1) ? static_cast<float>(val) : missing;
    }
    case DTType::kInt8: {
      int8_t val = reinterpret_cast<int8_t*>(column)[ridx];
      return val != -128 ? static_cast<float>(val) : missing;
    }
    case DTType::kInt16: {
      int16_t val = reinterpret_cast<int16_t*>(column)[ridx];
      return val != -32768 ? static_cast<float>(val) : missing;
    }
    case DTType::kInt64: {
      int64_t val = reinterpret_cast<int64_t*>(column)[ridx];
      return val != -9223372036854775807 - 1 ? static_cast<float>(val)
                                             : missing;
    }
    default: {
      LOG(FATAL) << "Unknown data table type.";
      return 0.0f;
    }
  }
}

XGB_DLL int XGDMatrixCreateFromDT(void** data, const char** feature_stypes,
                                  xgboost::bst_ulong nrow,
                                  xgboost::bst_ulong ncol, DMatrixHandle* out,
                                  int nthread) {
  // avoid openmp unless enough data to be worth it to avoid overhead costs
  if (nrow * ncol <= 10000 * 50) {
    nthread = 1;
  }

  API_BEGIN();
  const int nthreadmax = std::max(omp_get_num_procs() / 2 - 1, 1);
  if (nthread <= 0) nthread = nthreadmax;
  int nthread_orig = omp_get_max_threads();
  omp_set_num_threads(nthread);

  std::unique_ptr<data::SimpleCSRSource> source(new data::SimpleCSRSource());
  data::SimpleCSRSource& mat = *source;
  mat.page_.offset.Resize(1 + nrow);
  mat.info.num_row_ = nrow;
  mat.info.num_col_ = ncol;

  auto& page_offset = mat.page_.offset.HostVector();
#pragma omp parallel num_threads(nthread)
  {
    // Count elements per row, column by column
    for (auto j = 0u; j < ncol; ++j) {
      DTType dtype = DTGetType(feature_stypes[j]);
#pragma omp for schedule(static)
      for (omp_ulong i = 0; i < nrow; ++i) {
        float val = DTGetValue(data[j], dtype, i);
        if (!std::isnan(val)) {
          page_offset[i + 1]++;
        }
      }
    }
  }
  // do cumulative sum (to avoid otherwise need to copy)
  PrefixSum(&page_offset[0], page_offset.size());

  mat.page_.data.Resize(mat.page_.data.Size() + page_offset.back());

  auto& page_data = mat.page_.data.HostVector();

  // Fill data matrix (now that know size, no need for slow push_back())
  std::vector<size_t> position(nrow);
#pragma omp parallel num_threads(nthread)
  {
    for (xgboost::bst_ulong j = 0; j < ncol; ++j) {
      DTType dtype = DTGetType(feature_stypes[j]);
#pragma omp for schedule(static)
      for (omp_ulong i = 0; i < nrow; ++i) {
        float val = DTGetValue(data[j], dtype, i);
        if (!std::isnan(val)) {
          page_data[page_offset[i] + position[i]] = Entry(j, val);
          position[i]++;
        }
      }
    }
  }

  // restore omp state
  omp_set_num_threads(nthread_orig);

  mat.info.num_nonzero_ = mat.page_.data.Size();
  *out = new std::shared_ptr<DMatrix>(DMatrix::Create(std::move(source)));
  API_END();
}

XGB_DLL int XGDMatrixSliceDMatrix(DMatrixHandle handle,
                                  const int* idxset,
                                  xgboost::bst_ulong len,
                                  DMatrixHandle* out) {
  std::unique_ptr<data::SimpleCSRSource> source(new data::SimpleCSRSource());

  API_BEGIN();
  CHECK_HANDLE();
  data::SimpleCSRSource src;
  src.CopyFrom(static_cast<std::shared_ptr<DMatrix>*>(handle)->get());
  data::SimpleCSRSource& ret = *source;

  CHECK_EQ(src.info.group_ptr_.size(), 0U)
      << "slice does not support group structure";

  ret.Clear();
  ret.info.num_row_ = len;
  ret.info.num_col_ = src.info.num_col_;

  auto iter = &src;
  iter->BeforeFirst();
  CHECK(iter->Next());

  const auto& batch = iter->Value();
  const auto& src_labels = src.info.labels_.ConstHostVector();
  const auto& src_weights = src.info.weights_.ConstHostVector();
  const auto& src_base_margin = src.info.base_margin_.ConstHostVector();
  auto& ret_labels = ret.info.labels_.HostVector();
  auto& ret_weights = ret.info.weights_.HostVector();
  auto& ret_base_margin = ret.info.base_margin_.HostVector();
  auto& offset_vec = ret.page_.offset.HostVector();
  auto& data_vec = ret.page_.data.HostVector();

  for (xgboost::bst_ulong i = 0; i < len; ++i) {
    const int ridx = idxset[i];
    auto inst = batch[ridx];
    CHECK_LT(static_cast<xgboost::bst_ulong>(ridx), batch.Size());
    data_vec.insert(data_vec.end(), inst.data(),
                    inst.data() + inst.size());
    offset_vec.push_back(offset_vec.back() + inst.size());
    ret.info.num_nonzero_ += inst.size();

    if (src_labels.size() != 0) {
      ret_labels.push_back(src_labels[ridx]);
    }
    if (src_weights.size() != 0) {
      ret_weights.push_back(src_weights[ridx]);
    }
    if (src_base_margin.size() != 0) {
      ret_base_margin.push_back(src_base_margin[ridx]);
    }
    if (src.info.root_index_.size() != 0) {
      ret.info.root_index_.push_back(src.info.root_index_[ridx]);
    }
  }
  *out = new std::shared_ptr<DMatrix>(DMatrix::Create(std::move(source)));
  API_END();
}
#endif // __ENCLAVE__

XGB_DLL int XGDMatrixFree(DMatrixHandle handle) {
  API_BEGIN();
  CHECK_HANDLE();
  delete static_cast<std::shared_ptr<DMatrix>*>(handle);
  API_END();
}

#ifndef __ENCLAVE__ // FIXME enable functions
XGB_DLL int XGDMatrixSaveBinary(DMatrixHandle handle,
                                const char* fname,
                                int silent) {
  API_BEGIN();
  CHECK_HANDLE();
  static_cast<std::shared_ptr<DMatrix>*>(handle)->get()->SaveToLocalFile(fname);
  API_END();
}
#endif

XGB_DLL int XGDMatrixSetFloatInfo(DMatrixHandle handle,
                          const char* field,
                          const bst_float* info,
                          xgboost::bst_ulong len) {
  API_BEGIN();
  CHECK_HANDLE();
  static_cast<std::shared_ptr<DMatrix>*>(handle)
      ->get()->Info().SetInfo(field, info, kFloat32, len);
  API_END();
}

XGB_DLL int XGDMatrixSetUIntInfo(DMatrixHandle handle,
                         const char* field,
                         const unsigned* info,
                         xgboost::bst_ulong len) {
  API_BEGIN();
  CHECK_HANDLE();
  static_cast<std::shared_ptr<DMatrix>*>(handle)
      ->get()->Info().SetInfo(field, info, kUInt32, len);
  API_END();
}

#ifndef __ENCLAVE__ // FIXME enable functions
XGB_DLL int XGDMatrixSetGroup(DMatrixHandle handle,
                              const unsigned* group,
                              xgboost::bst_ulong len) {
  API_BEGIN();
  CHECK_HANDLE();
  auto *pmat = static_cast<std::shared_ptr<DMatrix>*>(handle);
  MetaInfo& info = pmat->get()->Info();
  info.group_ptr_.resize(len + 1);
  info.group_ptr_[0] = 0;
  for (uint64_t i = 0; i < len; ++i) {
    info.group_ptr_[i + 1] = info.group_ptr_[i] + group[i];
  }
  API_END();
}
#endif //__ENCLAVE__

XGB_DLL int XGDMatrixGetFloatInfo(const DMatrixHandle handle,
                                  const char* field,
                                  xgboost::bst_ulong* out_len,
                                  const bst_float** out_dptr) {
  API_BEGIN();
  CHECK_HANDLE();
  const MetaInfo& info = static_cast<std::shared_ptr<DMatrix>*>(handle)->get()->Info();
  const std::vector<bst_float>* vec = nullptr;
  if (!std::strcmp(field, "label")) {
    vec = &info.labels_.HostVector();
  } else if (!std::strcmp(field, "weight")) {
    vec = &info.weights_.HostVector();
  } else if (!std::strcmp(field, "base_margin")) {
    vec = &info.base_margin_.HostVector();
  } else {
    LOG(FATAL) << "Unknown float field name " << field;
  }
  *out_len = static_cast<xgboost::bst_ulong>(vec->size());  // NOLINT
#ifdef __ENCLAVE__ // write results to host memory
  bst_float* result = (bst_float*) oe_host_malloc(vec->size() * sizeof(bst_float));
  memcpy(result, dmlc::BeginPtr(*vec), *out_len * sizeof(bst_float));
  *out_dptr = result;
#else
  *out_dptr = dmlc::BeginPtr(*vec);
#endif
  API_END();
}

XGB_DLL int XGDMatrixGetUIntInfo(const DMatrixHandle handle,
                                 const char *field,
                                 xgboost::bst_ulong *out_len,
                                 const unsigned **out_dptr) {
  API_BEGIN();
  CHECK_HANDLE();
  const MetaInfo& info = static_cast<std::shared_ptr<DMatrix>*>(handle)->get()->Info();
  const std::vector<unsigned>* vec = nullptr;
  if (!std::strcmp(field, "root_index")) {
    vec = &info.root_index_;
    *out_len = static_cast<xgboost::bst_ulong>(vec->size());
#ifdef __ENCLAVE__ // write results to host memory
    unsigned* result = (unsigned*) oe_host_malloc(vec->size() * sizeof(unsigned));
    memcpy(result, dmlc::BeginPtr(*vec), *out_len * sizeof(unsigned));
    *out_dptr = result;
#else
    *out_dptr = dmlc::BeginPtr(*vec);
#endif
  } else {
    LOG(FATAL) << "Unknown uint field name " << field;
  }
  API_END();
}

XGB_DLL int XGDMatrixNumRow(const DMatrixHandle handle,
                            xgboost::bst_ulong *out) {
  API_BEGIN();
  CHECK_HANDLE();
  *out = static_cast<xgboost::bst_ulong>(
      static_cast<std::shared_ptr<DMatrix>*>(handle)->get()->Info().num_row_);
  API_END();
}

XGB_DLL int XGDMatrixNumCol(const DMatrixHandle handle,
                            xgboost::bst_ulong *out) {
  API_BEGIN();
  CHECK_HANDLE();
  *out = static_cast<size_t>(
      static_cast<std::shared_ptr<DMatrix>*>(handle)->get()->Info().num_col_);
  API_END();
}

// xgboost implementation
XGB_DLL int XGBoosterCreate(const DMatrixHandle dmats[],
                    xgboost::bst_ulong len,
                    BoosterHandle *out) {
  API_BEGIN();
  std::vector<std::shared_ptr<DMatrix> > mats;
  for (xgboost::bst_ulong i = 0; i < len; ++i) {
    mats.push_back(*static_cast<std::shared_ptr<DMatrix>*>(dmats[i]));
  }
  *out = new Booster(mats);
  API_END();
}

XGB_DLL int XGBoosterFree(BoosterHandle handle) {
  API_BEGIN();
  CHECK_HANDLE();
  delete static_cast<Booster*>(handle);
  API_END();
}

XGB_DLL int XGBoosterSetParam(BoosterHandle handle,
                              const char *name,
                              const char *value) {
  API_BEGIN();
  CHECK_HANDLE();
  static_cast<Booster*>(handle)->SetParam(name, value);
  API_END();
}

XGB_DLL int XGBoosterUpdateOneIter(BoosterHandle handle,
                                   int iter,
                                   DMatrixHandle dtrain) {
  API_BEGIN();
  CHECK_HANDLE();
  auto* bst = static_cast<Booster*>(handle);
  auto *dtr =
      static_cast<std::shared_ptr<DMatrix>*>(dtrain);
  bst->LazyInit();
  bst->learner()->UpdateOneIter(iter, dtr->get());
  API_END();
}

XGB_DLL int XGBoosterBoostOneIter(BoosterHandle handle,
                                  DMatrixHandle dtrain,
                                  bst_float *grad,
                                  bst_float *hess,
                                  xgboost::bst_ulong len) {
  HostDeviceVector<GradientPair> tmp_gpair;
  API_BEGIN();
  CHECK_HANDLE();
  auto* bst = static_cast<Booster*>(handle);
  auto* dtr =
      static_cast<std::shared_ptr<DMatrix>*>(dtrain);
  tmp_gpair.Resize(len);
  std::vector<GradientPair>& tmp_gpair_h = tmp_gpair.HostVector();
  for (xgboost::bst_ulong i = 0; i < len; ++i) {
    tmp_gpair_h[i] = GradientPair(grad[i], hess[i]);
  }

  bst->LazyInit();
  bst->learner()->BoostOneIter(0, dtr->get(), &tmp_gpair);
  API_END();
}

XGB_DLL int XGBoosterEvalOneIter(BoosterHandle handle,
                                 int iter,
                                 DMatrixHandle dmats[],
                                 const char* evnames[],
                                 xgboost::bst_ulong len,
                                 const char** out_str) {
  std::string& eval_str = XGBAPIThreadLocalStore::Get()->ret_str;
  API_BEGIN();
  CHECK_HANDLE();
  auto* bst = static_cast<Booster*>(handle);
  std::vector<DMatrix*> data_sets;
  std::vector<std::string> data_names;

  for (xgboost::bst_ulong i = 0; i < len; ++i) {
    data_sets.push_back(static_cast<std::shared_ptr<DMatrix>*>(dmats[i])->get());
    data_names.emplace_back(evnames[i]);
  }

  bst->LazyInit();
  eval_str = bst->learner()->EvalOneIter(iter, data_sets, data_names);
#ifdef __ENCLAVE__ // write results to host memory
  *out_str = oe_host_strndup(eval_str.c_str(), eval_str.length());
#else
  *out_str = eval_str.c_str();
#endif // __ENCLAVE__
  API_END();
}

// FIXME out_result should be bst_float
XGB_DLL int XGBoosterPredict(BoosterHandle handle,
                             DMatrixHandle dmat,
                             int option_mask,
                             unsigned ntree_limit,
                             xgboost::bst_ulong *len,
#ifdef __ENCLAVE__
                            uint8_t **out_result,
                            char* username) {
#else
                             const bst_float **out_result) {
#endif
  std::vector<bst_float>&preds =
    XGBAPIThreadLocalStore::Get()->ret_vec_float;
  API_BEGIN();
  CHECK_HANDLE();
  auto *bst = static_cast<Booster*>(handle);
  bst->LazyInit();
  HostDeviceVector<bst_float> tmp_preds;
  bst->learner()->Predict(
      static_cast<std::shared_ptr<DMatrix>*>(dmat)->get(),
      (option_mask & 1) != 0,
      &tmp_preds, ntree_limit,
      (option_mask & 2) != 0,
      (option_mask & 4) != 0,
      (option_mask & 8) != 0,
      (option_mask & 16) != 0);
  preds = tmp_preds.HostVector();
#ifdef __ENCLAVE__ // write results to host memory
  //bst_float* result = (bst_float*) oe_host_malloc(preds.size()*sizeof(float));
  //for (int i = 0; i < preds.size(); ++i) {
  //    result[i] = preds[i];
  //}
  //*len = static_cast<xgboost::bst_ulong>(preds.size());
  //*out_result = result;

  unsigned char key[CIPHER_KEY_SIZE];
  EnclaveContext::getInstance().get_client_key((uint8_t*)key, username);

  int preds_len = preds.size()*sizeof(float);
  size_t buf_len = CIPHER_IV_SIZE + CIPHER_TAG_SIZE + preds_len;
  unsigned char* buf  = (unsigned char*) malloc(buf_len);

  unsigned char* iv = buf;
  unsigned char* tag = buf + CIPHER_IV_SIZE;
  unsigned char* output = tag + CIPHER_TAG_SIZE;

  encrypt_symm(
          key,
          (const unsigned char*)dmlc::BeginPtr(preds),
          preds_len,
          NULL,
          0,
          output,
          iv,
          tag);

  unsigned char* host_buf  = (unsigned char*) oe_host_malloc(buf_len);
  memcpy(host_buf, buf, buf_len);
  free(buf);
  *len = static_cast<xgboost::bst_ulong>(preds.size());
  *out_result = (uint8_t*)host_buf;

#else
  *out_result = dmlc::BeginPtr(preds);
  *len = static_cast<xgboost::bst_ulong>(preds.size());
#endif
  API_END();
}

XGB_DLL int XGBoosterLoadModel(BoosterHandle handle, const char* fname, char* username) {
  API_BEGIN();
  CHECK_HANDLE();
#ifdef __ENCLAVE__ // load encrypted model from file
  std::unique_ptr<dmlc::Stream> fi(dmlc::Stream::Create(fname, "r"));
  size_t buf_len;
  fi->Read(&buf_len, sizeof(size_t));

  std::string& raw_str = XGBAPIThreadLocalStore::Get()->ret_str;
  raw_str.resize(buf_len);
  char* buf = dmlc::BeginPtr(raw_str);
  fi->Read(buf, buf_len);

  XGBoosterLoadModelFromBuffer(handle, buf, buf_len, username);
#else
  std::unique_ptr<dmlc::Stream> fi(dmlc::Stream::Create(fname, "r"));
  static_cast<Booster*>(handle)->LoadModel(fi.get());
#endif
  API_END();
}

XGB_DLL int XGBoosterSaveModel(BoosterHandle handle, const char* fname, char *username) {
  API_BEGIN();
  CHECK_HANDLE();
#ifdef __ENCLAVE__ // save encrypted model to file
  std::string& raw_str = XGBAPIThreadLocalStore::Get()->ret_str;
  raw_str.resize(0);

  common::MemoryBufferStream fo(&raw_str);
  auto *bst = static_cast<Booster*>(handle);
  bst->LazyInit();
  bst->learner()->Save(&fo);

  size_t buf_len = CIPHER_IV_SIZE + CIPHER_TAG_SIZE + raw_str.length();
  unsigned char* buf  = (unsigned char*) malloc(buf_len);

  unsigned char* iv = buf;
  unsigned char* tag = buf + CIPHER_IV_SIZE;
  unsigned char* output = tag + CIPHER_TAG_SIZE;
  unsigned char key[CIPHER_KEY_SIZE];
  EnclaveContext::getInstance().get_client_key((uint8_t*)key, username);

  encrypt_symm(
      key,
      (const unsigned char*)dmlc::BeginPtr(raw_str),
      raw_str.length(),
      NULL,
      0,
      output,
      iv,
      tag);

  std::unique_ptr<dmlc::Stream> fs(dmlc::Stream::Create(fname, "w"));
  fs->Write(&buf_len, sizeof(size_t));
  fs->Write(buf, buf_len);
  free(buf);
#else
  std::unique_ptr<dmlc::Stream> fo(dmlc::Stream::Create(fname, "w"));
  auto *bst = static_cast<Booster*>(handle);
  bst->LazyInit();
  bst->learner()->Save(fo.get());
#endif
  API_END();
}

XGB_DLL int XGBoosterLoadModelFromBuffer(BoosterHandle handle,
                                 const void* buf,
                                 xgboost::bst_ulong len,
                                 char *username) {
  API_BEGIN();
  CHECK_HANDLE();
#ifdef __ENCLAVE__ // write results to host memory
  len -= (CIPHER_IV_SIZE + CIPHER_TAG_SIZE);

  unsigned char* iv = const_cast<unsigned char*>(reinterpret_cast<const unsigned char*>(buf));
  unsigned char* tag = iv + CIPHER_IV_SIZE;
  unsigned char* data = tag + CIPHER_TAG_SIZE;
  unsigned char* output = (unsigned char*) malloc (len);
  unsigned char key[CIPHER_KEY_SIZE];
  EnclaveContext::getInstance().get_client_key((uint8_t*)key, username);

  decrypt_symm(
      key,
      data,
      len,
      iv,
      tag,
      NULL,
      0,
      output);

  common::MemoryFixSizeBuffer fs((void*)output, len);  // NOLINT(*)
  static_cast<Booster*>(handle)->LoadModel(&fs);
  free(output);
#else
  common::MemoryFixSizeBuffer fs((void*)buf, len);  // NOLINT(*)
  static_cast<Booster*>(handle)->LoadModel(&fs);
#endif
  API_END();
}

XGB_DLL int XGBoosterGetModelRaw(BoosterHandle handle,
                         xgboost::bst_ulong* out_len,
                         const char** out_dptr,
                         char* username) {
  std::string& raw_str = XGBAPIThreadLocalStore::Get()->ret_str;
  raw_str.resize(0);

  API_BEGIN();
  CHECK_HANDLE();
  common::MemoryBufferStream fo(&raw_str);
  auto *bst = static_cast<Booster*>(handle);
  bst->LazyInit();
  bst->learner()->Save(&fo);
#ifdef __ENCLAVE__ // write results to host memory
  int buf_len = CIPHER_IV_SIZE + CIPHER_TAG_SIZE + raw_str.length();
  unsigned char* buf  = (unsigned char*) malloc(buf_len);

  unsigned char* iv = buf;
  unsigned char* tag = buf + CIPHER_IV_SIZE;
  unsigned char* output = tag + CIPHER_TAG_SIZE;
  unsigned char key[CIPHER_KEY_SIZE];
  EnclaveContext::getInstance().get_client_key((uint8_t*)key, username);

  encrypt_symm(
      key,
      (const unsigned char*)dmlc::BeginPtr(raw_str),
      raw_str.length(),
      NULL,
      0,
      output,
      iv,
      tag);

  unsigned char* host_buf  = (unsigned char*) oe_host_malloc(buf_len);
  memcpy(host_buf, buf, buf_len);
  free(buf);
  *out_dptr = (const char*)host_buf;
#else
  *out_dptr = dmlc::BeginPtr(raw_str);
#endif
  *out_len = static_cast<xgboost::bst_ulong>(raw_str.length()) + CIPHER_IV_SIZE + CIPHER_TAG_SIZE;
  API_END();
}

inline void XGBoostDumpModelImpl(
    BoosterHandle handle,
    const FeatureMap& fmap,
    int with_stats,
    const char *format,
    xgboost::bst_ulong* len,
    const char*** out_models) {
  std::vector<std::string>& str_vecs = XGBAPIThreadLocalStore::Get()->ret_vec_str;
  auto *bst = static_cast<Booster*>(handle);
  bst->LazyInit();
  str_vecs = bst->learner()->DumpModel(fmap, with_stats != 0, format);
#ifndef __ENCLAVE__
  std::vector<const char*>& charp_vecs = XGBAPIThreadLocalStore::Get()->ret_vec_charp;
  charp_vecs.resize(str_vecs.size());
  for (size_t i = 0; i < str_vecs.size(); ++i) {
    charp_vecs[i] = str_vecs[i].c_str();
  }
  *out_models = dmlc::BeginPtr(charp_vecs);
#else
  /* Write *out_models to user memory instead */
  unsigned char** usr_addr_model = (unsigned char**) oe_host_malloc(str_vecs.size() * sizeof(char*));

  int length;
  unsigned char* encrypted;
  unsigned char iv[CIPHER_IV_SIZE];
  unsigned char tag[CIPHER_TAG_SIZE];
  unsigned char key[CIPHER_KEY_SIZE];

  //TODO: ADD Multi client support for dump model, current fix, just dummy char pointer 
  char *username; 
  EnclaveContext::getInstance().get_client_key((uint8_t*) key, username);
  for (size_t i = 0; i < str_vecs.size(); ++i) {
    length = str_vecs[i].length();
    encrypted = (unsigned char*) malloc(length * sizeof(char)); 

    /* Encrypt */
    encrypt_symm(
        key,
        (const unsigned char*) dmlc::BeginPtr(str_vecs[i]),
        str_vecs[i].length(),
        NULL,
        0,
        encrypted,
        iv,
        tag);

    /* Base64 encode */
    std::string total_encoded = "";
    total_encoded.append(dmlc::data::base64_encode(iv, CIPHER_IV_SIZE));
    total_encoded.append(",");
    total_encoded.append(dmlc::data::base64_encode(tag, CIPHER_TAG_SIZE));
    total_encoded.append(",");
    total_encoded.append(dmlc::data::base64_encode(encrypted, length));
    total_encoded.append("\n");

    usr_addr_model[i] = (unsigned char*) oe_host_malloc(total_encoded.length() + 1);
    memcpy(usr_addr_model[i], total_encoded.c_str(), total_encoded.length() + 1);
    free(encrypted);
  }
  *out_models = (const char **) usr_addr_model;
#endif
  *len = static_cast<xgboost::bst_ulong>(str_vecs.size());
}
XGB_DLL int XGBoosterDumpModel(BoosterHandle handle,
                       const char* fmap,
                       int with_stats,
                       xgboost::bst_ulong* len,
                       const char*** out_models) {
  return XGBoosterDumpModelEx(handle, fmap, with_stats, "text", len, out_models);
}
XGB_DLL int XGBoosterDumpModelEx(BoosterHandle handle,
                       const char* fmap,
                       int with_stats,
                       const char *format,
                       xgboost::bst_ulong* len,
                       const char*** out_models) {
  API_BEGIN();
  CHECK_HANDLE();
  FeatureMap featmap;
  if (strlen(fmap) != 0) {
    std::unique_ptr<dmlc::Stream> fs(
        dmlc::Stream::Create(fmap, "r"));
    dmlc::istream is(fs.get());
    featmap.LoadText(is);
  }
  XGBoostDumpModelImpl(handle, featmap, with_stats, format, len, out_models);
  API_END();
}

XGB_DLL int XGBoosterDumpModelWithFeatures(BoosterHandle handle,
                                   int fnum,
                                   const char** fname,
                                   const char** ftype,
                                   int with_stats,
                                   xgboost::bst_ulong* len,
                                   const char*** out_models) {
  return XGBoosterDumpModelExWithFeatures(handle, fnum, fname, ftype, with_stats,
                                   "text", len, out_models);
}
XGB_DLL int XGBoosterDumpModelExWithFeatures(BoosterHandle handle,
                                   int fnum,
                                   const char** fname,
                                   const char** ftype,
                                   int with_stats,
                                   const char *format,
                                   xgboost::bst_ulong* len,
                                   const char*** out_models) {
  API_BEGIN();
  CHECK_HANDLE();
  FeatureMap featmap;
  for (int i = 0; i < fnum; ++i) {
    featmap.PushBack(i, fname[i], ftype[i]);
  }
  XGBoostDumpModelImpl(handle, featmap, with_stats, format, len, out_models);
  API_END();
}

XGB_DLL int XGBoosterGetAttr(BoosterHandle handle,
                     const char* key,
                     const char** out,
                     int* success) {
  auto* bst = static_cast<Booster*>(handle);
  std::string& ret_str = XGBAPIThreadLocalStore::Get()->ret_str;
  API_BEGIN();
  CHECK_HANDLE();
  if (bst->learner()->GetAttr(key, &ret_str)) {
    *out = ret_str.c_str();
    *success = 1;
  } else {
    *out = nullptr;
    *success = 0;
  }
  API_END();
}

#ifndef __ENCLAVE__ // FIXME enable functions
XGB_DLL int XGBoosterSetAttr(BoosterHandle handle,
                     const char* key,
                     const char* value) {
  auto* bst = static_cast<Booster*>(handle);
  API_BEGIN();
  CHECK_HANDLE();
  if (value == nullptr) {
    bst->learner()->DelAttr(key);
  } else {
    bst->learner()->SetAttr(key, value);
  }
  API_END();
}
#endif

XGB_DLL int XGBoosterGetAttrNames(BoosterHandle handle,
                     xgboost::bst_ulong* out_len,
                     const char*** out) {
  std::vector<std::string>& str_vecs = XGBAPIThreadLocalStore::Get()->ret_vec_str;
  std::vector<const char*>& charp_vecs = XGBAPIThreadLocalStore::Get()->ret_vec_charp;
  auto *bst = static_cast<Booster*>(handle);
  API_BEGIN();
  CHECK_HANDLE();
  str_vecs = bst->learner()->GetAttrNames();
  charp_vecs.resize(str_vecs.size());
  for (size_t i = 0; i < str_vecs.size(); ++i) {
    charp_vecs[i] = str_vecs[i].c_str();
  }
  *out = dmlc::BeginPtr(charp_vecs);
  *out_len = static_cast<xgboost::bst_ulong>(charp_vecs.size());
  API_END();
}

#ifndef __ENCLAVE__ // FIXME enable functions
XGB_DLL int XGBoosterLoadRabitCheckpoint(BoosterHandle handle,
                                 int* version) {
  API_BEGIN();
  CHECK_HANDLE();
  auto* bst = static_cast<Booster*>(handle);
  *version = rabit::LoadCheckPoint(bst->learner());
  if (*version != 0) {
    bst->Intialize();
  }
  API_END();
}

XGB_DLL int XGBoosterSaveRabitCheckpoint(BoosterHandle handle) {
  API_BEGIN();
  CHECK_HANDLE();
  auto* bst = static_cast<Booster*>(handle);
  if (bst->learner()->AllowLazyCheckPoint()) {
    rabit::LazyCheckPoint(bst->learner());
  } else {
    rabit::CheckPoint(bst->learner());
  }
  API_END();
}

/* hidden method; only known to C++ test suite */
const std::map<std::string, std::string>&
QueryBoosterConfigurationArguments(BoosterHandle handle) {
  CHECK_HANDLE();
  auto* bst = static_cast<Booster*>(handle);
  bst->LazyInit();
  return bst->learner()->GetConfigurationArguments();
}

// force link rabit
static DMLC_ATTRIBUTE_UNUSED int XGBOOST_LINK_RABIT_C_API_ = RabitLinkTag();
#endif // __ENCLAVE__<|MERGE_RESOLUTION|>--- conflicted
+++ resolved
@@ -466,14 +466,10 @@
         size_t data_len,
         uint8_t* signature,
         size_t sig_len) {
-<<<<<<< HEAD
     if (EnclaveContext::getInstance().decrypt_and_save_client_key_with_certificate(cert, cert_len,data, data_len, signature, sig_len))
       return 0;
     return -1;
-=======
-    EnclaveContext::getInstance().decrypt_and_save_client_key_with_certificate(cert, cert_len,data, data_len, signature, sig_len);
-    return 0;
->>>>>>> f14fd15b
+
 }
 
 #endif // __ENCLAVE__
