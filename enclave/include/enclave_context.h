--- conflicted
+++ resolved
@@ -219,91 +219,6 @@
       }
     }
 
-<<<<<<< HEAD
-    // FIXME verify client identity using root CA
-    //bool verifySignature(uint8_t* data, size_t data_len, uint8_t* signature, size_t sig_len) {
-    //  mbedtls_pk_context _pk_context;
-    //
-    //  unsigned char hash[32];
-    //  int ret = 1;
-    //
-    //  mbedtls_pk_init(&_pk_context);
-    //
-    //  const char* key =  "-----BEGIN PUBLIC KEY-----\n"
-    //    "MIIBIjANBgkqhkiG9w0BAQEFAAOCAQ8AMIIBCgKCAQEArzxQ9wZ8pwKYEs+XZ1aJ\n"
-    //    "POur2Fm2AZhnev9hblLVAKUUcRijzieYLDrVoremwSNNoMtN1BED24yLBWJgaAli\n"
-    //    "0IQsfalXkQQUHOTdfqc6fH0IqdENbKCVMiVfKZ+hLZmuNPVH373xtMT2k95yqExR\n"
-    //    "wh6/4QRt/zHwUN+1FeumrM3TGB81ZjD5LDAr9AxhQVo17HuU94Nm5FDsCi/mumJ3\n"
-    //    "9vgi3TWKPAPs0egUbdpzakDBO0gmS9R4FlOQf2ygv8t3Q9Lmv1gr4iXrw1+fyZbf\n"
-    //    "vInXl8iUINK7imBUGffub1ALgsOuBVd5XomYYAsGdvmNovZu68Iqy2btwf9Bsgbi\n"
-    //    "uwIDAQAB\n"
-    //    "-----END PUBLIC KEY-----";
-    //
-    //  if((ret = mbedtls_pk_parse_public_key(&_pk_context, (const unsigned char*) key, strlen(key) + 1)) != 0) {
-    //    LOG(INFO) << "verification failed - Could not read key";
-    //    LOG(INFO) << "verification failed - mbedtls_pk_parse_public_keyfile returned" << ret;
-    //    return false;
-    //  }
-    //
-    //  if(!mbedtls_pk_can_do(&_pk_context, MBEDTLS_PK_RSA)) {
-    //    LOG(INFO) << "verification failed - Key is not an RSA key";
-    //    return false;
-    //  }
-    //
-    //  mbedtls_rsa_set_padding(mbedtls_pk_rsa(_pk_context), MBEDTLS_RSA_PKCS_V21, MBEDTLS_MD_SHA256);
-    //
-    //  if((ret = compute_sha256(data, data_len, hash)) != 0) {
-    //    LOG(INFO) << "verification failed -- Could not hash";
-    //    return false;
-    //  }
-    //
-    //  if((ret = mbedtls_pk_verify(&_pk_context, MBEDTLS_MD_SHA256, hash, 0, signature, sig_len)) != 0) {
-    //    LOG(INFO) << "verification failed -- mbedtls_pk_verify returned " << ret;
-    //    return false;
-    //  }
-    //
-    //  return true;
-    //}
-
-    //bool decrypt_and_save_client_key(uint8_t* data, size_t data_len, uint8_t* signature, size_t sig_len) {
-    //  if (rabit::GetRank() == 0) {
-    //    if (!verifySignature(data, data_len, signature, sig_len)) {
-    //      LOG(INFO) << "Signature verification failed";
-    //      return false;
-    //    }
-    //
-    //    int res = 0;
-    //    mbedtls_rsa_context* rsa_context;
-    //
-    //    mbedtls_pk_rsa(m_pk_context)->len = data_len;
-    //    rsa_context = mbedtls_pk_rsa(m_pk_context);
-    //    rsa_context->padding = MBEDTLS_RSA_PKCS_V21;
-    //    rsa_context->hash_id = MBEDTLS_MD_SHA256;
-    //
-    //    size_t output_size;
-    //    uint8_t output[CIPHER_KEY_SIZE];
-    //
-    //    res = mbedtls_rsa_pkcs1_decrypt(
-    //        rsa_context,
-    //        mbedtls_ctr_drbg_random,
-    //        &m_ctr_drbg_context,
-    //        MBEDTLS_RSA_PRIVATE,
-    //        &output_size,
-    //        data,
-    //        output,
-    //        CIPHER_KEY_SIZE);
-    //    if (res != 0) {
-    //      LOG(INFO) << "mbedtls_rsa_pkcs1_decrypt failed with " << res;
-    //      return false;
-    //    }
-    //    std::vector<uint8_t> v(output, output + CIPHER_KEY_SIZE);
-    //    memcpy(client_key, output, CIPHER_KEY_SIZE);
-    //    client_key_is_set = true;
-    //  }
-    //  sync_client_key();
-    //  return true;
-    //}
-=======
     char* get_client_cert(char *username) {
       LOG(DEBUG) << "Getting username " << username;
       std::string str(username);
@@ -377,7 +292,6 @@
       }
       return true;
     }
->>>>>>> cc53819e
 
     bool verifySignatureWithCertificate(char* cert,
                 int cert_len,
@@ -431,7 +345,6 @@
             size_t data_len,
             uint8_t* signature,
             size_t sig_len) {
-<<<<<<< HEAD
 
       size_t output_size;
       uint8_t output[CIPHER_KEY_SIZE];
@@ -453,6 +366,7 @@
           rsa_context->hash_id = MBEDTLS_MD_SHA256;
 
 
+          // Only the master node can decrypt the symmetric key
           res = mbedtls_rsa_pkcs1_decrypt(
                   rsa_context,
                   mbedtls_ctr_drbg_random,
@@ -484,7 +398,6 @@
 
       // Signature and certificate verification has passed
       // The master node (rank 0) broadcasts the client key and client name to other nodes
-      // FIXME: we'll likely have to broadcast the certificates themselves
       rabit::Broadcast(&output, CIPHER_KEY_SIZE, 0);
       LOG(DEBUG) << "Rank "  << rabit::GetRank() << " broadcasted client key";
 
@@ -493,70 +406,25 @@
 
       rabit::Broadcast(nameptr, name_len, 0);
       LOG(DEBUG) << "Rank "  << rabit::GetRank() << " broadcasted username";
+
+      // rabit::Broadcast(cert, cert_len, 0);
+      // LOG(DEBUG) << "Rank " << rabit::GetRank() << " broadcasted cert";
         
-      // storing user private key
-=======
-      LOG(DEBUG) << "Saving client key with certificate";
-      if (!verifySignatureWithCertificate(cert,cert_len,data,data_len,signature,sig_len)) {
-        LOG(FATAL) << "Signature verification failed";
-      }
-
-      int res = 0;
-      mbedtls_rsa_context* rsa_context;
-      mbedtls_pk_rsa(m_pk_context)->len = data_len;
-      rsa_context = mbedtls_pk_rsa(m_pk_context);
-      rsa_context->padding = MBEDTLS_RSA_PKCS_V21;
-      rsa_context->hash_id = MBEDTLS_MD_SHA256;
-
-      size_t output_size;
-      uint8_t output[CIPHER_KEY_SIZE];
-
-      res = mbedtls_rsa_pkcs1_decrypt(
-          rsa_context,
-          mbedtls_ctr_drbg_random,
-          &m_ctr_drbg_context,
-          MBEDTLS_RSA_PRIVATE,
-          &output_size,
-          data,
-          output,
-          CIPHER_KEY_SIZE);
-      if (res != 0) {
-        LOG(FATAL) << "mbedtls_rsa_pkcs1_decrypt failed with " << res;
-      }
-
-      mbedtls_x509_crt user_cert;
-      mbedtls_x509_crt_init(&user_cert);
-      int ret;
-      if ((ret = mbedtls_x509_crt_parse(&user_cert, (const unsigned char *) cert,
-                   cert_len)) != 0) {
-         LOG(FATAL) << "verification failed - Could not read user certificate\n"
-           << "mbedtls_x509_crt_parse returned " << ret;
-      }
-
-      mbedtls_x509_name subject_name = user_cert.subject;
-      mbedtls_asn1_buf name = subject_name.val;
-      unsigned char* nameptr = name.p;
-      size_t name_len = name.len;
-
       // Store the client's symmetric key
->>>>>>> cc53819e
       std::vector<uint8_t> user_private_key(output, output + CIPHER_KEY_SIZE);
       std::string user_nam(nameptr, nameptr + name_len);
+
       // Verify client's identity
       if (std::find(CLIENT_NAMES.begin(), CLIENT_NAMES.end(), user_nam) == CLIENT_NAMES.end()) {
         LOG(FATAL) << "No such authorized client";
       }
       client_keys[user_nam] = user_private_key;
 
-<<<<<<< HEAD
-      LOG(DEBUG) << "verification succeeded - user added: " << user_nam;
-=======
       // Store the client's public key
       std::vector<uint8_t> user_public_key(cert, cert + cert_len);
       client_public_keys.insert({user_nam, user_public_key});
 
       LOG(DEBUG) << "verification succeded - user added: " << user_nam;
->>>>>>> cc53819e
       return true;
     }
 
@@ -565,7 +433,13 @@
      * Generate an ephemeral symmetric key for the enclave
      */
     bool generate_symm_key() {
-      generate_random(m_symm_key, CIPHER_KEY_SIZE);
+      // Generate symmetric key if rank 0  
+      if (rabit::GetRank() == 0) {
+          generate_random(m_symm_key, CIPHER_KEY_SIZE);
+      }
+
+      // Broadcast symmetric key to all other enclaves
+      rabit::Broadcast(m_symm_key, CIPHER_KEY_SIZE, 0);
     }
 
     /**
