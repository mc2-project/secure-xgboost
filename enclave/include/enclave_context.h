--- conflicted
+++ resolved
@@ -133,15 +133,7 @@
     //  }
     //}
 
-<<<<<<< HEAD
-    void get_client_key(uint8_t* key) {
-      if (client_key_is_set) {
-        memcpy(key, client_key, CIPHER_KEY_SIZE);
-      } else {
-        LOG(FATAL) << "Client key not found";
-=======
     bool get_client_key(uint8_t* key, char *username) {
-
       // returning the key held by user
       LOG(INFO) << "User requested username " << username;
       if (client_keys.count(username) > 0){
@@ -153,7 +145,6 @@
         LOG(INFO) << "User " << username << " does not exist, using zero key instead";
         memset(key, 0, CIPHER_KEY_SIZE);
         return false;
->>>>>>> 3e2c842b
       }
     }
 
