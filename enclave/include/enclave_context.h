--- conflicted
+++ resolved
@@ -30,15 +30,12 @@
     // map username to client_key
     std::unordered_map<std::string, std::vector<uint8_t>> client_keys;
 
-<<<<<<< HEAD
     // map user name to public key
     std::unordered_map<std::string, std::vector<uint8_t>> client_public_keys;
 
     //TODO undo/modified hard coding all the expected users
     string users[2] = {"user1", "user2"};
 
-=======
->>>>>>> f14fd15b
     EnclaveContext() {
       generate_public_key();
       client_key_is_set = false;
@@ -91,7 +88,6 @@
         memset(key, 0, CIPHER_KEY_SIZE);
         return false;
       }
-<<<<<<< HEAD
     }
 
     bool verifySignatureWithUserName(uint8_t* data, size_t data_len, uint8_t* signature, size_t sig_len, string username){
@@ -132,8 +128,6 @@
       }
 
       return true;
-=======
->>>>>>> f14fd15b
     }
 
     // FIXME verify client identity using root CA
@@ -371,7 +365,6 @@
       unsigned char * nameptr = name.p;
       size_t name_len = name.len;
 
-<<<<<<< HEAD
       // storing user private key
       std::vector<uint8_t> user_private_key(output, output + CIPHER_KEY_SIZE);
       std::string user_nam =  convertToString((char *)nameptr, name_len);
@@ -381,15 +374,7 @@
       // TODO verify that user certificate's public key has the same length as the secure enclave public key
       std::vector<uint8_t> user_public_key((uint8_t *)(user_cert.pk->pk_info->key), (uint8_t *)(user_cert.pk->pk_info->key) + CIPHER_PK_SIZE);
       client_public_keys.insert({user_nam, user_public_key});
-=======
-      //fprintf(stdout, "Decrypted key\n");
-      //for (int i = 0; i < CIPHER_KEY_SIZE; i++)
-      //  fprintf(stdout, "%d\t", output[i]);
-      //fprintf(stdout, "\n");
-      std::vector<uint8_t> v(output, output + CIPHER_KEY_SIZE);
-      std::string user_nam =  convertToString((char *)nameptr, name_len);
-      client_keys.insert({user_nam, v});
->>>>>>> f14fd15b
+
 
       LOG(INFO) << "verifiation succeded - user added";
       LOG(INFO) << "username :" << user_nam;
