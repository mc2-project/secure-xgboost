#ifndef ENCLAVE_CONTEXT_H_
#define ENCLAVE_CONTEXT_H_

#include "xgboost_t.h"
#include <enclave/crypto.h>
#include <enclave/attestation.h>

// needed for certificate
#include "mbedtls/platform.h"
#include "mbedtls/ssl.h"
#include "mbedtls/entropy.h"
#include "mbedtls/ctr_drbg.h"
#include "mbedtls/error.h"
#include "mbedtls/pk_internal.h"

// needed for certificate
#include "mbedtls/platform.h"
#include "mbedtls/ssl.h"
#include "mbedtls/entropy.h"
#include "mbedtls/ctr_drbg.h"
#include "mbedtls/error.h"


class EnclaveContext {
  // FIXME Embed root CA for clients

  private:
    mbedtls_ctr_drbg_context m_ctr_drbg_context;
    mbedtls_entropy_context m_entropy_context;
    mbedtls_pk_context m_pk_context;
    uint8_t m_public_key[CIPHER_PK_SIZE];
    
    // 12 bytes for the session nonce and four bytes for a counter within the session.
    uint8_t m_nonce[CIPHER_IV_SIZE];
    uint32_t m_nonce_ctr;
    uint8_t m_symm_key[CIPHER_KEY_SIZE];

     /* We maintain these maps to avoid having to pass out pointers to application code outside
      * the enclave; instead, the application is given a string nickname that the enclave resolves
      * to a pointer internally.
      */
    std::unordered_map<std::string, void*> booster_map;
    std::unordered_map<std::string, void*> dmatrix_map;
    std::unordered_map<std::string, std::vector<std::string>> dmatrix_owner_map;
    int booster_ctr;
    int dmatrix_ctr;

    // FIXME use array of fixed length instead of vector
    //std::unordered_map<std::string, std::vector<uint8_t>> client_keys;
    uint8_t client_key[CIPHER_KEY_SIZE];
    bool client_key_is_set;

    // map username to client_key
    std::unordered_map<std::string, std::vector<uint8_t>> client_keys;

    // map user name to public key
    std::unordered_map<std::string, std::vector<uint8_t>> client_public_keys;

    EnclaveContext() {
      generate_public_key();
      generate_nonce();
      m_nonce_ctr = 0;
      generate_symm_key();
      client_key_is_set = false;
      booster_ctr = 0;
      dmatrix_ctr = 0;
    }

  public:
    // Don't forget to declare these two. You want to make sure they
    // are unacceptable otherwise you may accidentally get copies of
    // your singleton appearing.
    EnclaveContext(EnclaveContext const&) = delete;
    void operator=(EnclaveContext const&) = delete;

    static EnclaveContext& getInstance() {
      static EnclaveContext instance;
      return instance;
    }

    uint8_t* get_public_key() {
      return m_public_key;
    }

    uint8_t* get_symm_key() {
      return m_symm_key;
    }

    uint8_t* get_nonce() {
      return m_nonce;
    }

    // Checks equality of received and expected nonce and nonce counter and increments nonce counter.
    // FIXME: Redundant check; signature verification is enough
    bool check_seq_num(uint8_t* recv_nonce, uint32_t recv_nonce_ctr) {
      bool retval = recv_nonce_ctr == m_nonce_ctr;
      if (!retval) return retval;
      for (int i = 0; i < CIPHER_IV_SIZE; i++) {
        retval = retval && (recv_nonce[i] == m_nonce[i]); 
      }
      if (retval)
        m_nonce_ctr += 1;
      return retval;
    }

    // Note: Returned handle needs to be freed
    BoosterHandle add_booster(void* booster) {
      std::ostringstream oss;
      oss << "Booster_" << ++booster_ctr;
      auto str = oss.str();
      booster_map[str] = booster;
      BoosterHandle handle = strdup(str.c_str());
      LOG(DEBUG) << "Added booster " << handle;
      return handle;
    }

    // Note: Returned handle needs to be freed
    DMatrixHandle add_dmatrix(void* dmatrix, char* usernames[], int len) {
      std::ostringstream oss;
      oss << "DMatrix_" << ++dmatrix_ctr;
      auto str = oss.str();
      dmatrix_map[str] = dmatrix;

      std::vector<std::string> v(usernames, usernames + len);
      dmatrix_owner_map[str] = v;

      DMatrixHandle handle = strdup(str.c_str());
      LOG(DEBUG) << "Added dmatrix " << handle;
      debug_print_dmatrix_map();
      debug_print_dmatrix_owner_map();
      return handle;
    }

    void* get_booster(BoosterHandle handle) {
      LOG(DEBUG) << "Getting booster " << handle;
      std::string str(handle);
      std::unordered_map<std::string, void*>::const_iterator iter = booster_map.find(str);
      if (iter == booster_map.end()) {
        debug_print_booster_map();
        LOG(FATAL) << "No such booster oject: " << handle;
        return NULL;
      } else {
        return iter->second;
      }
    }

    void* get_dmatrix(DMatrixHandle handle) {
      LOG(DEBUG) << "Getting dmatrix " << handle;
      std::string str(handle);
      std::unordered_map<std::string, void*>::const_iterator iter = dmatrix_map.find(str);
      if (iter == dmatrix_map.end()) {
        debug_print_dmatrix_map();
        LOG(FATAL) << "No such dmatrix oject: " << handle;
        return NULL;
      } else {
        return iter->second;
      }
    }

    std::vector<std::string> get_dmatrix_owners(DMatrixHandle handle) {
      LOG(DEBUG) << "Getting dmatrix " << handle;
      std::string str(handle);
      auto iter = dmatrix_owner_map.find(str);
      if (iter == dmatrix_owner_map.end()) {
        debug_print_dmatrix_owner_map();
        LOG(FATAL) << "No such dmatrix oject: " << handle;
      } else {
        return iter->second;
      }
    }

    void debug_print_dmatrix_map() {
      std::ostringstream oss;
      oss << "DMatrix map---------------" << "\n";
      for(auto elem : dmatrix_map) {
        oss << elem.first << " " << elem.second << "\n";
      }
      oss << "--------------------------" << "\n";
      LOG(DEBUG) << oss.str();
    }

    void debug_print_dmatrix_owner_map() {
      std::ostringstream oss;
      oss << "DMatrix owner map---------------" << "\n";
      for(auto elem : dmatrix_owner_map) {
        oss << elem.first << "\n";
        for(auto name : elem.second) {
          oss << "\t" << name << "\n";
        }
      }
      oss << "--------------------------" << "\n";
      LOG(DEBUG) << oss.str();
    }

    void debug_print_booster_map() {
      std::ostringstream oss;
      oss << "Booster map---------------" << "\n";
      for(auto elem : booster_map) {
        oss << elem.first << " " << elem.second << "\n";
      }
      oss << "--------------------------" << "\n";
      LOG(DEBUG) << oss.str();
    }

    void del_booster(BoosterHandle handle) {
      booster_map.erase(handle);
    }

    void del_dmatrix(DMatrixHandle handle) {
      dmatrix_map.erase(handle);
    }

    void get_client_key(uint8_t* key, char *username) {
      LOG(DEBUG) << "Getting client key for user: " << username;
      std::string str(username);
      auto iter = client_keys.find(str);
      if (iter == client_keys.end()) {
        LOG(FATAL) << "No client key for user: " << username;
      } else {
        memcpy(key, (uint8_t*) iter->second.data(), CIPHER_KEY_SIZE);
      }
    }

    char* get_client_cert(char *username) {
      LOG(DEBUG) << "Getting username " << username;
      std::string str(username);
      auto iter = client_public_keys.find(str);
      if (iter == client_public_keys.end()) {
        LOG(FATAL) << "No certificate for user: " << username;
      } else {
        return (char*) iter->second.data();
      }
    }

    bool verifyClientSignatures(uint8_t* data, size_t data_len, char* signers[], uint8_t* signatures[], size_t sig_lengths[]){
      mbedtls_pk_context _pk_context;

      unsigned char hash[SHA_DIGEST_SIZE];
      int ret = 1;

      // FIXME: Currently we expect sigs to be in same order as users
      for (auto _username: CLIENT_NAMES) {
        char* username = (char*)_username.c_str();

        mbedtls_pk_init(&_pk_context);
        char* cert = get_client_cert(username);
        mbedtls_x509_crt user_cert;
        mbedtls_x509_crt_init(&user_cert);
        if ((ret = mbedtls_x509_crt_parse(&user_cert, (const unsigned char *) cert, strlen(cert) + 1)) != 0) {
          LOG(FATAL) << "verification failed - mbedtls_x509_crt_parse returned" << ret;
        }
        int i = -1;
        for (int j = 0; j < NUM_CLIENTS; j++) {
          if (strcmp(signers[j], username) == 0) {
            i = j;
            break;
          }
        }
        if (i < 0) {
          LOG(FATAL) << "Client not found in signature list: " << username;
        }
        uint8_t* signature = signatures[i];
        size_t sig_len = sig_lengths[i];
        _pk_context = user_cert.pk;
        if (verifySignature(_pk_context, data, data_len, signature, sig_len) != 0) {
          LOG(FATAL) << "Signature verification failed";
        }
      }
      return true;
    }

    bool verify_signatures_with_nonce(std::vector<uint8_t> *bytes, char* signers[], uint8_t* signatures[], size_t sig_lengths[]){
      for (int i = 0; i < CIPHER_IV_SIZE; i ++) {
        bytes->push_back(m_nonce[i]);
      }
      bytes->push_back(m_nonce_ctr >> 24);
      bytes->push_back(m_nonce_ctr >> 16);
      bytes->push_back(m_nonce_ctr >>  8);
      bytes->push_back(m_nonce_ctr      );
      
      return verifyClientSignatures(bytes->data(), bytes->size(), signers, signatures, sig_lengths);
    }

    bool verifySignatureWithCertificate(char* cert,
                int cert_len,
                uint8_t* data,
                size_t data_len,
                uint8_t* signature,
                size_t sig_len) {
      mbedtls_pk_context _pk_context;
      LOG(DEBUG) << "Verifying signature with certificate";

      unsigned char hash[32];
      int ret = 1;

      mbedtls_pk_init(&_pk_context);

      mbedtls_x509_crt _cacert;
      mbedtls_x509_crt_init(&_cacert);
      if ((ret = mbedtls_x509_crt_parse(&_cacert, (const unsigned char *) CA_CERT,
                   strlen(CA_CERT)+1)) != 0) {
         LOG(FATAL) << "verification failed - Could not read root certificate\n" 
           << "mbedtls_x509_crt_parse returned " << ret;
      }

      mbedtls_x509_crt user_cert;
      mbedtls_x509_crt_init(&user_cert);
      if ((ret = mbedtls_x509_crt_parse(&user_cert, (const unsigned char *) cert,
                   cert_len)) != 0) {
         LOG(FATAL) << "verification failed - Could not read user certificate\n"
           << "mbedtls_x509_crt_parse returned " << ret;
         return false;
      }

      uint32_t flags;
      if((ret = mbedtls_x509_crt_verify(&user_cert, &_cacert, NULL, NULL, &flags,
              NULL, NULL)) != 0) {
        LOG(FATAL) << "verification failed - mbedtls_x509_crt_verify flags returned" << flags;
      }

      mbedtls_pk_context user_public_key_context = user_cert.pk;

      if(verifySignature(user_public_key_context, data, data_len, signature, sig_len) != 0) {
        LOG(FATAL) << "Signature verification failed";
      }

      return true;
    }

    bool sign_args(char* data,
        uint8_t* signature,
        size_t* sig_len) {
      return sign_data(m_pk_context, (uint8_t*)data, strlen(data), signature, sig_len);
    }

    bool sign_bytes_with_nonce(std::vector<uint8_t> *bytes, uint8_t* signature, size_t* sig_len) {
      for (int i = 0; i < CIPHER_IV_SIZE; i ++) {
        bytes->push_back(m_nonce[i]);
      }
      bytes->push_back(m_nonce_ctr >> 24);
      bytes->push_back(m_nonce_ctr >> 16);
      bytes->push_back(m_nonce_ctr >>  8);
      bytes->push_back(m_nonce_ctr      );

      return sign_data(m_pk_context, bytes->data(), bytes->size(), signature, sig_len);
    }

    // TODO(rishabh): Fix sequence of the various checks in this function
    bool decrypt_and_save_client_key_with_certificate(char * cert,
            int cert_len,
            uint8_t* data,
            size_t data_len,
            uint8_t* signature,
            size_t sig_len) {

      size_t output_size;
      uint8_t output[CIPHER_KEY_SIZE];
      // FIXME: set size of names
      unsigned char nameptr[50];
      size_t name_len;

      // Only the master node verifies signature and certificate
      if (rabit::GetRank() == 0) {
          if (!verifySignatureWithCertificate(cert, cert_len, data, data_len, signature, sig_len)) {
              LOG(FATAL) << "Signature verification failed";
          }

          int res = 0;
          mbedtls_rsa_context* rsa_context;

          mbedtls_pk_rsa(m_pk_context)->len = data_len;
          rsa_context = mbedtls_pk_rsa(m_pk_context);
          rsa_context->padding = MBEDTLS_RSA_PKCS_V21;
          rsa_context->hash_id = MBEDTLS_MD_SHA256;


          // Only the master node can decrypt the symmetric key
          res = mbedtls_rsa_pkcs1_decrypt(
                  rsa_context,
                  mbedtls_ctr_drbg_random,
                  &m_ctr_drbg_context,
                  MBEDTLS_RSA_PRIVATE,
                  &output_size,
                  data,
                  output,
                  CIPHER_KEY_SIZE);
          if (res != 0) {
              LOG(INFO) << "mbedtls_rsa_pkcs1_decrypt failed with " << res;
          }

          int ret;
          mbedtls_x509_crt user_cert;
          mbedtls_x509_crt_init(&user_cert);
          if ((ret = mbedtls_x509_crt_parse(&user_cert, (const unsigned char *) cert,
                          cert_len)) != 0) {
              LOG(FATAL) << "verification failed - Could not read user certificate\n"
                  << "mbedtls_x509_crt_parse returned " << ret;
          }

          mbedtls_x509_name subject_name = user_cert.subject;
          mbedtls_asn1_buf name = subject_name.val;
          strcpy((char*) nameptr, (const char*) name.p);
          name_len = name.len;
      } 

      // Signature and certificate verification has passed
      // The master node (rank 0) broadcasts the client key and client name to other nodes
      rabit::Broadcast(&output, CIPHER_KEY_SIZE, 0);
      rabit::Broadcast(&name_len, sizeof(name_len), 0);
      rabit::Broadcast(nameptr, name_len, 0);

      // Store the client's symmetric key
      std::vector<uint8_t> user_private_key(output, output + CIPHER_KEY_SIZE);
      std::string user_nam(nameptr, nameptr + name_len);

      // Verify client's identity
      if (std::find(CLIENT_NAMES.begin(), CLIENT_NAMES.end(), user_nam) == CLIENT_NAMES.end()) {
        LOG(FATAL) << "No such authorized client";
      }
      client_keys[user_nam] = user_private_key;

      // Store the client's public key
      std::vector<uint8_t> user_public_key(cert, cert + cert_len);
      client_public_keys.insert({user_nam, user_public_key});

      LOG(DEBUG) << "verification succeeded - user added: " << user_nam;
      return true;
    }

    void share_symm_key_and_nonce() {
        rabit::Broadcast(m_symm_key, CIPHER_KEY_SIZE, 0);
        rabit::Broadcast(m_nonce, CIPHER_IV_SIZE, 0);
<<<<<<< HEAD
        rabit::Broadcast(&m_pk_context, sizeof(mbedtls_pk_context), 0);
        rabit::Broadcast(m_public_key, CIPHER_PK_SIZE, 0)
=======
        LOG(DEBUG) << "Broadcasting master enclave keypair";
        rabit::Broadcast(m_public_key, CIPHER_PK_SIZE, 0);
        LOG(DEBUG) << "Successfully broadcasted public key";
        size_t private_key_length;
        unsigned char m_private_key[5 * CIPHER_PK_SIZE];
        int res;
       
        if (rabit::GetRank() == 0) {
            res = mbedtls_pk_write_key_pem(&m_pk_context, m_private_key, sizeof(m_private_key));
            if (res != 0) {
                LOG(INFO) << "mbedtls_pk_write_key_pem failed with " << res;
                char tmp[1024];
                mbedtls_strerror(res, tmp, 1024);
                LOG(DEBUG) << tmp;
            }
            LOG(DEBUG) << "wrote out private key";

            // int i;
            // for (i = 0; i < 5 * CIPHER_PK_SIZE; i++) {
            //     if (m_private_key[i] == '\0') {
            //         LOG(DEBUG) << "NULL TERMINATED AT " << i;
            //         break;
            //     }
            // }
            private_key_length = strlen((const char*) m_private_key);
        }

        rabit::Broadcast(&private_key_length, sizeof(private_key_length), 0);
        rabit::Broadcast(m_private_key, private_key_length, 0);
        LOG(DEBUG) << "Broadcasted private key";

        // Create new mbedtls_pk_context
        if (rabit::GetRank() != 0) {
            mbedtls_pk_free(&m_pk_context);
            res = mbedtls_pk_parse_key(&m_pk_context, (const unsigned char*) m_private_key, private_key_length + 1, NULL, NULL);
            if (res != 0) {
                LOG(INFO) << "mbedtls_pk_parse_key failed with " << res;
                char tmp[1024];
                mbedtls_strerror(res, tmp, 1024);
                LOG(INFO) << tmp;
            }

            mbedtls_pk_parse_public_key(&m_pk_context, m_public_key, CIPHER_PK_SIZE);
            if (res != 0) {
                LOG(FATAL) << "mbedtls_pk_parse_public_key failed with " << res;
                char tmp[1024];
                mbedtls_strerror(res, tmp, 1024);
                LOG(DEBUG) << tmp;
            }
        }

        LOG(DEBUG) << "Successfully broadcasted master enclave keypair";
        
>>>>>>> cc188af1
    }

  private:
    /**
     * Generate an ephemeral symmetric key for the enclave
     * This function is only run by the master enclave, assuming that remote attestation is done before anything else
     */
    bool generate_symm_key() {
      generate_random(m_symm_key, CIPHER_KEY_SIZE);
    }

    /**
     * Generate an ephemeral public key pair for the enclave
     */
    bool generate_public_key() {
      mbedtls_ctr_drbg_init(&m_ctr_drbg_context);
      mbedtls_entropy_init(&m_entropy_context);
      mbedtls_pk_init(&m_pk_context);

      int res = -1;
      // Initialize entropy.
      res = mbedtls_ctr_drbg_seed(&m_ctr_drbg_context, mbedtls_entropy_func, &m_entropy_context, NULL, 0);
      if (res != 0) {
        LOG(FATAL) << "mbedtls_ctr_drbg_seed failed with " << res;
      }

      // Initialize RSA context.
      res = mbedtls_pk_setup(&m_pk_context, mbedtls_pk_info_from_type(MBEDTLS_PK_RSA));
      if (res != 0) {
        LOG(FATAL) << "mbedtls_pk_setup failed with " << res;
      }

      // Generate an ephemeral 2048-bit RSA key pair with
      // exponent 65537 for the enclave.
      res = mbedtls_rsa_gen_key(
          mbedtls_pk_rsa(m_pk_context),
          mbedtls_ctr_drbg_random,
          &m_ctr_drbg_context,
          2048,
          65537);

      if (res != 0) {
        LOG(FATAL) << "mbedtls_rsa_gen_key failed with " << res;
      }

      // Write out the public key in PEM format for exchange with other enclaves.
      res = mbedtls_pk_write_pubkey_pem(&m_pk_context, m_public_key, sizeof(m_public_key));
      if (res != 0) {
        LOG(FATAL) << "mbedtls_pk_write_pubkey_pem failed with " << res;
      }
    }

    /**
     * Generate a session nonce for the enclave to be used by clients. 
     */
    bool generate_nonce() {
      generate_random(m_nonce, CIPHER_IV_SIZE);
    } 
};

#endif<|MERGE_RESOLUTION|>--- conflicted
+++ resolved
@@ -430,10 +430,6 @@
     void share_symm_key_and_nonce() {
         rabit::Broadcast(m_symm_key, CIPHER_KEY_SIZE, 0);
         rabit::Broadcast(m_nonce, CIPHER_IV_SIZE, 0);
-<<<<<<< HEAD
-        rabit::Broadcast(&m_pk_context, sizeof(mbedtls_pk_context), 0);
-        rabit::Broadcast(m_public_key, CIPHER_PK_SIZE, 0)
-=======
         LOG(DEBUG) << "Broadcasting master enclave keypair";
         rabit::Broadcast(m_public_key, CIPHER_PK_SIZE, 0);
         LOG(DEBUG) << "Successfully broadcasted public key";
@@ -487,7 +483,6 @@
 
         LOG(DEBUG) << "Successfully broadcasted master enclave keypair";
         
->>>>>>> cc188af1
     }
 
   private:
