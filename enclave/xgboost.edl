--- conflicted
+++ resolved
@@ -105,15 +105,6 @@
                 [out] char*** out);
         
         public int enclave_XGBoosterLoadModel(
-<<<<<<< HEAD
-                [in, string] char* handle,
-                [in, string] const char* fname);
-        
-        public int enclave_XGBoosterSaveModel(
-                [in, string] char* handle,
-                [in, string] const char* fname);
-        
-=======
                 BoosterHandle handle,
                 [in, string] const char* fname,
                 [in, string] char* username);
@@ -123,7 +114,6 @@
                 [in, string] const char* fname,
                 [in, string] char* username);
 
->>>>>>> 3e2c842b
         public int enclave_XGBoosterDumpModel(
                 [in, string] char* handle,
                 [in, string] const char* fmap,
@@ -165,25 +155,15 @@
         public int enclave_XGBoosterGetModelRaw(
                 [in, string] char* handle,
                 [out] bst_ulong *out_len,
-<<<<<<< HEAD
-                [out] char **out_dptr);
-        
-=======
                 [out] char **out_dptr,
                 [in, string] char* username);
 
->>>>>>> 3e2c842b
         public int enclave_XGBoosterLoadModelFromBuffer(
                 [in, string] char* handle,
                 [in, size=len] const void* buf,
-<<<<<<< HEAD
-                bst_ulong len);
-        
-=======
                 bst_ulong len,
                 [in, string] char* username);
 
->>>>>>> 3e2c842b
         public int enclave_XGDMatrixFree(
                 [in, string] char* handle);
         
@@ -201,9 +181,6 @@
                 size_t data_len, 
                 [in, size=sig_len] uint8_t* signature,
                 size_t sig_len);
-<<<<<<< HEAD
-        
-=======
 
         public int enclave_add_client_key_with_certificate(
                 [in, size=cert_len] char * cert,
@@ -213,7 +190,6 @@
                 [in, size=sig_len] uint8_t* signature,
                 size_t sig_len);
 
->>>>>>> 3e2c842b
         public void enclave_RabitInit(
                 int argc,
                 [in, count=argc] char **argv,
