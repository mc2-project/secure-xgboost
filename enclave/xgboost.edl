enclave {
    include "xgboost/c_api.h"
    include "rabit/c_api.h"
    trusted {
        public void enclave_init(
                int log_verbosity);

        public int enclave_XGDMatrixCreateFromFile(
                [in, string] const char *fname,
                int silent,
                [out] char** handle);

        public int enclave_XGDMatrixCreateFromEncryptedFile(
                [in, count=num_files] const char **fnames,
                [in, count=num_files] size_t* fname_lengths,
                [in, count=num_files] char** usernames,
                [in, count=num_files] size_t* username_lengths,
                bst_ulong num_files,
                int silent,
                [out] char** handle);
<<<<<<< HEAD

        public int enclave_XGDMatrixCreateFromEncryptedFileWithSig(
                [in, count=num_files] const char **fnames,
                [in, count=num_files] size_t* fname_lengths,
                [in, count=num_files] char** usernames,
                [in, count=num_files] size_t* username_lengths,
                bst_ulong num_files,
                int silent,
                [out] char** handle,
                [in, string] char *username,
                [in, count=sig_len] uint8_t *sig,
                size_t sig_len);
=======
>>>>>>> 610bbdb3

        public int enclave_XGBoosterCreate(
                [in, count=len] char** dmat_handles,
                [in, count=len] size_t* handle_lengths,
                bst_ulong len,
                [out] char** handle);

        public int enclave_XGBoosterSetParam(
                [in, string] char* handle,
                [in, string] const char *name,
                [in, string] const char *value);

        public int enclave_XGBoosterSetParamWithSig(
                [in, string] char* handle,
                [in, string] const char *name,
                [in, string] const char *value,
                [in, string] const char *username,
                [in, count=sig_len] uint8_t *signature,
                size_t sig_len);

        public int enclave_XGBoosterUpdateOneIterWithSig(
                [in, string] char* handle,
                int iter,
                [in, string] char* dtrain,
                [in, string] char *username,
                [in, count=sig_len] uint8_t *signature,
                size_t sig_len);

        public int enclave_XGBoosterUpdateOneIter(
                [in, string] char* handle,
                int iter,
                [in, string] char* dtrain);

        public int enclave_XGBoosterBoostOneIter(
                [in, string] char* handle,
                [in, string] char* dtrain,
                [in, count=len] bst_float *grad,
                [in, count=len] bst_float *hess,
                bst_ulong len);

        public int enclave_XGBoosterEvalOneIter(
                [in, string] char* handle,
                int iter,
                [in, count=len] char** dmat_handles,
                [in, count=len] size_t* handle_lengths,
                [in, count=len] const char** evnames,
                [in, count=len] size_t* name_lengths,
                bst_ulong len,
                [out] char** out_str);

        public int enclave_XGBoosterPredictWithSig(
                [in, string] char* handle,
                [in, string] char* dmat,
                int option_mask,
                unsigned ntree_limit,
                [out] bst_ulong *out_len,
                [out] uint8_t **out_result,
                [in, string] char* username,
                [in, count=sig_len] uint8_t *signature,
                size_t sig_len);

        public int enclave_XGBoosterPredict(
                [in, string] char* handle,
                [in, string] char* dmat,
                int option_mask,
                unsigned ntree_limit,
                [out] bst_ulong *out_len,
                [out] uint8_t **out_result,
                [in, string] char* username);

        public int enclave_XGDMatrixGetFloatInfo(
                [in, string] char* handle,
                [in, string] const char* field,
                [out] bst_ulong *out_len,
                [out] bst_float **out_dptr);

        public int enclave_XGDMatrixGetUintInfo(
                [in, string] char* handle,
                [in, string] const char* field,
                [out] bst_ulong *out_len,
                [out] unsigned **out_dptr);

        public int enclave_XGDMatrixSetFloatInfo(
                [in, string] char* handle,
                [in, string] const char* field,
                [in] const bst_float* info,
                bst_ulong len);

        public int enclave_XGDMatrixSetUIntInfo(
                [in, string] char* handle,
                [in, string] const char* field,
                [in] const unsigned* info,
                bst_ulong len);

        public int enclave_XGDMatrixNumRow(
                [in, string] char* handle,
                [out] bst_ulong *out);

        public int enclave_XGDMatrixNumCol(
                [in, string] char* handle,
                [out] bst_ulong *out);

        public int enclave_XGBoosterGetAttr(
                [in, string] char* handle,
                [in, string] const char* key,
                [out] char** out,
                [out] int* success);

        public int enclave_XGBoosterGetAttrNames(
                [in, string] char* handle,
                [out] bst_ulong* out_len,
                [out] char*** out);

        public int enclave_XGBoosterLoadModel(
                [in, string] char* handle,
                [in, string] const char* fname,
                [in, string] char* username);

<<<<<<< HEAD
        public int enclave_XGBoosterLoadModelWithSig(
                [in, string] char* handle,
                [in, string] const char* fname,
                [in, string] char* username,
                [in, count=sig_len] uint8_t *signature,
                size_t sig_len);

=======
>>>>>>> 610bbdb3
        public int enclave_XGBoosterSaveModel(
                [in, string] char* handle,
                [in, string] const char* fname,
                [in, string] char* username);

        public int enclave_XGBoosterSaveModelWithSig(
                [in, string] char* handle,
                [in, string] const char* fname,
                [in, string] char* username,
                [in, count=sig_len] uint8_t *signature,
                size_t sig_len);

        public int enclave_XGBoosterDumpModel(
                [in, string] char* handle,
                [in, string] const char* fmap,
                int with_stats,
                [out] bst_ulong* len,
                [out] char*** out_models);

        public int enclave_XGBoosterDumpModelEx(
                [in, string] char* handle,
                [in, string] const char* fmap,
                int with_stats,
                [in, string] const char* format,
                [out] bst_ulong* len,
                [out] char*** out_models);

<<<<<<< HEAD
        public int enclave_XGBoosterDumpModelExWithSig(
                [in, string] char* handle,
                [in, string] const char* fmap,
                int with_stats,
                [in, string] const char* format,
                [out] bst_ulong* len,
                [out] char*** out_models,
                [in, string] char* username,
                [in, count=sig_len] uint8_t *signature,
                size_t sig_len);

=======
>>>>>>> 610bbdb3
        public int enclave_XGBoosterDumpModelWithFeatures(
                [in, string] char* handle,
                unsigned int fnum,
                [in, count=fnum] const char** fname,
                [in, count=fnum] size_t* fname_lengths,
                [in, count=fnum] const char** ftype,
                [in, count=fnum] size_t* ftype_lengths,
                int with_stats,
                [out] bst_ulong* len,
                [out] char*** out_models);

        public int enclave_XGBoosterDumpModelExWithFeatures(
                [in, string] char* handle,
                unsigned int fnum,
                [in, count=fnum] const char** fname,
                [in, count=fnum] size_t* fname_lengths,
                [in, count=fnum] const char** ftype,
                [in, count=fnum] size_t* ftype_lengths,
                int with_stats,
                [in, string] const char* format,
                [out] bst_ulong* len,
                [out] char*** out_models);

<<<<<<< HEAD
        public int enclave_XGBoosterDumpModelExWithFeaturesWithSig(
                [in, string] char* handle,
                unsigned int fnum,
                [in, count=fnum] const char** fname,
                [in, count=fnum] size_t* fname_lengths,
                [in, count=fnum] const char** ftype,
                [in, count=fnum] size_t* ftype_lengths,
                int with_stats,
                [in, string] const char* format,
                [out] bst_ulong* len,
                [out] char*** out_models,
                [in, string] char* username,
                [in, count=sig_len] uint8_t *signature,
                size_t sig_len);


=======
>>>>>>> 610bbdb3
        public int enclave_XGBoosterGetModelRaw(
                [in, string] char* handle,
                [out] bst_ulong *out_len,
                [out] char **out_dptr,
                [in, string] char* username);

        public int enclave_XGBoosterGetModelRawWithSig(
                [in, string] char* handle,
                [out] bst_ulong *out_len,
                [out] char **out_dptr,
                [in, string] char* username,
                [in, count=sig_len] uint8_t *signature,
                size_t sig_len);

        public int enclave_XGBoosterLoadModelFromBuffer(
                [in, string] char* handle,
                [in, size=len] const void* buf,
                bst_ulong len,
                [in, string] char* username);

        public int enclave_XGBoosterLoadModelFromBufferWithSig(
                [in, string] char* handle,
                [in, size=len] const void* buf,
                bst_ulong len,
                [in, string] char* username,
                [in, count=sig_len] uint8_t *signature,
                size_t sig_len);

        public int enclave_XGDMatrixFree(
                [in, string] char* handle);

        public int enclave_XGBoosterFree(
                [in, string] char* handle);

        public int enclave_get_remote_report_with_pubkey(
                [out] uint8_t **pem_key,
                [out] size_t *key_size,
                [out] uint8_t **remote_report,
                [out] size_t  *remote_report_size);

        /*public int enclave_add_client_key(*/
        /*        [in, size=data_len] uint8_t* data,*/
        /*        size_t data_len,*/
        /*        [in, size=sig_len] uint8_t* signature,*/
        /*        size_t sig_len);*/

        public int enclave_add_client_key_with_certificate(
                [in, size=cert_len] char * cert,
                int cert_len,
                [in, size=data_len] uint8_t* data,
                size_t data_len,
                [in, size=sig_len] uint8_t* signature,
                size_t sig_len);

        public void enclave_RabitInit(
                int argc,
                [in, count=argc] char **argv,
                [in, count=argc] size_t* arg_lengths);

        public void enclave_RabitFinalize();

        public int enclave_RabitGetRank();

        public int enclave_RabitIsDistributed();
    };
    untrusted {
        void host_XGBAPISetLastError(
                [in, string] const char* msg);
    };
};<|MERGE_RESOLUTION|>--- conflicted
+++ resolved
@@ -18,7 +18,6 @@
                 bst_ulong num_files,
                 int silent,
                 [out] char** handle);
-<<<<<<< HEAD
 
         public int enclave_XGDMatrixCreateFromEncryptedFileWithSig(
                 [in, count=num_files] const char **fnames,
@@ -31,8 +30,6 @@
                 [in, string] char *username,
                 [in, count=sig_len] uint8_t *sig,
                 size_t sig_len);
-=======
->>>>>>> 610bbdb3
 
         public int enclave_XGBoosterCreate(
                 [in, count=len] char** dmat_handles,
@@ -151,7 +148,6 @@
                 [in, string] const char* fname,
                 [in, string] char* username);
 
-<<<<<<< HEAD
         public int enclave_XGBoosterLoadModelWithSig(
                 [in, string] char* handle,
                 [in, string] const char* fname,
@@ -159,8 +155,6 @@
                 [in, count=sig_len] uint8_t *signature,
                 size_t sig_len);
 
-=======
->>>>>>> 610bbdb3
         public int enclave_XGBoosterSaveModel(
                 [in, string] char* handle,
                 [in, string] const char* fname,
@@ -188,7 +182,6 @@
                 [out] bst_ulong* len,
                 [out] char*** out_models);
 
-<<<<<<< HEAD
         public int enclave_XGBoosterDumpModelExWithSig(
                 [in, string] char* handle,
                 [in, string] const char* fmap,
@@ -200,8 +193,6 @@
                 [in, count=sig_len] uint8_t *signature,
                 size_t sig_len);
 
-=======
->>>>>>> 610bbdb3
         public int enclave_XGBoosterDumpModelWithFeatures(
                 [in, string] char* handle,
                 unsigned int fnum,
@@ -225,7 +216,6 @@
                 [out] bst_ulong* len,
                 [out] char*** out_models);
 
-<<<<<<< HEAD
         public int enclave_XGBoosterDumpModelExWithFeaturesWithSig(
                 [in, string] char* handle,
                 unsigned int fnum,
@@ -241,9 +231,6 @@
                 [in, count=sig_len] uint8_t *signature,
                 size_t sig_len);
 
-
-=======
->>>>>>> 610bbdb3
         public int enclave_XGBoosterGetModelRaw(
                 [in, string] char* handle,
                 [out] bst_ulong *out_len,
