/*!
 * Copyright (c) 2015 by Contributors
 * \file c_api.h
 * \author Tianqi Chen
 * \brief C API of XGBoost, used for interfacing to other languages.
 */
#ifndef XGBOOST_C_API_H_
#define XGBOOST_C_API_H_

#ifdef __cplusplus
#define XGB_EXTERN_C extern "C"
#include <cstdio>
#include <cstdint>
#include <string>
#else
#define XGB_EXTERN_C
#include <stdio.h>
#include <stdint.h>
#endif  // __cplusplus

#if defined(_MSC_VER) || defined(_WIN32)
#define XGB_DLL XGB_EXTERN_C __declspec(dllexport)
#else
#define XGB_DLL XGB_EXTERN_C
#endif  // defined(_MSC_VER) || defined(_WIN32)

#ifdef __ENCLAVE__ // macros for errors / safety checks
#define safe_ocall(call) {                                \
oe_result_t result = (call);                              \
if (result != OE_OK) {                                    \
  fprintf(stderr,                                         \
      "%s:%d: Ocall failed; error in %s: %s\n",           \
      __FILE__, __LINE__, #call, oe_result_str(result));  \
  exit(1);                                                \
}                                                         \
}

#define check_enclave_buffer(ptr, size) {                 \
if (!oe_is_within_enclave((ptr), size)) {                 \
    fprintf(stderr,                                       \
            "%s:%d: Buffer bounds check faileds\n",       \
            __FILE__, __LINE__);                          \
    exit(1);                                              \
}                                                         \
}

#define check_host_buffer(ptr, size) {                    \
if (!oe_is_outside_enclave((ptr), size)) {                \
    fprintf(stderr,                                       \
            "%s:%d: Buffer bounds check faileds\n",       \
            __FILE__, __LINE__);                          \
    exit(1);                                              \
}                                                         \
}
#endif

// manually define unsigned long
typedef uint64_t bst_ulong;  // NOLINT(*)

// FIXME added this here, but perhaps not necessary
typedef float bst_float;  // NOLINT(*)


/*! \brief handle to DMatrix */
typedef char* DMatrixHandle;  // NOLINT(*)
/*! \brief handle to Booster */
typedef char* BoosterHandle;  // NOLINT(*)
/*! \brief handle to a data iterator */
typedef void *DataIterHandle;  // NOLINT(*)
/*! \brief handle to a internal data holder. */
typedef void *DataHolderHandle;  // NOLINT(*)

/*! \brief Mini batch used in XGBoost Data Iteration */
typedef struct {  // NOLINT(*)
  /*! \brief number of rows in the minibatch */
  size_t size;
  /*! \brief row pointer to the rows in the data */
#ifdef __APPLE__
  /* Necessary as Java on MacOS defines jlong as long int
   * and gcc defines int64_t as long long int. */
  long* offset; // NOLINT(*)
#else
  int64_t* offset;  // NOLINT(*)
#endif  // __APPLE__
  /*! \brief labels of each instance */
  float* label;
  /*! \brief weight of each instance, can be NULL */
  float* weight;
  /*! \brief feature index */
  int* index;
  /*! \brief feature values */
  float* value;
} XGBoostBatchCSR;


/*!
 * \brief Callback to set the data to handle,
 * \param handle The handle to the callback.
 * \param batch The data content to be set.
 */
XGB_EXTERN_C typedef int XGBCallbackSetData(  // NOLINT(*)
    DataHolderHandle handle, XGBoostBatchCSR batch);

/*!
 * \brief The data reading callback function.
 *  The iterator will be able to give subset of batch in the data.
 *
 *  If there is data, the function will call set_function to set the data.
 *
 * \param data_handle The handle to the callback.
 * \param set_function The batch returned by the iterator
 * \param set_function_handle The handle to be passed to set function.
 * \return 0 if we are reaching the end and batch is not returned.
 */
XGB_EXTERN_C typedef int XGBCallbackDataIterNext(  // NOLINT(*)
    DataIterHandle data_handle, XGBCallbackSetData *set_function,
    DataHolderHandle set_function_handle);

/*!
 * \brief get string message of the last error
 *
 *  all function in this file will return 0 when success
 *  and -1 when an error occurred,
 *  XGBGetLastError can be called to retrieve the error
 *
 *  this function is thread safe and can be called by different thread
 * \return const char* error information
 */
XGB_DLL const char *XGBGetLastError(void);

/*!
 * \brief register callback function for LOG(INFO) messages -- helpful messages
 *        that are not errors.
 * Note: this function can be called by multiple threads. The callback function
 *       will run on the thread that registered it
 * \return 0 for success, -1 for failure
 */
XGB_DLL int XGBRegisterLogCallback(void (*callback)(const char*));

#if defined(__HOST__)
XGB_DLL int XGBCreateEnclave(const char *enclave_image, int log_verbosity);
#endif

/*!
 * \brief load a data matrix
 * \param fname the name of the file
 * \param silent whether print messages during loading
 * \param out a loaded data matrix
 * \return 0 when success, -1 when failure happens
 */
XGB_DLL int XGDMatrixCreateFromFile(const char *fname,
                                    int silent,
                                    DMatrixHandle *out);

/*!
 * \brief load a data matrix from an encrypted file
 * \param fname the name of the encrypted file
 * \param silent whether print messages during loading
 * \param out a loaded data matrix
 * \return 0 when success, -1 when failure happens
 */
XGB_DLL int XGDMatrixCreateFromEncryptedFile(const char *fnames[],
        char* usernames[],
        bst_ulong num_files,
        int silent,
        DMatrixHandle *out);

/*!
 * \brief Create a DMatrix from a data iterator.
 * \param data_handle The handle to the data.
 * \param callback The callback to get the data.
 * \param cache_info Additional information about cache file, can be null.
 * \param out The created DMatrix
 * \return 0 when success, -1 when failure happens.
 */
XGB_DLL int XGDMatrixCreateFromDataIter(
    DataIterHandle data_handle,
    XGBCallbackDataIterNext* callback,
    const char* cache_info,
    DMatrixHandle *out);

/*!
 * \brief create a matrix content from CSR format
 * \param indptr pointer to row headers
 * \param indices findex
 * \param data fvalue
 * \param nindptr number of rows in the matrix + 1
 * \param nelem number of nonzero elements in the matrix
 * \param num_col number of columns; when it's set to 0, then guess from data
 * \param out created dmatrix
 * \return 0 when success, -1 when failure happens
 */
XGB_DLL int XGDMatrixCreateFromCSREx(const size_t* indptr,
                                     const unsigned* indices,
                                     const float* data,
                                     size_t nindptr,
                                     size_t nelem,
                                     size_t num_col,
                                     DMatrixHandle* out);
/*!
 * \brief create a matrix content from CSC format
 * \param col_ptr pointer to col headers
 * \param indices findex
 * \param data fvalue
 * \param nindptr number of rows in the matrix + 1
 * \param nelem number of nonzero elements in the matrix
 * \param num_row number of rows; when it's set to 0, then guess from data
 * \param out created dmatrix
 * \return 0 when success, -1 when failure happens
 */
XGB_DLL int XGDMatrixCreateFromCSCEx(const size_t* col_ptr,
                                     const unsigned* indices,
                                     const float* data,
                                     size_t nindptr,
                                     size_t nelem,
                                     size_t num_row,
                                     DMatrixHandle* out);

/*!
 * \brief create matrix content from dense matrix
 * \param data pointer to the data space
 * \param nrow number of rows
 * \param ncol number columns
 * \param missing which value to represent missing value
 * \param out created dmatrix
 * \return 0 when success, -1 when failure happens
 */
XGB_DLL int XGDMatrixCreateFromMat(const float *data,
                                   bst_ulong nrow,
                                   bst_ulong ncol,
                                   float missing,
                                   DMatrixHandle *out);
/*!
 * \brief create matrix content from dense matrix
 * \param data pointer to the data space
 * \param nrow number of rows
 * \param ncol number columns
 * \param missing which value to represent missing value
 * \param out created dmatrix
 * \param nthread number of threads (up to maximum cores available, if <=0 use all cores)
 * \return 0 when success, -1 when failure happens
 */
XGB_DLL int XGDMatrixCreateFromMat_omp(const float *data,  // NOLINT
                                       bst_ulong nrow, bst_ulong ncol,
                                       float missing, DMatrixHandle *out,
                                       int nthread);
/*!
 * \brief create matrix content from python data table
 * \param data pointer to pointer to column data
 * \param feature_stypes pointer to strings
 * \param nrow number of rows
 * \param ncol number columns
 * \param out created dmatrix
 * \param nthread number of threads (up to maximum cores available, if <=0 use all cores)
 * \return 0 when success, -1 when failure happens
 */
XGB_DLL int XGDMatrixCreateFromDT(void** data,
                                  const char ** feature_stypes,
                                  bst_ulong nrow,
                                  bst_ulong ncol,
                                  DMatrixHandle* out,
                                  int nthread);
/*!
 * \brief create a new dmatrix from sliced content of existing matrix
 * \param handle instance of data matrix to be sliced
 * \param idxset index set
 * \param len length of index set
 * \param out a sliced new matrix
 * \return 0 when success, -1 when failure happens
 */
XGB_DLL int XGDMatrixSliceDMatrix(DMatrixHandle handle,
                                  const int *idxset,
                                  bst_ulong len,
                                  DMatrixHandle *out);
/*!
 * \brief free space in data matrix
 * \return 0 when success, -1 when failure happens
 */
XGB_DLL int XGDMatrixFree(DMatrixHandle handle);
/*!
 * \brief load a data matrix into binary file
 * \param handle a instance of data matrix
 * \param fname file name
 * \param silent print statistics when saving
 * \return 0 when success, -1 when failure happens
 */
XGB_DLL int XGDMatrixSaveBinary(DMatrixHandle handle,
                                const char *fname, int silent);
/*!
 * \brief set float vector to a content in info
 * \param handle a instance of data matrix
 * \param field field name, can be label, weight
 * \param array pointer to float vector
 * \param len length of array
 * \return 0 when success, -1 when failure happens
 */
XGB_DLL int XGDMatrixSetFloatInfo(DMatrixHandle handle,
                                  const char *field,
                                  const float *array,
                                  bst_ulong len);
/*!
 * \brief set uint32 vector to a content in info
 * \param handle a instance of data matrix
 * \param field field name
 * \param array pointer to unsigned int vector
 * \param len length of array
 * \return 0 when success, -1 when failure happens
 */
XGB_DLL int XGDMatrixSetUIntInfo(DMatrixHandle handle,
                                 const char *field,
                                 const unsigned *array,
                                 bst_ulong len);
/*!
 * \brief set label of the training matrix
 * \param handle a instance of data matrix
 * \param group pointer to group size
 * \param len length of array
 * \return 0 when success, -1 when failure happens
 */
XGB_DLL int XGDMatrixSetGroup(DMatrixHandle handle,
                              const unsigned *group,
                              bst_ulong len);
/*!
 * \brief get float info vector from matrix
 * \param handle a instance of data matrix
 * \param field field name
 * \param out_len used to set result length
 * \param out_dptr pointer to the result
 * \return 0 when success, -1 when failure happens
 */
XGB_DLL int XGDMatrixGetFloatInfo(const DMatrixHandle handle,
                                  const char *field,
                                  bst_ulong* out_len,
                                  const float **out_dptr);
/*!
 * \brief get uint32 info vector from matrix
 * \param handle a instance of data matrix
 * \param field field name
 * \param out_len The length of the field.
 * \param out_dptr pointer to the result
 * \return 0 when success, -1 when failure happens
 */
XGB_DLL int XGDMatrixGetUIntInfo(const DMatrixHandle handle,
                                 const char *field,
                                 bst_ulong* out_len,
                                 const unsigned **out_dptr);
/*!
 * \brief get number of rows.
 * \param handle the handle to the DMatrix
 * \param out The address to hold number of rows.
 * \return 0 when success, -1 when failure happens
 */
XGB_DLL int XGDMatrixNumRow(DMatrixHandle handle,
                            bst_ulong *out);
/*!
 * \brief get number of columns
 * \param handle the handle to the DMatrix
 * \param out The output of number of columns
 * \return 0 when success, -1 when failure happens
 */
XGB_DLL int XGDMatrixNumCol(DMatrixHandle handle,
                            bst_ulong *out);
// --- start XGBoost class

/*!
 * \brief create xgboost learner
 * \param dmats matrices that are set to be cached
 * \param len length of dmats
 * \param out handle to the result booster
 * \return 0 when success, -1 when failure happens
 */
XGB_DLL int XGBoosterCreate(const DMatrixHandle dmats[],
                            bst_ulong len,
                            BoosterHandle *out);

/*!
 * \brief free obj in handle
 * \param handle handle to be freed
 * \return 0 when success, -1 when failure happens
 */
XGB_DLL int XGBoosterFree(BoosterHandle handle);

XGB_DLL int XGBoosterSetParamWithSig(BoosterHandle handle,
                                    const char *name,
                                    const char *value,
                                    const char *username,
                                    uint8_t *signature,
                                    size_t sig_len);


/*!
 * \brief set parameters
 * \param handle handle
 * \param name  parameter name
 * \param value value of parameter
 * \return 0 when success, -1 when failure happens
 */
XGB_DLL int XGBoosterSetParam(BoosterHandle handle,
                              const char *name,
                              const char *value);

/*!
 * \brief update the model in one round using dtrain
 * \param handle handle
 * \param iter current iteration rounds
 * \param dtrain training data
 * \return 0 when success, -1 when failure happens
 */
XGB_DLL int XGBoosterUpdateOneIter(BoosterHandle handle,
                                   int iter,
                                   DMatrixHandle dtrain);
/*!
 * \brief update the model, by directly specify gradient and second order gradient,
 *        this can be used to replace UpdateOneIter, to support customized loss function
 * \param handle handle
 * \param dtrain training data
 * \param grad gradient statistics
 * \param hess second order gradient statistics
 * \param len length of grad/hess array
 * \return 0 when success, -1 when failure happens
 */
XGB_DLL int XGBoosterBoostOneIter(BoosterHandle handle,
                                  DMatrixHandle dtrain,
                                  float *grad,
                                  float *hess,
                                  bst_ulong len);
/*!
 * \brief get evaluation statistics for xgboost
 * \param handle handle
 * \param iter current iteration rounds
 * \param dmats pointers to data to be evaluated
 * \param evnames pointers to names of each data
 * \param len length of dmats
 * \param out_result the string containing evaluation statistics
 * \return 0 when success, -1 when failure happens
 */
XGB_DLL int XGBoosterEvalOneIter(BoosterHandle handle,
                                 int iter,
                                 DMatrixHandle dmats[],
                                 const char *evnames[],
                                 bst_ulong len,
                                 const char **out_result);

XGB_DLL int XGBoosterPredictWithSig(BoosterHandle handle,
                            DMatrixHandle dmat,
                            int option_mask,
                            unsigned ntree_limit,
                            bst_ulong *out_len,
#ifdef __SGX__
                            uint8_t **out_result,
                            char* username,
                            uint8_t *signature,
                            size_t sig_len);
#else
                            const float **out_result);
#endif




/*!
 * \brief make prediction based on dmat
 * \param handle handle
 * \param dmat data matrix
 * \param option_mask bit-mask of options taken in prediction, possible values
 *          0:normal prediction
 *          1:output margin instead of transformed value
 *          2:output leaf index of trees instead of leaf value, note leaf index is unique per tree
 *          4:output feature contributions to individual predictions
 * \param ntree_limit limit number of trees used for prediction, this is only valid for boosted trees
 *    when the parameter is set to 0, we will use all the trees
 * \param out_len used to store length of returning result
 * \param out_result used to set a pointer to array
 * \return 0 when success, -1 when failure happens
 */
XGB_DLL int XGBoosterPredict(BoosterHandle handle,
                             DMatrixHandle dmat,
                             int option_mask,
                             unsigned ntree_limit,
                             bst_ulong *out_len,
<<<<<<< HEAD
#ifdef __SGX__
                             uint8_t **out_result,
                             char* username);
#else
                             const float **out_result);
#endif
=======
                             uint8_t **out_result);
>>>>>>> cad40788

/*!
 * \brief load model from existing file
 * \param handle handle
 * \param fname file name
* \return 0 when success, -1 when failure happens
 */
XGB_DLL int XGBoosterLoadModel(BoosterHandle handle,
                               const char *fname,
                             char *username);
/*!
 * \brief save model into existing file
 * \param handle handle
 * \param fname file name
 * \return 0 when success, -1 when failure happens
 */
XGB_DLL int XGBoosterSaveModel(BoosterHandle handle,
                               const char *fname,
                             char* username);
/*!
 * \brief load model from in memory buffer
 * \param handle handle
 * \param buf pointer to the buffer
 * \param len the length of the buffer
 * \return 0 when success, -1 when failure happens
 */
XGB_DLL int XGBoosterLoadModelFromBuffer(BoosterHandle handle,
                                         const void *buf,
                                         bst_ulong len,
                                       char* username);
/*!
 * \brief save model into binary raw bytes, return header of the array
 * user must copy the result out, before next xgboost call
 * \param handle handle
 * \param out_len the argument to hold the output length
 * \param out_dptr the argument to hold the output data pointer
 * \return 0 when success, -1 when failure happens
 */
XGB_DLL int XGBoosterGetModelRaw(BoosterHandle handle,
                                 bst_ulong *out_len,
                                 const char **out_dptr,
                                 char *username);
/*!
 * \brief dump model, return array of strings representing model dump
 * \param handle handle
 * \param fmap  name to fmap can be empty string
 * \param with_stats whether to dump with statistics
 * \param out_len length of output array
 * \param out_dump_array pointer to hold representing dump of each model
 * \return 0 when success, -1 when failure happens
 */
XGB_DLL int XGBoosterDumpModel(BoosterHandle handle,
                               const char *fmap,
                               int with_stats,
                               bst_ulong *out_len,
                               const char ***out_dump_array);

/*!
 * \brief dump model, return array of strings representing model dump
 * \param handle handle
 * \param fmap  name to fmap can be empty string
 * \param with_stats whether to dump with statistics
 * \param format the format to dump the model in
 * \param out_len length of output array
 * \param out_dump_array pointer to hold representing dump of each model
 * \return 0 when success, -1 when failure happens
 */
XGB_DLL int XGBoosterDumpModelEx(BoosterHandle handle,
                                 const char *fmap,
                                 int with_stats,
                                 const char *format,
                                 bst_ulong *out_len,
                                 const char ***out_dump_array);

/*!
 * \brief dump model, return array of strings representing model dump
 * \param handle handle
 * \param fnum number of features
 * \param fname names of features
 * \param ftype types of features
 * \param with_stats whether to dump with statistics
 * \param out_len length of output array
 * \param out_models pointer to hold representing dump of each model
 * \return 0 when success, -1 when failure happens
 */
XGB_DLL int XGBoosterDumpModelWithFeatures(BoosterHandle handle,
                                           int fnum,
                                           const char **fname,
                                           const char **ftype,
                                           int with_stats,
                                           bst_ulong *out_len,
                                           const char ***out_models);

/*!
 * \brief dump model, return array of strings representing model dump
 * \param handle handle
 * \param fnum number of features
 * \param fname names of features
 * \param ftype types of features
 * \param with_stats whether to dump with statistics
 * \param format the format to dump the model in
 * \param out_len length of output array
 * \param out_models pointer to hold representing dump of each model
 * \return 0 when success, -1 when failure happens
 */
XGB_DLL int XGBoosterDumpModelExWithFeatures(BoosterHandle handle,
                                             int fnum,
                                             const char **fname,
                                             const char **ftype,
                                             int with_stats,
                                             const char *format,
                                             bst_ulong *out_len,
                                             const char ***out_models);

/*!
 * \brief Get string attribute from Booster.
 * \param handle handle
 * \param key The key of the attribute.
 * \param out The result attribute, can be NULL if the attribute do not exist.
 * \param success Whether the result is contained in out.
 * \return 0 when success, -1 when failure happens
 */
XGB_DLL int XGBoosterGetAttr(BoosterHandle handle,
                             const char* key,
                             const char** out,
                             int *success);
/*!
 * \brief Set or delete string attribute.
 *
 * \param handle handle
 * \param key The key of the attribute.
 * \param value The value to be saved.
 *              If nullptr, the attribute would be deleted.
 * \return 0 when success, -1 when failure happens
 */
XGB_DLL int XGBoosterSetAttr(BoosterHandle handle,
                             const char* key,
                             const char* value);
/*!
 * \brief Get the names of all attribute from Booster.
 * \param handle handle
 * \param out_len the argument to hold the output length
 * \param out pointer to hold the output attribute stings
 * \return 0 when success, -1 when failure happens
 */
XGB_DLL int XGBoosterGetAttrNames(BoosterHandle handle,
                                  bst_ulong* out_len,
                                  const char*** out);

// --- Distributed training API----
// NOTE: functions in rabit/c_api.h will be also available in libxgboost.so
/*!
 * \brief Initialize the booster from rabit checkpoint.
 *  This is used in distributed training API.
 * \param handle handle
 * \param version The output version of the model.
 * \return 0 when success, -1 when failure happens
 */
XGB_DLL int XGBoosterLoadRabitCheckpoint(
    BoosterHandle handle,
    int* version);

/*!
 * \brief Save the current checkpoint to rabit.
 * \param handle handle
 * \return 0 when success, -1 when failure happens
 */
XGB_DLL int XGBoosterSaveRabitCheckpoint(BoosterHandle handle);

<<<<<<< HEAD
#if defined(__SGX__)
=======
>>>>>>> cad40788
XGB_DLL int get_remote_report_with_pubkey(
    uint8_t** pem_key,
    size_t* key_size,
    uint8_t** remote_report,
    size_t* remote_report_size);

XGB_DLL int verify_remote_report_and_set_pubkey(
    uint8_t* pem_key,
    size_t key_size,
    uint8_t* remote_report,
    size_t remote_report_size);

XGB_DLL int add_client_key(
    //char* fname,
    uint8_t* data,
    size_t data_len,
    uint8_t* signature,
    size_t sig_len);

XGB_DLL int add_client_key_with_certificate(
    char* cert,
    int cert_len,
    uint8_t* data,
    size_t data_len,
    uint8_t* signature,
    size_t sig_len);

XGB_DLL int encrypt_data_with_pk(
    char* data,
    size_t len,
    uint8_t* pem_key,
    size_t key_size,
    uint8_t* encrypted_data,
    size_t* encrypted_data_size);

XGB_DLL int sign_data(
    char* keyfile,
    uint8_t* encrypted_data,
    size_t encrypted_data_size,
    uint8_t* signature,
    size_t* sig_len);

XGB_DLL int decrypt_predictions(
    char* key,
    uint8_t* encrypted_preds,
    size_t preds_len,
    bst_float** preds);

XGB_DLL int encrypt_file(
    char* fname,
    char* e_fname,
    char* k_fname);

XGB_DLL int encrypt_file_with_keybuf(
    char* fname,
    char* e_fname,
    char* key);

XGB_DLL int decrypt_file_with_keybuf(
    char* fname,
    char* e_fname,
    char* key);

#if defined(__HOST__)
// Ocalls
int ocall_rabit__GetRank();

int ocall_rabit__GetWorldSize();

int ocall_rabit__IsDistributed();
#endif  // __HOST__

#endif  // XGBOOST_C_API_H_<|MERGE_RESOLUTION|>--- conflicted
+++ resolved
@@ -446,14 +446,10 @@
                             int option_mask,
                             unsigned ntree_limit,
                             bst_ulong *out_len,
-#ifdef __SGX__
                             uint8_t **out_result,
                             char* username,
                             uint8_t *signature,
                             size_t sig_len);
-#else
-                            const float **out_result);
-#endif
 
 
 
@@ -478,16 +474,8 @@
                              int option_mask,
                              unsigned ntree_limit,
                              bst_ulong *out_len,
-<<<<<<< HEAD
-#ifdef __SGX__
                              uint8_t **out_result,
                              char* username);
-#else
-                             const float **out_result);
-#endif
-=======
-                             uint8_t **out_result);
->>>>>>> cad40788
 
 /*!
  * \brief load model from existing file
@@ -657,10 +645,6 @@
  */
 XGB_DLL int XGBoosterSaveRabitCheckpoint(BoosterHandle handle);
 
-<<<<<<< HEAD
-#if defined(__SGX__)
-=======
->>>>>>> cad40788
 XGB_DLL int get_remote_report_with_pubkey(
     uint8_t** pem_key,
     size_t* key_size,
