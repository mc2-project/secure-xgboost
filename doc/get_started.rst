--- conflicted
+++ resolved
@@ -5,13 +5,12 @@
 This is a quick start tutorial showing snippets for you to quickly try out Secure XGBoost
 on the demo dataset on a binary classification task. This sanity check ensures that setup was done properly. This quickstart uses encrypted versions of the :code:`agaricus.txt.train` and :code:`agaricus.txt.test` data files from :code:`demo/data/`.
 
-**************
+************
 Encrypt data
-**************
+************
 
 Secure XGBoost currently only supports data ingestion from text files. It supports two file formats: LibSVM and CSV files. See the original XGBoost documentation for more details on the input format for these file types, `here <https://xgboost.readthedocs.io/en/latest/tutorials/input_format.html>`_.
 
-<<<<<<< HEAD
 The following snippet shows how clients can generate a symmetric key and use it to encrypt their data files.
 
 .. code-block:: python
@@ -23,14 +22,12 @@
    xgb.encrypt_file("demo/data/agaricus.txt.train", "demodata/train.enc", KEY_FILE)
    xgb.encrypt_file("demo/data/agaricus.txt.test", "demo/data/test.enc", KEY_FILE)
 
-**************
-Train a model on the enrypted data
-**************
+***********************************
+Train a model on the encrypted data
+***********************************
+
 Below is a snippet of the full Python demo located at :code:`mc2-xgboost/demo/python/basic/secure-xgboost-demo.py`. 
 This demo runs the enclave server on the same machine as the client for simplicity.
-=======
-Below is a snippet of the full Python demo located at :code:`secure-xgboost/demo/python/basic/secure-xgboost-demo.py`. 
->>>>>>> 87a7663b
 
 .. note:: If you built Secure XGBoost in :ref:`simulation mode <Building the Targets>`, remote attestation will not work, as the simulated enclave will not generate a report. Consequently, report verification will not work, and you should ``verify=False`` when calling ``attest()``.
 
