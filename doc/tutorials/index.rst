--- conflicted
+++ resolved
@@ -10,8 +10,5 @@
 
   jupyter
   outsourced
-<<<<<<< HEAD
-  outsourced-cluster
-=======
   distributed
->>>>>>> ec1e675f
+  outsourced-cluster