--- conflicted
+++ resolved
@@ -97,16 +97,15 @@
   // Size of remote report
   uint32 remote_report_size = 4;
 
-<<<<<<< HEAD
+  // Status of call
+  Status status = 5;
+
   // Session nonce
   numproto.protobuf.NDArray nonce = 5;
 
   // Size of nonce
   uint32 nonce_size = 6;
-=======
-  // Status of call
-  Status status = 5;
->>>>>>> c07d1de3
+
 }
 
 // Message from client to enclaves with information on how to retrieve
