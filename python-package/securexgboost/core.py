# coding: utf-8
# pylint: disable=too-many-arguments, too-many-branches, invalid-name
# pylint: disable=too-many-branches, too-many-lines, too-many-locals
"""Core XGBoost Library."""
from __future__ import absolute_import
import collections
# pylint: disable=no-name-in-module,import-error
try:
    from collections.abc import Mapping  # Python 3
except ImportError:
    from collections import Mapping  # Python 2
# pylint: enable=no-name-in-module,import-error
import ctypes
import os
import re
import sys
import warnings

import grpc
from .rpc import remote_pb2
from .rpc import remote_pb2_grpc
from rpc_utils import CIPHER_IV_SIZE, CIPHER_TAG_SIZE, CIPHER_NONCE_SIZE

import numpy as np
from numproto import ndarray_to_proto, proto_to_ndarray
import scipy.sparse

from .compat import (STRING_TYPES, PY3, DataFrame, MultiIndex, py_str,
                     PANDAS_INSTALLED, DataTable)
from .libpath import find_lib_path

# c_bst_ulong corresponds to bst_ulong defined in xgboost/c_api.h
c_bst_ulong = ctypes.c_uint64



class XGBoostError(Exception):
    """Error thrown by xgboost trainer."""


class EarlyStopException(Exception):
    """Exception to signal early stopping.

    Parameters
    ----------
    best_iteration : int
        The best iteration stopped.
    """
    def __init__(self, best_iteration):
        super(EarlyStopException, self).__init__()
        self.best_iteration = best_iteration


# Callback environment used by callbacks
CallbackEnv = collections.namedtuple(
    "XGBoostCallbackEnv",
    ["model",
     "cvfolds",
     "iteration",
     "begin_iteration",
     "end_iteration",
     "rank",
     "evaluation_result_list"])


def from_pystr_to_cstr(data):
    """Convert a list of Python str to C pointer

    Parameters
    ----------
    data : list
        list of str
    """

    if not isinstance(data, list):
        raise NotImplementedError
    pointers = (ctypes.c_char_p * len(data))()
    if PY3:
        data = [bytes(d, 'utf-8') for d in data]
    else:
        data = [d.encode('utf-8') if isinstance(d, unicode) else d  # pylint: disable=undefined-variable
                for d in data]
    pointers[:] = data
    return pointers


def from_cstr_to_pystr(data, length):
    """Revert C pointer to Python str

    Parameters
    ----------
    data : ctypes pointer
        pointer to data
    length : ctypes pointer
        pointer to length of data
    """
    if PY3:
        res = []
        for i in range(length.value):
            try:
                res.append(str(data[i].decode('ascii')))
            except UnicodeDecodeError:
                res.append(str(data[i].decode('utf-8')))
    else:
        res = []
        for i in range(length.value):
            try:
                res.append(str(data[i].decode('ascii')))
            except UnicodeDecodeError:
                # pylint: disable=undefined-variable
                res.append(unicode(data[i].decode('utf-8')))
    return res


def _log_callback(msg):
    """Redirect logs from native library into Python console"""
    print("{0:s}".format(py_str(msg)))


def _get_log_callback_func():
    """Wrap log_callback() method in ctypes callback type"""
    # pylint: disable=invalid-name
    CALLBACK = ctypes.CFUNCTYPE(None, ctypes.c_char_p)
    return CALLBACK(_log_callback)


def _load_lib():
    """Load xgboost Library."""
    lib_paths = find_lib_path()
    if not lib_paths:
        return None
    try:
        pathBackup = os.environ['PATH'].split(os.pathsep)
    except KeyError:
        pathBackup = []
    lib_success = False
    os_error_list = []
    for lib_path in lib_paths:
        try:
            # needed when the lib is linked with non-system-available dependencies
            os.environ['PATH'] = os.pathsep.join(pathBackup + [os.path.dirname(lib_path)])
            lib = ctypes.cdll.LoadLibrary(lib_path)
            lib_success = True
        except OSError as e:
            os_error_list.append(str(e))
            continue
        finally:
            os.environ['PATH'] = os.pathsep.join(pathBackup)
    if not lib_success:
        libname = os.path.basename(lib_paths[0])
        raise XGBoostError(
            'XGBoost Library ({}) could not be loaded.\n'.format(libname) +
            'Likely causes:\n' +
            # '  * OpenMP runtime is not installed ' +
            # '(vcomp140.dll or libgomp-1.dll for Windows, ' +
            # 'libgomp.so for UNIX-like OSes)\n' +
            '  * You are running 32-bit Python on a 64-bit OS\n' +
            'Error message(s): {}\n'.format(os_error_list))
    lib.XGBGetLastError.restype = ctypes.c_char_p
    lib.callback = _get_log_callback_func()
    if lib.XGBRegisterLogCallback(lib.callback) != 0:
        raise XGBoostError(lib.XGBGetLastError())
    return lib


# load the XGBoost library globally
_LIB = _load_lib()

# user and enclave configuration information
_CONF = {}

def _check_remote_call(ret):
    """check the return value of c api call

    this function will raise exception when error occurs.
    wrap every api call with this function

    parameters
    ----------
    ret : proto
        return value from remote api calls
    """
    channel_addr = _CONF["remote_addr"]
    if channel_addr:
        if ret.status.status != 0:
            raise XGBoostError(ret.status.exception)
        else:
            return ret

def _check_call(ret):
    """Check the return value of C API call

    This function will raise exception when error occurs.
    Wrap every API call with this function

    Parameters
    ----------
    ret : int
        return value from API calls
    """
    if ret != 0:
        raise XGBoostError(py_str(_LIB.XGBGetLastError()))

<<<<<<< HEAD
=======

def pass_globals():
    """Pass global variables to rabit"""
    # FIXME: fix this to use _CONF
    return {
            "current_user": globals()["current_user"],
            "remote_addr": globals()["remote_addr"]
            }

>>>>>>> 96551a57
def ctypes2numpy(cptr, length, dtype):
    """Convert a ctypes pointer array to a numpy array.
    """
    NUMPY_TO_CTYPES_MAPPING = {
        np.float32: ctypes.c_float,
        np.uint32: ctypes.c_uint,
        np.uint8: ctypes.c_uint8,
    }
    if dtype not in NUMPY_TO_CTYPES_MAPPING:
        raise RuntimeError('Supported types: {}'.format(NUMPY_TO_CTYPES_MAPPING.keys()))
    ctype = NUMPY_TO_CTYPES_MAPPING[dtype]
    if not isinstance(cptr, ctypes.POINTER(ctype)):
        raise RuntimeError('expected {} pointer'.format(ctype))
    res = np.zeros(length, dtype=dtype)
    if not ctypes.memmove(res.ctypes.data, cptr, length * res.strides[0]):
        raise RuntimeError('memmove failed')
    return res


def ctypes2buffer(cptr, length):
    """Convert ctypes pointer to buffer type."""
    if not isinstance(cptr, ctypes.POINTER(ctypes.c_char)):
        raise RuntimeError('expected char pointer')
    res = bytearray(length)
    rptr = (ctypes.c_char * length).from_buffer(res)
    if not ctypes.memmove(rptr, cptr, length):
        raise RuntimeError('memmove failed')
    return res


def c_str(string):
    """Convert a python string to cstring."""
    return ctypes.c_char_p(string.encode('utf-8'))


def c_array(ctype, values):
    """Convert a python string to c array."""
    if isinstance(values, np.ndarray) and values.dtype.itemsize == ctypes.sizeof(ctype):
        return (ctype * len(values)).from_buffer_copy(values)
    return (ctype * len(values))(*values)


def py2c_sigs(signatures, sig_lengths):
    num = len(signatures)
    c_signatures = (ctypes.POINTER(ctypes.c_uint8) * num)()
    c_lengths = (ctypes.c_size_t * num)()

    c_signatures[:] = [proto_to_pointer(signatures[i], ctypes.c_uint8) for i in range(num)]
    c_lengths[:] = [ctypes.c_size_t(sig_lengths[i]) for i in range(num)]
    return c_signatures, c_lengths


def pointer_to_proto(pointer, pointer_len, nptype=np.uint8):
    """
    Convert C u_int or float pointer to proto for RPC serialization

    Parameters
    ----------
    pointer : ctypes.POINTER
    pointer_len : length of pointer
    nptype : np type to cast to
        if pointer is of type ctypes.c_uint, nptype should be np.uint32
        if pointer is of type ctypes.c_float, nptype should be np.float32

    Returns:
        proto : proto.NDArray
    """
    ndarray = ctypes2numpy(pointer, pointer_len, nptype)
    proto = ndarray_to_proto(ndarray)
    return proto

def proto_to_pointer(proto, ctype=ctypes.c_uint8):
    """
    Convert a serialized NDArray to a C pointer

    Parameters
    ----------
    proto : proto.NDArray

    Returns:
        pointer :  ctypes.POINTER(ctypes.u_int)
    """

    ndarray = proto_to_ndarray(proto)
    # FIXME make the ctype POINTER type configurable
    pointer = ndarray.ctypes.data_as(ctypes.POINTER(ctype))
    return pointer

# PANDAS_DTYPE_MAPPER = {'int8': 'int', 'int16': 'int', 'int32': 'int', 'int64': 'int',
#                        'uint8': 'int', 'uint16': 'int', 'uint32': 'int', 'uint64': 'int',
#                        'float16': 'float', 'float32': 'float', 'float64': 'float',
#                        'bool': 'i'}
# 
# 
# def _maybe_pandas_data(data, feature_names, feature_types):
#     """ Extract internal data from pd.DataFrame for DMatrix data """
# 
#     if not isinstance(data, DataFrame):
#         return data, feature_names, feature_types
# 
#     data_dtypes = data.dtypes
#     if not all(dtype.name in PANDAS_DTYPE_MAPPER for dtype in data_dtypes):
#         bad_fields = [data.columns[i] for i, dtype in
#                       enumerate(data_dtypes) if dtype.name not in PANDAS_DTYPE_MAPPER]
# 
#         msg = """DataFrame.dtypes for data must be int, float or bool.
#                 Did not expect the data types in fields """
#         raise ValueError(msg + ', '.join(bad_fields))
# 
#     if feature_names is None:
#         if isinstance(data.columns, MultiIndex):
#             feature_names = [
#                 ' '.join([str(x) for x in i])
#                 for i in data.columns
#             ]
#         else:
#             feature_names = data.columns.format()
# 
#     if feature_types is None:
#         feature_types = [PANDAS_DTYPE_MAPPER[dtype.name] for dtype in data_dtypes]
# 
#     data = data.values.astype('float')
# 
#     return data, feature_names, feature_types
# 
# 
# def _maybe_pandas_label(label):
#     """ Extract internal data from pd.DataFrame for DMatrix label """
# 
#     if isinstance(label, DataFrame):
#         if len(label.columns) > 1:
#             raise ValueError('DataFrame for label cannot have multiple columns')
# 
#         label_dtypes = label.dtypes
#         if not all(dtype.name in PANDAS_DTYPE_MAPPER for dtype in label_dtypes):
#             raise ValueError('DataFrame.dtypes for label must be int, float or bool')
#         label = label.values.astype('float')
#     # pd.Series can be passed to xgb as it is
# 
#     return label
# 
# 
# DT_TYPE_MAPPER = {'bool': 'bool', 'int': 'int', 'real': 'float'}
# 
# DT_TYPE_MAPPER2 = {'bool': 'i', 'int': 'int', 'real': 'float'}
# 
# 
# def _maybe_dt_data(data, feature_names, feature_types):
#     """
#     Validate feature names and types if data table
#     """
#     if not isinstance(data, DataTable):
#         return data, feature_names, feature_types
# 
#     data_types_names = tuple(lt.name for lt in data.ltypes)
#     bad_fields = [data.names[i]
#                   for i, type_name in enumerate(data_types_names)
#                   if type_name not in DT_TYPE_MAPPER]
#     if bad_fields:
#         msg = """DataFrame.types for data must be int, float or bool.
#                 Did not expect the data types in fields """
#         raise ValueError(msg + ', '.join(bad_fields))
# 
#     if feature_names is None:
#         feature_names = data.names
# 
#         # always return stypes for dt ingestion
#         if feature_types is not None:
#             raise ValueError('DataTable has own feature types, cannot pass them in')
#         feature_types = np.vectorize(DT_TYPE_MAPPER2.get)(data_types_names)
# 
#     return data, feature_names, feature_types
# 
# 
# def _maybe_dt_array(array):
#     """ Extract numpy array from single column data table """
#     if not isinstance(array, DataTable) or array is None:
#         return array
# 
#     if array.shape[1] > 1:
#         raise ValueError('DataTable for label or weight cannot have multiple columns')
# 
#     # below requires new dt version
#     # extract first column
#     array = array.to_numpy()[:, 0].astype('float')
# 
#     return array

def add_to_sig_data(arr, pos=0, data=None, data_size=0):
    if isinstance(data, str):
        ctypes.memmove(ctypes.byref(arr, pos), c_str(data), len(data))
    else:
        ctypes.memmove(ctypes.byref(arr, pos), data, data_size)
    return arr

def add_nonce_to_sig_data(arr, pos=0):
    ctypes.memmove(ctypes.byref(arr, pos), _CONF["nonce"], 12)
    ctypes.memmove(ctypes.byref(arr, pos + 12), _CONF["nonce_ctr"].to_bytes(4, 'big'), 4)
    return arr

def get_seq_num_proto():
    return remote_pb2.SequenceNumber(
                            nonce=pointer_to_proto(_CONF["nonce"], _CONF["nonce_size"].value),
                            nonce_size=_CONF["nonce_size"].value,
                            nonce_ctr=_CONF["nonce_ctr"])


class DMatrix(object):
    """Data Matrix used in Secure XGBoost.

    DMatrix is a internal data structure that used by XGBoost
    which is optimized for both memory efficiency and training speed.

    You can load a DMatrix from one ore more encrypted files at the enclave server, where
    each file is encrypted with a particular user's symmetric key.
    Each DMatrix in Secure XGBoost is thus associated with one or more data owners.
    """

    _feature_names = None  # for previous version's pickle
    _feature_types = None

    # TODO(rishabh): Enable disabled arguments: `label`, `weight`
    def __init__(self, data_dict, encrypted=True, silent=False,
            feature_names=None, feature_types=None): 
        """
        Parameters
        ----------
        data_dict : dict, {str: str}
            The keys are usernames. The values are absolute paths to the training data of the corresponding user in the cloud.
        encrypted : bool, optional
            Whether data is encrypted
        silent : bool, optional
            Whether to print messages during construction
        feature_names : list, optional
            Set names for features.
        feature_types : list, optional
            Set types for features.
        """

    # def __init__(self, data_dict, encrypted=True, label=None, missing=None,
    #              weight=None, silent=False,
    #              feature_names=None, feature_types=None,
    #              nthread=None): 
    #     """
    #     Load a DMatrix from encrypted files at the enclave server, where
    #     each file is encrypted with a particular user's symmetric key.
    # 
    #     Parameters
    #     ----------
    #     data_dict : dictionary 
    #         Keys: Usernames
    #         Values: Path to training data of corresponding user
    #     label : list or numpy 1-D array, optional
    #         Label of the training data.
    #     missing : float, optional
    #         Value in the data which needs to be present as a missing value. If
    #         None, defaults to np.nan.
    #     weight : list or numpy 1-D array , optional
    #         Weight for each instance.
    # 
    #         .. note:: For ranking task, weights are per-group.
    # 
    #             In ranking task, one weight is assigned to each group (not each data
    #             point). This is because we only care about the relative ordering of
    #             data points within each group, so it doesn't make sense to assign
    #             weights to individual data points.
    # 
    #     silent : boolean, optional
    #         Whether print messages during construction
    #     feature_names : list, optional
    #         Set names for features.
    #     feature_types : list, optional
    #         Set types for features.
    #     nthread : integer, optional
    #         Number of threads to use for loading data from numpy array. If -1,
    #         uses maximum threads available on the system.
    #     """
        usernames, data = [], []

        for user, path in data_dict.items():
            usernames.append(user)
            data.append(path)

        # force into void_p, mac need to pass things in as void_p
        # if data is None:
        #     self.handle = None
        # 
        #     if feature_names is not None:
        #         self._feature_names = feature_names
        #     if feature_types is not None:
        #         self._feature_types = feature_types
        #     return

        # data, feature_names, feature_types = _maybe_pandas_data(data,
        #                                                         feature_names,
        #                                                         feature_types)
        #
        # data, feature_names, feature_types = _maybe_dt_data(data,
        #                                                     feature_names,
        #                                                     feature_types)
        # label = _maybe_pandas_label(label)
        # label = _maybe_dt_array(label)
        # weight = _maybe_dt_array(weight)

        # if isinstance(data, list):
        #     warnings.warn('Initializing DMatrix from List is deprecated.',
        #                   DeprecationWarning)

        if isinstance(data, list):

            # Normalize file paths (otherwise signatures might differ)
            data = [os.path.normpath(path) for path in data]

            handle = ctypes.c_char_p()
            if encrypted:

                args = "XGDMatrixCreateFromEncryptedFile"
                for username, filename in zip(usernames, data):
                    args = args + " username {} filename {}".format(username, filename)
                args = args + " silent {}".format(int(silent))
                sig, sig_len = create_client_signature(args)

                out_sig = ctypes.POINTER(ctypes.c_uint8)()
                out_sig_length = c_bst_ulong()

                channel_addr = _CONF["remote_addr"]
                if channel_addr:
                    with grpc.insecure_channel(channel_addr) as channel:
                        stub = remote_pb2_grpc.RemoteStub(channel)
                        dmatrix_attrs = remote_pb2.DMatrixAttrs(
                            filenames=data,
                            usernames=usernames,
                            silent=silent)
                        seq_num = get_seq_num_proto() 
                        response = _check_remote_call(stub.rpc_XGDMatrixCreateFromEncryptedFile(remote_pb2.DMatrixAttrsRequest(attrs=dmatrix_attrs,
                                                                                                                                seq_num=seq_num,
                                                                                                                                username=_CONF["current_user"],
                                                                                                                                signature=sig,
                                                                                                                                sig_len=sig_len)))
                        handle = c_str(response.name)
                        out_sig = proto_to_pointer(response.signature)
                        out_sig_length = c_bst_ulong(response.sig_len)
                else:
                    c_signatures, c_lengths = py2c_sigs([sig], [sig_len])
                    signers = from_pystr_to_cstr([_CONF["current_user"]])

                    filenames = from_pystr_to_cstr(data)
                    usrs = from_pystr_to_cstr(usernames)
                    nonce = _CONF["nonce"]
                    nonce_size = _CONF["nonce_size"]
                    nonce_ctr = _CONF["nonce_ctr"]
                    _check_call(_LIB.XGDMatrixCreateFromEncryptedFile(filenames,
                        usrs,
                        c_bst_ulong(len(data)),
                        ctypes.c_int(silent),
                        nonce,
                        nonce_size,
                        ctypes.c_uint32(nonce_ctr),
                        ctypes.byref(handle),
                        ctypes.byref(out_sig),
                        ctypes.byref(out_sig_length),
                        signers,
                        c_signatures,
                        c_lengths))

                args = "handle {}".format(handle.value.decode('utf-8')) 
                verify_enclave_signature(args, len(args), out_sig, out_sig_length)

            else:
                raise NotImplementedError("Loading from unencrypted files not supported.")
                # FIXME implement RPC for this
                # FIXME handle multiparty case
                # _check_call(_LIB.XGDMatrixCreateFromFile(c_str(data),
                #     ctypes.c_int(silent),
                #     ctypes.byref(handle)))
            self.handle = handle
        # elif isinstance(data, scipy.sparse.csr_matrix):
        #     self._init_from_csr(data)
        # elif isinstance(data, scipy.sparse.csc_matrix):
        #     self._init_from_csc(data)
        # elif isinstance(data, np.ndarray):
        #     self._init_from_npy2d(data, missing, nthread)
        # elif isinstance(data, DataTable):
        #     self._init_from_dt(data, nthread)
        # else:
        #     try:
        #         csr = scipy.sparse.csr_matrix(data)
        #         self._init_from_csr(csr)
        #     except:
        #         raise TypeError('can not initialize DMatrix from'
        #                         ' {}'.format(type(data).__name__))

        # TODO(rishabh): Enable this
        # if label is not None:
        #     if isinstance(label, np.ndarray):
        #         self.set_label_npy2d(label)
        #     else:
        #         self.set_label(label)
        # if weight is not None:
        #     if isinstance(weight, np.ndarray):
        #         self.set_weight_npy2d(weight)
        #     else:
        #         self.set_weight(weight)

        self.feature_names = feature_names
        self.feature_types = feature_types

    # def _init_from_csr(self, csr):
    #     """
    #     Initialize data from a CSR matrix.
    #     """
    #     if len(csr.indices) != len(csr.data):
    #         raise ValueError('length mismatch: {} vs {}'.format(len(csr.indices), len(csr.data)))
    #     handle = ctypes.c_char_p()
    #     _check_call(_LIB.XGDMatrixCreateFromCSREx(c_array(ctypes.c_size_t, csr.indptr),
    #                                               c_array(ctypes.c_uint, csr.indices),
    #                                               c_array(ctypes.c_float, csr.data),
    #                                               ctypes.c_size_t(len(csr.indptr)),
    #                                               ctypes.c_size_t(len(csr.data)),
    #                                               ctypes.c_size_t(csr.shape[1]),
    #                                               ctypes.byref(handle)))
    #     self.handle = handle

    # def _init_from_csc(self, csc):
    #     """
    #     Initialize data from a CSC matrix.
    #     """
    #     if len(csc.indices) != len(csc.data):
    #         raise ValueError('length mismatch: {} vs {}'.format(len(csc.indices), len(csc.data)))
    #     handle = ctypes.c_char_p()
    #     _check_call(_LIB.XGDMatrixCreateFromCSCEx(c_array(ctypes.c_size_t, csc.indptr),
    #                                               c_array(ctypes.c_uint, csc.indices),
    #                                               c_array(ctypes.c_float, csc.data),
    #                                               ctypes.c_size_t(len(csc.indptr)),
    #                                               ctypes.c_size_t(len(csc.data)),
    #                                               ctypes.c_size_t(csc.shape[0]),
    #                                               ctypes.byref(handle)))
    #     self.handle = handle

    # def _init_from_npy2d(self, mat, missing, nthread):
    #     """
    #     Initialize data from a 2-D numpy matrix.
    # 
    #     If ``mat`` does not have ``order='C'`` (aka row-major) or is not contiguous,
    #     a temporary copy will be made.
    # 
    #     If ``mat`` does not have ``dtype=numpy.float32``, a temporary copy will be made.
    # 
    #     So there could be as many as two temporary data copies; be mindful of input layout
    #     and type if memory use is a concern.
    #     """
    #     if len(mat.shape) != 2:
    #         raise ValueError('Input numpy.ndarray must be 2 dimensional')
    #     # flatten the array by rows and ensure it is float32.
    #     # we try to avoid data copies if possible (reshape returns a view when possible
    #     # and we explicitly tell np.array to try and avoid copying)
    #     data = np.array(mat.reshape(mat.size), copy=False, dtype=np.float32)
    #     handle = ctypes.c_char_p()
    #     missing = missing if missing is not None else np.nan
    #     if nthread is None:
    #         _check_call(_LIB.XGDMatrixCreateFromMat(
    #             data.ctypes.data_as(ctypes.POINTER(ctypes.c_float)),
    #             c_bst_ulong(mat.shape[0]),
    #             c_bst_ulong(mat.shape[1]),
    #             ctypes.c_float(missing),
    #             ctypes.byref(handle)))
    #     else:
    #         _check_call(_LIB.XGDMatrixCreateFromMat_omp(
    #             data.ctypes.data_as(ctypes.POINTER(ctypes.c_float)),
    #             c_bst_ulong(mat.shape[0]),
    #             c_bst_ulong(mat.shape[1]),
    #             ctypes.c_float(missing),
    #             ctypes.byref(handle),
    #             nthread))
    #     self.handle = handle

    # def _init_from_dt(self, data, nthread):
    #     """
    #     Initialize data from a datatable Frame.
    #     """
    #     ptrs = (ctypes.c_char_p * data.ncols)()
    #     if hasattr(data, "internal") and hasattr(data.internal, "column"):
    #         # datatable>0.8.0
    #         for icol in range(data.ncols):
    #             col = data.internal.column(icol)
    #             ptr = col.data_pointer
    #             ptrs[icol] = ctypes.c_char_p(ptr)
    #     else:
    #         # datatable<=0.8.0
    #         from datatable.internal import frame_column_data_r  # pylint: disable=no-name-in-module,import-error
    #         for icol in range(data.ncols):
    #             ptrs[icol] = frame_column_data_r(data, icol)
    # 
    #     # always return stypes for dt ingestion
    #     feature_type_strings = (ctypes.c_char_p * data.ncols)()
    #     for icol in range(data.ncols):
    #         feature_type_strings[icol] = ctypes.c_char_p(data.stypes[icol].name.encode('utf-8'))
    # 
    #     handle = ctypes.c_char_p()
    #     _check_call(_LIB.XGDMatrixCreateFromDT(
    #         ptrs, feature_type_strings,
    #         c_bst_ulong(data.shape[0]),
    #         c_bst_ulong(data.shape[1]),
    #         ctypes.byref(handle),
    #         nthread))
    #     self.handle = handle

    def __del__(self):
        if hasattr(self, "handle") and self.handle is not None:
            # FIXME free matrix after use using RPC
            # _check_call(_LIB.XGDMatrixFree(self.handle))
            self.handle = None

    # TODO(rishabh): Enable this API with encryption
    # def get_float_info(self, field):
    #     """Get float property from the DMatrix.
    # 
    #     Parameters
    #     ----------
    #     field: str
    #         The field name of the information
    # 
    #     Returns
    #     -------
    #     info : array
    #         a numpy array of float information of the data
    #     """
    #     length = c_bst_ulong()
    #     ret = ctypes.POINTER(ctypes.c_float)()
    #     _check_call(_LIB.XGDMatrixGetFloatInfo(self.handle,
    #                                            c_str(field),
    #                                            ctypes.byref(length),
    #                                            ctypes.byref(ret)))
    # 
    #     return ctypes2numpy(ret, length.value, np.float32)

    # TODO(rishabh): Enable this API with encryption
    # def get_uint_info(self, field):
    #     """Get unsigned integer property from the DMatrix.
    # 
    #     Parameters
    #     ----------
    #     field: str
    #         The field name of the information
    # 
    #     Returns
    #     -------
    #     info : array
    #         a numpy array of unsigned integer information of the data
    #     """
    #     length = c_bst_ulong()
    #     ret = ctypes.POINTER(ctypes.c_uint)()
    #     _check_call(_LIB.XGDMatrixGetUIntInfo(self.handle,
    #                                           c_str(field),
    #                                           ctypes.byref(length),
    #                                           ctypes.byref(ret)))
    #     return ctypes2numpy(ret, length.value, np.uint32)

    # TODO(rishabh): Enable this API with encryption
    # def set_float_info(self, field, data):
    #     """Set float type property into the DMatrix.
    # 
    #     Parameters
    #     ----------
    #     field: str
    #         The field name of the information
    # 
    #     data: numpy array
    #         The array of data to be set
    #     """
    #     if getattr(data, 'base', None) is not None and \
    #        data.base is not None and isinstance(data, np.ndarray) \
    #        and isinstance(data.base, np.ndarray) and (not data.flags.c_contiguous):
    #         self.set_float_info_npy2d(field, data)
    #         return
    #     c_data = c_array(ctypes.c_float, data)
    #     _check_call(_LIB.XGDMatrixSetFloatInfo(self.handle,
    #                                            c_str(field),
    #                                            c_data,
    #                                            c_bst_ulong(len(data))))

    # TODO(rishabh): Enable this API with encryption
    # def set_float_info_npy2d(self, field, data):
    #     """Set float type property into the DMatrix
    #        for numpy 2d array input
    # 
    #     Parameters
    #     ----------
    #     field: str
    #         The field name of the information
    # 
    #     data: numpy array
    #         The array of data to be set
    #     """
    #     if getattr(data, 'base', None) is not None and \
    #        data.base is not None and isinstance(data, np.ndarray) \
    #        and isinstance(data.base, np.ndarray) and (not data.flags.c_contiguous):
    #         warnings.warn("Use subset (sliced data) of np.ndarray is not recommended " +
    #                       "because it will generate extra copies and increase memory consumption")
    #         data = np.array(data, copy=True, dtype=np.float32)
    #     else:
    #         data = np.array(data, copy=False, dtype=np.float32)
    #     c_data = data.ctypes.data_as(ctypes.POINTER(ctypes.c_float))
    #     _check_call(_LIB.XGDMatrixSetFloatInfo(self.handle,
    #                                            c_str(field),
    #                                            c_data,
    #                                            c_bst_ulong(len(data))))

    # TODO(rishabh): Enable this API with encryption
    # def set_uint_info(self, field, data):
    #     """Set uint type property into the DMatrix.
    # 
    #     Parameters
    #     ----------
    #     field: str
    #         The field name of the information
    # 
    #     data: numpy array
    #         The array of data to be set
    #     """
    #     if getattr(data, 'base', None) is not None and \
    #        data.base is not None and isinstance(data, np.ndarray) \
    #        and isinstance(data.base, np.ndarray) and (not data.flags.c_contiguous):
    #         warnings.warn("Use subset (sliced data) of np.ndarray is not recommended " +
    #                       "because it will generate extra copies and increase memory consumption")
    #         data = np.array(data, copy=True, dtype=ctypes.c_uint)
    #     else:
    #         data = np.array(data, copy=False, dtype=ctypes.c_uint)
    #     _check_call(_LIB.XGDMatrixSetUIntInfo(self.handle,
    #                                           c_str(field),
    #                                           c_array(ctypes.c_uint, data),
    #                                           c_bst_ulong(len(data))))

    # def save_binary(self, fname, silent=True):
    #     """Save DMatrix to an XGBoost buffer.  Saved binary can be later loaded
    #     by providing the path to :py:func:`xgboost.DMatrix` as input.
    # 
    #     Parameters
    #     ----------
    #     fname : str
    #         Name of the output buffer file.
    #     silent : bool (optional; default: True)
    #         If set, the output is suppressed.
    #     """
    #     _check_call(_LIB.XGDMatrixSaveBinary(self.handle,
    #                                          c_str(fname),
    #                                          ctypes.c_int(silent)))

    # TODO(rishabh): Enable this API with encryption
    # def set_label(self, label):
    #     """Set label of dmatrix
    # 
    #     Parameters
    #     ----------
    #     label: array like
    #         The label information to be set into DMatrix
    #     """
    #     self.set_float_info('label', label)

    # TODO(rishabh): Enable this API with encryption
    # def set_label_npy2d(self, label):
    #     """Set label of dmatrix
    # 
    #     Parameters
    #     ----------
    #     label: array like
    #         The label information to be set into DMatrix
    #         from numpy 2D array
    #     """
    #     self.set_float_info_npy2d('label', label)

    # TODO(rishabh): Enable this API with encryption
    # def set_weight(self, weight):
    #     """ Set weight of each instance.
    # 
    #     Parameters
    #     ----------
    #     weight : array like
    #         Weight for each data point
    # 
    #         .. note:: For ranking task, weights are per-group.
    # 
    #             In ranking task, one weight is assigned to each group (not each data
    #             point). This is because we only care about the relative ordering of
    #             data points within each group, so it doesn't make sense to assign
    #             weights to individual data points.
    #     """
    #     self.set_float_info('weight', weight)

    # TODO(rishabh): Enable this API with encryption
    # def set_weight_npy2d(self, weight):
    #     """ Set weight of each instance
    #         for numpy 2D array
    # 
    #     Parameters
    #     ----------
    #     weight : array like
    #         Weight for each data point in numpy 2D array
    # 
    #         .. note:: For ranking task, weights are per-group.
    # 
    #             In ranking task, one weight is assigned to each group (not each data
    #             point). This is because we only care about the relative ordering of
    #             data points within each group, so it doesn't make sense to assign
    #             weights to individual data points.
    #     """
    #     self.set_float_info_npy2d('weight', weight)

    # TODO(rishabh): Enable this API with encryption
    # def set_base_margin(self, margin):
    #     """ Set base margin of booster to start from.
    # 
    #     This can be used to specify a prediction value of
    #     existing model to be base_margin
    #     However, remember margin is needed, instead of transformed prediction
    #     e.g. for logistic regression: need to put in value before logistic transformation
    #     see also example/demo.py
    # 
    #     Parameters
    #     ----------
    #     margin: array like
    #         Prediction margin of each datapoint
    #     """
    #     self.set_float_info('base_margin', margin)

    # TODO(rishabh): Enable this API with encryption
    # def set_group(self, group):
    #     """Set group size of DMatrix (used for ranking).
    # 
    #     Parameters
    #     ----------
    #     group : array like
    #         Group size of each group
    #     """
    #     _check_call(_LIB.XGDMatrixSetGroup(self.handle,
    #                                        c_array(ctypes.c_uint, group),
    #                                        c_bst_ulong(len(group))))

    # TODO(rishabh): Enable this API with encryption
    # def get_label(self):
    #     """Get the label of the DMatrix.
    # 
    #     Returns
    #     -------
    #     label : array
    #     """
    #     return self.get_float_info('label')

    # TODO(rishabh): Enable this API with encryption
    # def get_weight(self):
    #     """Get the weight of the DMatrix.
    # 
    #     Returns
    #     -------
    #     weight : array
    #     """
    #     return self.get_float_info('weight')

    # TODO(rishabh): Enable this API with encryption
    # def get_base_margin(self):
    #     """Get the base margin of the DMatrix.
    # 
    #     Returns
    #     -------
    #     base_margin : float
    #     """
    #     return self.get_float_info('base_margin')

    def num_row(self):
        """Get the number of rows in the DMatrix.

        Returns
        -------
        number of rows : int
        """
        args = "XGDMatrixNumRow " + self.handle.value.decode('utf-8')
        sig, sig_len = create_client_signature(args)

        ret = c_bst_ulong()
        out_sig = ctypes.POINTER(ctypes.c_uint8)()
        out_sig_length = c_bst_ulong()

        if channel_addr:
            with grpc.insecure_channel(channel_addr) as channel:
                stub = remote_pb2_grpc.RemoteStub(channel)
                name_proto = remote_pb2.Name(name=self.handle.value)
                seq_num = get_seq_num_proto() 
                response = _check_remote_call(stub.rpc_XGDMatrixNumRow(remote_pb2.NumRowRequest(name=name_proto, seq_num=seq_num, username=_CONF["current_user"],
                                                                                                signature=sig, sig_len=sig_len)))
                out_sig = proto_to_pointer(response.signature)
                out_sig_length = c_bst_ulong(response.sig_len)
                ret = response.value
        else:
            c_signatures, c_lengths = py2c_sigs([sig], [sig_len])
            signers = from_pystr_to_cstr([_CONF["current_user"]])
            _check_call(_LIB.XGDMatrixNumRow(self.handle,
                                             _CONF["nonce"],
                                             _CONF["nonce_size"],
                                             ctypes.c_uint32(_CONF["nonce_ctr"]),
                                             ctypes.byref(ret),
                                             ctypes.byref(out_sig),
                                             ctypes.byref(out_sig_length),
                                             signers,
                                             c_signatures,
                                             c_lengths))
            ret = ret.value

        args = "{}".format(ret) 
        verify_enclave_signature(args, len(args), out_sig, out_sig_length)

        return ret

    def num_col(self):
        """Get the number of columns (features) in the DMatrix.

        Returns
        -------
        number of columns : int
        """
        args = "XGDMatrixNumCol " + self.handle.value.decode('utf-8')
        sig, sig_len = create_client_signature(args)

        ret = c_bst_ulong()
        out_sig = ctypes.POINTER(ctypes.c_uint8)()
        out_sig_length = c_bst_ulong()

        channel_addr = _CONF["remote_addr"]
        if channel_addr:
            with grpc.insecure_channel(channel_addr) as channel:
                stub = remote_pb2_grpc.RemoteStub(channel)
                name_proto = remote_pb2.Name(name=self.handle.value)
                seq_num = get_seq_num_proto() 
                response = _check_remote_call(stub.rpc_XGDMatrixNumCol(remote_pb2.NumColRequest(name=name_proto, seq_num=seq_num, username=_CONF["current_user"],
                                                                                                signature=sig, sig_len=sig_len)))
                out_sig = proto_to_pointer(response.signature)
                out_sig_length = c_bst_ulong(response.sig_len)
                ret = response.value
        else:
            c_signatures, c_lengths = py2c_sigs([sig], [sig_len])
            signers = from_pystr_to_cstr([_CONF["current_user"]])
            ret = c_bst_ulong()
            _check_call(_LIB.XGDMatrixNumCol(self.handle,
                                             _CONF["nonce"],
                                             _CONF["nonce_size"],
                                             ctypes.c_uint32(_CONF["nonce_ctr"]),
                                             ctypes.byref(ret),
                                             ctypes.byref(out_sig),
                                             ctypes.byref(out_sig_length),
                                             signers,
                                             c_signatures,
                                             c_lengths))
            ret = ret.value

        args = "{}".format(ret) 
        verify_enclave_signature(args, len(args), out_sig, out_sig_length)
        return ret

    # def slice(self, rindex):
    #     """Slice the DMatrix and return a new DMatrix that only contains `rindex`.
    # 
    #     Parameters
    #     ----------
    #     rindex : list
    #         List of indices to be selected.
    # 
    #     Returns
    #     -------
    #     res : DMatrix
    #         A new DMatrix containing only selected indices.
    #     """
    #     res = DMatrix(None, feature_names=self.feature_names,
    #                   feature_types=self.feature_types)
    #     res.handle = ctypes.c_char_p()
    #     _check_call(_LIB.XGDMatrixSliceDMatrix(self.handle,
    #                                            c_array(ctypes.c_int, rindex),
    #                                            c_bst_ulong(len(rindex)),
    #                                            ctypes.byref(res.handle)))
    #     return res

    @property
    def feature_names(self):
        """Get feature names (column labels).

        Returns
        -------
        feature_names : list or None
        """
        if self._feature_names is None:
            self._feature_names = ['f{0}'.format(i) for i in range(self.num_col())]
        return self._feature_names

    @property
    def feature_types(self):
        """Get feature types (column types).

        Returns
        -------
        feature_types : list or None
        """
        return self._feature_types

    @feature_names.setter
    def feature_names(self, feature_names):
        """Set feature names (column labels).

        Parameters
        ----------
        feature_names : list or None
            Labels for features. None will reset existing feature names
        """
        if feature_names is not None:
            # validate feature name
            try:
                if not isinstance(feature_names, str):
                    feature_names = [n for n in iter(feature_names)]
                else:
                    feature_names = [feature_names]
            except TypeError:
                feature_names = [feature_names]

            if len(feature_names) != len(set(feature_names)):
                raise ValueError('feature_names must be unique')
            if len(feature_names) != self.num_col():
                msg = 'feature_names must have the same length as data'
                raise ValueError(msg)
            # prohibit to use symbols may affect to parse. e.g. []<
            if not all(isinstance(f, STRING_TYPES) and
                       not any(x in f for x in set(('[', ']', '<')))
                       for f in feature_names):
                raise ValueError('feature_names may not contain [, ] or <')
        else:
            # reset feature_types also
            self.feature_types = None
        self._feature_names = feature_names

    @feature_types.setter
    def feature_types(self, feature_types):
        """Set feature types (column types).

        This is for displaying the results and unrelated
        to the learning process.

        Parameters
        ----------
        feature_types : list or None
            Labels for features. None will reset existing feature names
        """
        if feature_types is not None:
            if self._feature_names is None:
                msg = 'Unable to set feature types before setting names'
                raise ValueError(msg)

            if isinstance(feature_types, STRING_TYPES):
                # single string will be applied to all columns
                feature_types = [feature_types] * self.num_col()

            try:
                if not isinstance(feature_types, str):
                    feature_types = [n for n in iter(feature_types)]
                else:
                    feature_types = [feature_types]
            except TypeError:
                feature_types = [feature_types]

            if len(feature_types) != self.num_col():
                msg = 'feature_types must have the same length as data'
                raise ValueError(msg)

            valid = ('int', 'float', 'i', 'q')
            if not all(isinstance(f, STRING_TYPES) and f in valid
                       for f in feature_types):
                raise ValueError('All feature_names must be {int, float, i, q}')
        self._feature_types = feature_types


class Booster(object):
    # pylint: disable=too-many-public-methods
    """A Booster of Secure XGBoost.

    Booster is the model of Secure XGBoost, that contains low level routines for
    training, prediction and evaluation.
    """

    feature_names = None

    def __init__(self, params=None, cache=(), model_file=None):
        # pylint: disable=invalid-name
        """
        Parameters
        ----------
        params : dict
            Parameters for boosters.
        cache : list
            List of cache items.
        model_file : str
            Path to the model file.
        """
        for d in cache:
            if not isinstance(d, DMatrix):
                raise TypeError('invalid cache item: {}'.format(type(d).__name__))
            self._validate_features(d)

        args = "XGBoosterCreate"
        sig, sig_len = create_client_signature(args)

        out_sig = ctypes.POINTER(ctypes.c_uint8)()
        out_sig_length = c_bst_ulong()

        channel_addr = _CONF["remote_addr"]
        if channel_addr:
            with grpc.insecure_channel(channel_addr) as channel:
                stub = remote_pb2_grpc.RemoteStub(channel)
                cache_handles = [d.handle.value for d in cache]
                booster_attrs = remote_pb2.BoosterAttrs(
                    cache=cache_handles,
                    length=len(cache))
                seq_num = get_seq_num_proto()
                response = _check_remote_call(stub.rpc_XGBoosterCreate(remote_pb2.BoosterAttrsRequest(attrs=booster_attrs, seq_num=seq_num, username=_CONF["current_user"],
                                                                                                      signature=sig, sig_len=sig_len)))
            self.handle = c_str(response.name)
            out_sig = proto_to_pointer(response.signature)
            out_sig_length = c_bst_ulong(response.sig_len)
        else:
            c_signatures, c_lengths = py2c_sigs([sig], [sig_len])
            signers = from_pystr_to_cstr([_CONF["current_user"]])
            dmats = c_array(ctypes.c_char_p, [d.handle for d in cache])
            self.handle = ctypes.c_char_p()
            _check_call(_LIB.XGBoosterCreate(dmats, c_bst_ulong(len(cache)),
                                             _CONF["nonce"], _CONF["nonce_size"], ctypes.c_uint32(_CONF["nonce_ctr"]),
                                             ctypes.byref(self.handle),
                                             ctypes.byref(out_sig),
                                             ctypes.byref(out_sig_length),
                                             signers,
                                             c_signatures,
                                             c_lengths))

        args = "handle {}".format(self.handle.value.decode('utf-8')) 
        verify_enclave_signature(args, len(args), out_sig, out_sig_length)

        self.set_param({'seed': 0})
        self.set_param(params or {})
        if (params is not None) and ('booster' in params):
            self.booster = params['booster']
        else:
            self.booster = 'gbtree'
        if model_file is not None:
            self.load_model(model_file)

    def __del__(self):
        if self.handle is not None:
            # FIXME free booster after use using RPC
            # _check_call(_LIB.XGBoosterFree(self.handle))
            self.handle = None

    # TODO(rishabh): Add pickling support (two methods below)
    # def __getstate__(self):
    #     # can't pickle ctypes pointers
    #     # put model content in bytearray
    #     this = self.__dict__.copy()
    #     handle = this['handle']
    #     if handle is not None:
    #         raw = self.save_raw()
    #         this["handle"] = raw
    #     return this
    # 
    # def __setstate__(self, state):
    #     # reconstruct handle from raw data
    #     handle = state['handle']
    #     if handle is not None:
    #         buf = handle
    #         dmats = c_array(ctypes.c_char_p, [])
    #         handle = ctypes.c_char_p()
    #         _check_call(_LIB.XGBoosterCreate(dmats, c_bst_ulong(0), ctypes.byref(handle)))
    #         length = c_bst_ulong(len(buf))
    #         ptr = (ctypes.c_char * len(buf)).from_buffer(buf)
    #         _check_call(_LIB.XGBoosterLoadModelFromBuffer(handle, ptr, length))
    #         state['handle'] = handle
    #     self.__dict__.update(state)
    #     self.set_param({'seed': 0})

    def __copy__(self):
        return self.__deepcopy__(None)

    def __deepcopy__(self, _):
        return Booster(model_file=self.save_raw())

    def copy(self):
        """Copy the booster object.

        Returns
        -------
        booster: `Booster`
            a copied booster model
        """
        return self.__copy__()

    # def load_rabit_checkpoint(self):
    #     """Initialize the model by load from rabit checkpoint.
    # 
    #     Returns
    #     -------
    #     version: integer
    #         The version number of the model.
    #     """
    #     version = ctypes.c_int()
    #     _check_call(_LIB.XGBoosterLoadRabitCheckpoint(
    #         self.handle, ctypes.byref(version)))
    #     return version.value
    #  
    # def save_rabit_checkpoint(self):
    #     """Save the current booster to rabit checkpoint."""
    #     _check_call(_LIB.XGBoosterSaveRabitCheckpoint(self.handle))

    # TODO(rishabh): Enable these functions
    # def attr(self, key):
    #     """Get attribute string from the Booster.
    # 
    #     Parameters
    #     ----------
    #     key : str
    #         The key to get attribute from.
    # 
    #     Returns
    #     -------
    #     value : str
    #         The attribute value of the key, returns None if attribute do not exist.
    #     """
    #     ret = ctypes.c_char_p()
    #     success = ctypes.c_int()
    #     _check_call(_LIB.XGBoosterGetAttr(
    #         self.handle, c_str(key), ctypes.byref(ret), ctypes.byref(success)))
    #     if success.value != 0:
    #         return py_str(ret.value)
    #     return None

    # def attributes(self):
    #     """Get attributes stored in the Booster as a dictionary.
    # 
    #     Returns
    #     -------
    #     result : dictionary of  attribute_name: attribute_value pairs of strings.
    #         Returns an empty dict if there's no attributes.
    #     """
    #     # FIXME: this function most likely has a bug
    #     length = c_bst_ulong()
    #     sarr = ctypes.POINTER(ctypes.c_char_p)()
    #     _check_call(_LIB.XGBoosterGetAttrNames(self.handle,
    #                                            ctypes.byref(length),
    #                                            ctypes.byref(sarr)))
    #     attr_names = from_cstr_to_pystr(sarr, length)
    #     return {n: self.attr(n) for n in attr_names}
    # 
    # def set_attr(self, **kwargs):
    #     """Set the attribute of the Booster.
    # 
    #     Parameters
    #     ----------
    #     **kwargs
    #         The attributes to set. Setting a value to None deletes an attribute.
    #     """
    #     for key, value in kwargs.items():
    #         if value is not None:
    #             if not isinstance(value, STRING_TYPES):
    #                 raise ValueError("Set Attr only accepts string values")
    #             value = c_str(str(value))
    #         _check_call(_LIB.XGBoosterSetAttr(
    #             self.handle, c_str(key), value))

    def set_param(self, params, value=None):
        """Set parameters into the Booster.

        Parameters
        ----------
        params: dict/list/str
           list of key,value pairs, dict of key to value or simply str key
        value: optional
           value of the specified parameter, when params is str key
        """
        if isinstance(params, Mapping):
            params = params.items()
        elif isinstance(params, STRING_TYPES) and value is not None:
            params = [(params, value)]

        if "current_user" in _CONF:
            user = _CONF["current_user"]
        else:
            raise ValueError("Please set your user with init_user() function")

        for key, val in params:
            args = "XGBoosterSetParam " + self.handle.value.decode('utf-8') + " " + key + "," + str(val)
            sig, sig_len = create_client_signature(args)

            out_sig = ctypes.POINTER(ctypes.c_uint8)()
            out_sig_length = c_bst_ulong()

            channel_addr = _CONF["remote_addr"]
            if channel_addr:
                with grpc.insecure_channel(channel_addr) as channel:
                    stub = remote_pb2_grpc.RemoteStub(channel)
                    booster_param = remote_pb2.BoosterParam(booster_handle=self.handle.value, key=key, value=str(val)) 
                    seq_num = get_seq_num_proto() 
                    response = _check_remote_call(stub.rpc_XGBoosterSetParam(remote_pb2.BoosterParamRequest(booster_param=booster_param, seq_num=seq_num, username=_CONF["current_user"],
                                                                                                            signature=sig, sig_len=sig_len)))
                    out_sig = proto_to_pointer(response.signature)
                    out_sig_length = c_bst_ulong(response.sig_len)
            else:
                c_signatures, c_sig_lengths = py2c_sigs([sig], [sig_len])
                signers = from_pystr_to_cstr([_CONF["current_user"]])
                _check_call(_LIB.XGBoosterSetParam(self.handle, c_str(key), c_str(str(val)), 
                                                    _CONF["nonce"], _CONF["nonce_size"], ctypes.c_uint32(_CONF["nonce_ctr"]), 
                                                    ctypes.byref(out_sig),
                                                    ctypes.byref(out_sig_length),
                                                    signers, c_signatures, c_sig_lengths))

            verify_enclave_signature("", 0, out_sig, out_sig_length)

    def update(self, dtrain, iteration, fobj=None):
        """Update for one iteration, with objective function calculated
        internally.  This function should not be called directly by users.

        Parameters
        ----------
        dtrain : DMatrix
            Training data.
        iteration : int
            Current iteration number.
        fobj : function
            Customized objective function.

        """
        if not isinstance(dtrain, DMatrix):
            raise TypeError('invalid training matrix: {}'.format(type(dtrain).__name__))
        self._validate_features(dtrain)
        
        if fobj is None:
            args = "XGBoosterUpdateOneIter booster_handle {} iteration {} train_data_handle {}".format(self.handle.value.decode('utf-8'), int(iteration), dtrain.handle.value.decode('utf-8'))
            sig, sig_len = create_client_signature(args)

            out_sig = ctypes.POINTER(ctypes.c_uint8)()
            out_sig_length = c_bst_ulong()

            channel_addr = _CONF["remote_addr"]
            if channel_addr:
                with grpc.insecure_channel(channel_addr) as channel:
                    stub = remote_pb2_grpc.RemoteStub(channel)
                    booster_update_params = remote_pb2.BoosterUpdateParams(booster_handle=self.handle.value,
                                                                           dtrain_handle=dtrain.handle.value,
                                                                           iteration=iteration)
                    seq_num = get_seq_num_proto() 
                    response = _check_remote_call(stub.rpc_XGBoosterUpdateOneIter(remote_pb2.BoosterUpdateParamsRequest(booster_update_params=booster_update_params, seq_num=seq_num, username=_CONF["current_user"],
                                                                                                                        signature=sig, sig_len=sig_len)))
                    out_sig = proto_to_pointer(response.signature)
                    out_sig_length = c_bst_ulong(response.sig_len)
            else:
                c_signatures, c_lengths = py2c_sigs([sig], [sig_len])
                signers = from_pystr_to_cstr([_CONF["current_user"]])
                _check_call(_LIB.XGBoosterUpdateOneIter(self.handle, ctypes.c_int(iteration), dtrain.handle, 
                                                        _CONF["nonce"], _CONF["nonce_size"], ctypes.c_uint32(_CONF["nonce_ctr"]),
                                                        
                                                        ctypes.byref(out_sig),
                                                        ctypes.byref(out_sig_length),
                                                        signers, c_signatures, c_lengths))

            verify_enclave_signature("", 0, out_sig, out_sig_length)
        else:
            raise NotImplementedError("Custom objective functions not supported")
            # TODO(rishabh): We do not support custom objectives currently
            # pred = self.predict(dtrain)
            # grad, hess = fobj(pred, dtrain)
            # self.boost(dtrain, grad, hess)

    # def boost(self, dtrain, grad, hess):
    #     """Boost the booster for one iteration, with customized gradient
    #     statistics.  Like :func:`xgboost.core.Booster.update`, this
    #     function should not be called directly by users.
    # 
    #     Parameters
    #     ----------
    #     dtrain : DMatrix
    #         The training DMatrix.
    #     grad : list
    #         The first order of gradient.
    #     hess : list
    #         The second order of gradient.
    # 
    #     """
    #     if len(grad) != len(hess):
    #         raise ValueError('grad / hess length mismatch: {} / {}'.format(len(grad), len(hess)))
    #     if not isinstance(dtrain, DMatrix):
    #         raise TypeError('invalid training matrix: {}'.format(type(dtrain).__name__))
    #     self._validate_features(dtrain)
    # 
    #     _check_call(_LIB.XGBoosterBoostOneIter(self.handle, dtrain.handle,
    #                                            c_array(ctypes.c_float, grad),
    #                                            c_array(ctypes.c_float, hess),
    #                                            c_bst_ulong(len(grad))))

    # TODO(rishabh): Enable these functions
    # def eval_set(self, evals, iteration=0, feval=None):
    #     # pylint: disable=invalid-name
    #     """Evaluate a set of data.
    # 
    #     Parameters
    #     ----------
    #     evals : list of tuples (DMatrix, string)
    #         List of items to be evaluated.
    #     iteration : int
    #         Current iteration.
    #     feval : function
    #         Custom evaluation function.
    # 
    #     Returns
    #     -------
    #     result: str
    #         Evaluation result string.
    #     """
    #     for d in evals:
    #         if not isinstance(d[0], DMatrix):
    #             raise TypeError('expected DMatrix, got {}'.format(type(d[0]).__name__))
    #         if not isinstance(d[1], STRING_TYPES):
    #             raise TypeError('expected string, got {}'.format(type(d[1]).__name__))
    #         self._validate_features(d[0])
    # 
    #     dmats = c_array(ctypes.c_char_p, [d[0].handle for d in evals])
    #     evnames = c_array(ctypes.c_char_p, [c_str(d[1]) for d in evals])
    #     msg = ctypes.c_char_p()
    #     _check_call(_LIB.XGBoosterEvalOneIter(self.handle, ctypes.c_int(iteration),
    #                                           dmats, evnames,
    #                                           c_bst_ulong(len(evals)),
    #                                           ctypes.byref(msg)))
    # 
    #     res = msg.value.decode()
    #     if feval is not None:
    #         for dmat, evname in evals:
    #             feval_ret = feval(self.predict(dmat), dmat)
    #             if isinstance(feval_ret, list):
    #                 for name, val in feval_ret:
    #                     res += '\t%s-%s:%f' % (evname, name, val)
    #             else:
    #                 name, val = feval_ret
    #                 res += '\t%s-%s:%f' % (evname, name, val)
    #     return res
    # 
    # def eval(self, data, name='eval', iteration=0):
    #     """Evaluate the model on mat.
    # 
    #     Parameters
    #     ----------
    #     data : DMatrix
    #         The dmatrix storing the input.
    # 
    #     name : str, optional
    #         The name of the dataset.
    # 
    #     iteration : int, optional
    #         The current iteration number.
    # 
    #     Returns
    #     -------
    #     result: str
    #         Evaluation result string.
    #     """
    #     self._validate_features(data)
    #     return self.eval_set([(data, name)], iteration)

    def predict(self, data, output_margin=False, ntree_limit=0, pred_leaf=False,
                pred_contribs=False, approx_contribs=False, pred_interactions=False,
                validate_features=True, decrypt=True):
        """
        Predict with data.

        .. note:: This function is not thread safe.

          For each booster object, predict can only be called from one thread.
          If you want to run prediction using multiple thread, call ``bst.copy()`` to make copies
          of model object and then call ``predict()``.

        .. note:: Using ``predict()`` with DART booster

          If the booster object is DART type, ``predict()`` will perform dropouts, i.e. only
          some of the trees will be evaluated. This will produce incorrect results if ``data`` is
          not the training data. To obtain correct results on test sets, set ``ntree_limit`` to
          a nonzero value, e.g.

          .. code-block:: python

            preds = bst.predict(dtest, ntree_limit=num_round)

        Parameters
        ----------
        data : DMatrix
            The dmatrix storing the input.

        output_margin : bool
            Whether to output the raw untransformed margin value.

        ntree_limit : int
            Limit number of trees in the prediction; defaults to 0 (use all trees).

        pred_leaf : bool
            When this option is on, the output will be a matrix of (nsample, ntrees)
            with each record indicating the predicted leaf index of each sample in each tree.
            Note that the leaf index of a tree is unique per tree, so you may find leaf 1
            in both tree 1 and tree 0.

        pred_contribs : bool
            When this is True the output will be a matrix of size (nsample, nfeats + 1)
            with each record indicating the feature contributions (SHAP values) for that
            prediction. The sum of all feature contributions is equal to the raw untransformed
            margin value of the prediction. Note the final column is the bias term.

        approx_contribs : bool
            Approximate the contributions of each feature

        pred_interactions : bool
            When this is True the output will be a matrix of size (nsample, nfeats + 1, nfeats + 1)
            indicating the SHAP interaction values for each pair of features. The sum of each
            row (or column) of the interaction values equals the corresponding SHAP value (from
            pred_contribs), and the sum of the entire matrix equals the raw untransformed margin
            value of the prediction. Note the last row and column correspond to the bias term.

        validate_features : bool
            When this is True, validate that the Booster's and data's feature_names are identical.
            Otherwise, it is assumed that the feature_names are the same.

        decrypt: bool
            When this is True, the predictions received from the enclave are decrypted using the user's symmetric key

        Returns
        -------
        prediction : list
            List of predictions. Each element in the list is a set of predictions from a different node in the cloud.
        num_preds: list
            Number of predictions in each element in `prediction`
        """
        # check the global variable for current_user
        if "current_user" in _CONF:
            username = _CONF["current_user"]
        else:
            raise ValueError("Please set your username with the init_user() function")
        option_mask = 0x00
        if output_margin:
            option_mask |= 0x01
        if pred_leaf:
            option_mask |= 0x02
        if pred_contribs:
            option_mask |= 0x04
        if approx_contribs:
            option_mask |= 0x08
        if pred_interactions:
            option_mask |= 0x10

        if validate_features:
            self._validate_features(data)

        length = c_bst_ulong()
        preds = ctypes.POINTER(ctypes.c_uint8)()

        args = "XGBoosterPredict booster_handle {} data_handle {} option_mask {} ntree_limit {}".format(self.handle.value.decode('utf-8'), data.handle.value.decode('utf-8'), int(option_mask), int(ntree_limit))
        sig, sig_len = create_client_signature(args)

        out_sig = ctypes.POINTER(ctypes.c_uint8)()
        out_sig_length = c_bst_ulong()

        channel_addr = _CONF["remote_addr"]
        if channel_addr:
            with grpc.insecure_channel(channel_addr) as channel:
                stub = remote_pb2_grpc.RemoteStub(channel)
                predict_params = remote_pb2.PredictParams(booster_handle=self.handle.value,
                    dmatrix_handle=data.handle.value,
                    option_mask=option_mask,
                    ntree_limit=ntree_limit,
                    username=username)
                seq_num = get_seq_num_proto() 
                response = _check_remote_call(stub.rpc_XGBoosterPredict(remote_pb2.PredictParamsRequest(predict_params=predict_params, seq_num=seq_num, username=_CONF["current_user"],
                                                                                                        signature=sig, sig_len=sig_len)))
                # List of list of predictions
                enc_preds_serialized_list = response.predictions
                length_list = list(response.num_preds)

                # List of signatures
                out_sigs_serialized_list = response.signatures
                out_sig_length_list = list(response.sig_lens)
                
                preds_list = [proto_to_pointer(enc_preds_serialized) for enc_preds_serialized in enc_preds_serialized_list]
                out_sigs = [proto_to_pointer(out_sig_serialized) for out_sig_serialized in out_sigs_serialized_list]
                out_sig_lengths_ulong = [c_bst_ulong(length) for length in out_sig_length_list]

                # Verify signatures
                for i in range(len(preds_list)):
                    preds = preds_list[i]
                    enc_preds_length = length_list[i]
                    size = enc_preds_length * ctypes.sizeof(ctypes.c_float) + CIPHER_IV_SIZE + CIPHER_TAG_SIZE

                    out_sig = out_sigs[i]
                    out_sig_length = out_sig_lengths_ulong[i]
                    
                    if i != len(preds_list) - 1:
                        verify_enclave_signature(preds, size, out_sig, out_sig_length, increment_nonce=False)
                    else:
                        verify_enclave_signature(preds, size, out_sig, out_sig_length, increment_nonce=True)

                if decrypt:
                    preds = self.decrypt_predictions(preds_list, length_list)
                    return preds, sum(length_list)

                return preds_list, length_list
        else:
            nonce = _CONF["nonce"]
            nonce_size = _CONF["nonce_size"]
            nonce_ctr = _CONF["nonce_ctr"]
            c_signatures, c_lengths = py2c_sigs([sig], [sig_len])
            signers = from_pystr_to_cstr([_CONF["current_user"]])
            _check_call(_LIB.XGBoosterPredict(self.handle,
                                              data.handle,
                                              ctypes.c_int(option_mask),
                                              ctypes.c_uint(ntree_limit),
                                              nonce,
                                              nonce_size,
                                              ctypes.c_uint32(nonce_ctr),
                                              ctypes.byref(length),
                                              ctypes.byref(preds),
                                              ctypes.byref(out_sig),
                                              ctypes.byref(out_sig_length),
                                              signers,
                                              c_signatures,
                                              c_lengths))

            size = length.value * ctypes.sizeof(ctypes.c_float) + CIPHER_IV_SIZE + CIPHER_TAG_SIZE
            verify_enclave_signature(preds, size, out_sig, out_sig_length)

            # TODO(rishabh): implement this in decrypt_predictions
            #  preds = ctypes2numpy(preds, length.value, np.float32)
            #  if pred_leaf:
            #      preds = preds.astype(np.int32)
            #
            #  nrow = data.num_row()
            #  if preds.size != nrow and preds.size % nrow == 0:
            #      chunk_size = int(preds.size / nrow)
            #
            #      if pred_interactions:
            #          ngroup = int(chunk_size / ((data.num_col() + 1) * (data.num_col() + 1)))
            #          if ngroup == 1:
            #              preds = preds.reshape(nrow, data.num_col() + 1, data.num_col() + 1)
            #          else:
            #              preds = preds.reshape(nrow, ngroup, data.num_col() + 1, data.num_col() + 1)
            #      elif pred_contribs:
            #          ngroup = int(chunk_size / (data.num_col() + 1))
            #          if ngroup == 1:
            #              preds = preds.reshape(nrow, data.num_col() + 1)
            #          else:
            #              preds = preds.reshape(nrow, ngroup, data.num_col() + 1)
            #      else:
            #          preds = preds.reshape(nrow, chunk_size)
            if decrypt:
                preds = self.decrypt_predictions(preds, length.value)
            return preds, length.value

    # TODO(rishabh): change encrypted_preds to Python type from ctype
    def decrypt_predictions(self, encrypted_preds, num_preds):
        """
        Decrypt encrypted predictions

        Parameters
        ----------
        key : byte array
            key used to encrypt client files
        encrypted_preds : c_char_p
            encrypted predictions
        num_preds : int
            number of predictions

        Returns
        -------
        preds : numpy array
            plaintext predictions
        """
        try:
            sym_key = _CONF["current_user_sym_key"]
        except:
            raise ValueError("User not found. Please set your username, symmetric key, and public key using `init_user()`")

        # Cast arguments to proper ctypes
        c_char_p_key = ctypes.c_char_p(sym_key)

        if not isinstance(encrypted_preds, list):
            size_t_num_preds = ctypes.c_size_t(num_preds)

            preds = ctypes.POINTER(ctypes.c_float)()

            _check_call(_LIB.decrypt_predictions(c_char_p_key, encrypted_preds, size_t_num_preds, ctypes.byref(preds)))

            # Convert c pointer to numpy array
            preds = ctypes2numpy(preds, num_preds, np.float32)
            return preds
        else:
            preds_list = []
            for i in range(len(encrypted_preds)):
                size_t_num_preds = ctypes.c_size_t(num_preds[i])
                preds = ctypes.POINTER(ctypes.c_float)()

                _check_call(_LIB.decrypt_predictions(c_char_p_key, encrypted_preds[i], size_t_num_preds, ctypes.byref(preds)))

                # Convert c pointer to numpy array
                preds = ctypes2numpy(preds, num_preds[i], np.float32)
                preds_list.append(preds)

            concatenated_preds = np.concatenate(preds_list)
            return concatenated_preds

    def save_model(self, fname):
        """
        Save the model to an encrypted file at the server.
        The file is encrypted with the user's symmetric key.

        The model is saved in an XGBoost internal binary format which is
        universal among the various XGBoost interfaces. Auxiliary attributes of
        the Python Booster object (such as feature_names) will not be saved.
        To preserve all attributes, pickle the Booster object.

        Parameters
        ----------
        fname : str
            Absolute path to save the model to
        """
        # check the global variable for current_user
        if "current_user" in _CONF:
            username = _CONF["current_user"]
        else:
            raise ValueError("Please set your username with the init_user() function")
        if isinstance(fname, STRING_TYPES):  # assume file name

            # Normalize file paths (otherwise signatures might differ)
            fname = os.path.normpath(fname)

            args = "XGBoosterSaveModel handle {} filename {}".format(self.handle.value.decode('utf-8'), fname)
            sig, sig_len = create_client_signature(args)

            out_sig = ctypes.POINTER(ctypes.c_uint8)()
            out_sig_length = c_bst_ulong()

            channel_addr = _CONF["remote_addr"]
            if channel_addr:
                with grpc.insecure_channel(channel_addr) as channel:
                    stub = remote_pb2_grpc.RemoteStub(channel)
                    save_model_params = remote_pb2.SaveModelParams(
                        booster_handle=self.handle.value,
                        filename=fname,
                        username=username)
                    seq_num = get_seq_num_proto() 
                    response = _check_remote_call(stub.rpc_XGBoosterSaveModel(remote_pb2.SaveModelParamsRequest(save_model_params=save_model_params, seq_num=seq_num, username=_CONF["current_user"],
                                                                                                                signature=sig, sig_len=sig_len)))
                    out_sig = proto_to_pointer(response.signature)
                    out_sig_length = c_bst_ulong(response.sig_len)
            else:
                nonce = _CONF["nonce"]
                nonce_size = _CONF["nonce_size"]
                nonce_ctr = _CONF["nonce_ctr"]
                c_signatures, c_sig_lengths = py2c_sigs([sig], [sig_len])
                signers = from_pystr_to_cstr([_CONF["current_user"]])
                _check_call(_LIB.XGBoosterSaveModel(self.handle, c_str(fname),
                                                    nonce, nonce_size, ctypes.c_uint32(nonce_ctr),
                                                    ctypes.byref(out_sig),
                                                    ctypes.byref(out_sig_length),
                                                    signers, c_signatures, c_sig_lengths))
            verify_enclave_signature("", 0, out_sig, out_sig_length)
        else:
            raise TypeError("fname must be a string")


    # FIXME Should we decrypt the raw model?
    def save_raw(self):
        """
        Save the model to a in memory buffer representation.
        The model is encrypted with the user's symmetric key.

        Returns
        -------
        a in memory buffer representation of the model
        """
        # check the global variable for current_user
        if "current_user" in _CONF:
            username = _CONF["current_user"]
        else:
            raise ValueError("Please set your username with the init_user() function")
        length = c_bst_ulong()
        cptr = ctypes.POINTER(ctypes.c_char)()

        args = "XGBoosterGetModelRaw handle {}".format(self.handle.value.decode('utf-8'))
        sig, sig_len = create_client_signature(args)

        out_sig = ctypes.POINTER(ctypes.c_uint8)()
        out_sig_length = c_bst_ulong()

        channel_addr = _CONF["remote_addr"]
        if channel_addr:
            with grpc.insecure_channel(channel_addr) as channel:
                stub = remote_pb2_grpc.RemoteStub(channel)
                model_raw_params = remote_pb2.ModelRawParams(booster_handle=self.handle.value)
                seq_num = get_seq_num_proto() 
                response = _check_remote_call(stub.rpc_XGBoosterGetModelRawParams(model_raw_params=model_raw_params, seq_num=seq_num, username=username,
                                                                                  signature=sig, sig_len=sig_len))
                cptr = from_pystr_to_cstr(list(response.sarr))
                length = c_bst_ulong(response.length)
                out_sig = proto_to_pointer(response.signature)
                out_sig_length = c_bst_ulong(response.sig_len)
        else:
            c_signatures, c_lengths = py2c_sigs([sig], [sig_len])
            signers = from_pystr_to_cstr([_CONF["current_user"]])
            _check_call(_LIB.XGBoosterGetModelRaw(self.handle,
                                                  _CONF["nonce"],
                                                  _CONF["nonce_size"],
                                                  ctypes.c_uint32(_CONF["nonce_ctr"]),
                                                  ctypes.byref(length),
                                                  ctypes.byref(cptr),
                                                  ctypes.byref(out_sig),
                                                  ctypes.byref(out_sig_length),
                                                  signers,
                                                  c_signatures,
                                                  c_lengths))
        verify_enclave_signature(cptr, length.value, out_sig, out_sig_length)
        return ctypes2buffer(cptr, length.value)


    def load_model(self, fname):
        """
        Load the model from a file.
    
        The model is loaded from an XGBoost internal binary format which is
        universal among the various XGBoost interfaces. Auxiliary attributes of
        the Python Booster object (such as feature_names) will not be loaded.
        To preserve all attributes, pickle the Booster object.
    
        Parameters
        ----------
        fname : str or a memory buffer
            Input file name or memory buffer(see also save_raw)
        """
        # check the global variable for current_user
        if "current_user" in _CONF:
            username = _CONF["current_user"]
        else:
            raise ValueError("Please set your username with the init_user() function")
        if isinstance(fname, STRING_TYPES):

            # Normalize file paths (otherwise signatures might differ)
            fname = os.path.normpath(fname)

            # assume file name, cannot use os.path.exist to check, file can be from URL.
            args = "XGBoosterLoadModel handle {} filename {}".format(self.handle.value.decode('utf-8'), fname)
            sig, sig_len = create_client_signature(args)

            out_sig = ctypes.POINTER(ctypes.c_uint8)()
            out_sig_length = c_bst_ulong()

            channel_addr = _CONF["remote_addr"]
            if channel_addr:
                with grpc.insecure_channel(channel_addr) as channel:
                    stub = remote_pb2_grpc.RemoteStub(channel)
                    load_model_params = remote_pb2.LoadModelParams(
                        booster_handle=self.handle.value,
                        filename=fname,
                        username=username)
                    seq_num = get_seq_num_proto() 
                    response = _check_remote_call(stub.rpc_XGBoosterLoadModel(remote_pb2.LoadModelParamsRequest(load_model_params=load_model_params,
                                                                                                                seq_num=seq_num,
                                                                                                                username=_CONF["current_user"],
                                                                                                                signature=sig,
                                                                                                                sig_len=sig_len)))
                    out_sig = proto_to_pointer(response.signature)
                    out_sig_length = c_bst_ulong(response.sig_len)
            else:
                c_signatures, c_lengths = py2c_sigs([sig], [sig_len])
                signers = from_pystr_to_cstr([_CONF["current_user"]])
                nonce = _CONF["nonce"]
                nonce_size = _CONF["nonce_size"]
                nonce_ctr = ctypes.c_uint32(_CONF["nonce_ctr"])
                _check_call(_LIB.XGBoosterLoadModel(self.handle, c_str(fname), nonce, nonce_size, nonce_ctr, ctypes.byref(out_sig), ctypes.byref(out_sig_length), signers, c_signatures, c_lengths))

            verify_enclave_signature("", 0, out_sig, out_sig_length)
        else:
            # FIXME: Remote execution for non-file type
            raise "NotImplementedError"
            # buf = fname
            # length = c_bst_ulong(len(buf))
            # ptr = (ctypes.c_char * len(buf)).from_buffer(buf)
            # _check_call(_LIB.XGBoosterLoadModelFromBuffer(self.handle, ptr, length, c_str(username)))


    def dump_model(self, fout, fmap='', with_stats=False, dump_format="text"):
        """
        Dump model into a text or JSON file.

        Parameters
        ----------
        fout : str
            Output file name.
        fmap : str, optional
            Name of the file containing feature map names.
        with_stats : bool, optional
            Controls whether the split statistics are output.
        dump_format : str, optional
            Format of model dump file. Can be 'text' or 'json'.
        """
        if isinstance(fout, STRING_TYPES):
            fout = open(fout, 'w')
            need_close = True
        else:
            need_close = False
        ret = self.get_dump(fmap, with_stats, dump_format)
        if dump_format == 'json':
            fout.write('[\n')
            for i, _ in enumerate(ret):
                fout.write(ret[i])
                if i < len(ret) - 1:
                    fout.write(",\n")
            fout.write('\n]')
        else:
            for i, _ in enumerate(ret):
                fout.write('booster[{}]:\n'.format(i))
                fout.write(ret[i])
        if need_close:
            fout.close()

    def get_dump(self, fmap='', with_stats=False, dump_format="text", decrypt=True):
        """
        Returns the (encrypted) model dump as a list of strings.
        The model is encrypted with the user's symmetric key.
        If `decrypt` is True, then the dump is decrypted by the client.

        Parameters
        ----------
        fmap : str, optional
            Name of the file containing feature map names.
        with_stats : bool, optional
            Controls whether the split statistics are output.
        dump_format : str, optional
            Format of model dump. Can be 'text' or 'json'.
        decrypt: bool
            When this is True, the model dump received from the enclave is decrypted using the user's symmetric key

        Returns
        -------
        res : str
            A string representation of the model dump
        """
        length = c_bst_ulong()
        sarr = ctypes.POINTER(ctypes.c_char_p)()
        if self.feature_names is not None and fmap == '':
            flen = len(self.feature_names)

            fname = self.feature_names
            if self.feature_types is None:
                # use quantitative as default
                # {'q': quantitative, 'i': indicator}
                ftype = ['q'] * flen
            else:
                ftype = self.feature_types

            args = "XGBoosterDumpModelExWithFeatures booster_handle {} flen {} with_stats {} dump_format {}".format(self.handle.value.decode('utf-8'), flen, int(with_stats), dump_format)
            for i in range(flen):
                args = args +  " fname {} ftype {}".format(fname[i], ftype[i])
            sig, sig_len = create_client_signature(args)

            out_sig = ctypes.POINTER(ctypes.c_uint8)()
            out_sig_length = c_bst_ulong()

            channel_addr = _CONF["remote_addr"]
            if channel_addr:
                with grpc.insecure_channel(channel_addr) as channel:
                    stub = remote_pb2_grpc.RemoteStub(channel)
                    dump_model_with_features_params = remote_pb2.DumpModelWithFeaturesParams(
                        booster_handle=self.handle.value,
                        flen=flen,
                        fname=fname,
                        ftype=ftype,
                        with_stats=with_stats,
                        dump_format=dump_format)
                    seq_num = get_seq_num_proto()
                    response = _check_remote_call(stub.rpc_XGBoosterDumpModelExWithFeatures(remote_pb2.DumpModelWithFeaturesParamsRequest(
                        dump_model_with_features_params=dump_model_with_features_params, seq_num=seq_num, username=_CONF["current_user"],
                        signature=sig, sig_len=sig_len)))
                    sarr = from_pystr_to_cstr(list(response.sarr))
                    length = c_bst_ulong(response.length)
                    out_sig = proto_to_pointer(response.signature)
                    out_sig_length = c_bst_ulong(response.sig_len)
            else:
                nonce = _CONF["nonce"]
                nonce_size = _CONF["nonce_size"]
                nonce_ctr = _CONF["nonce_ctr"]
                c_signatures, c_lengths = py2c_sigs([sig], [sig_len])
                signers = from_pystr_to_cstr([_CONF["current_user"]])
                _check_call(_LIB.XGBoosterDumpModelExWithFeatures(
                    self.handle,
                    ctypes.c_int(flen),
                    from_pystr_to_cstr(fname),
                    from_pystr_to_cstr(ftype),
                    ctypes.c_int(with_stats),
                    c_str(dump_format),
                    nonce,
                    nonce_size,
                    ctypes.c_uint32(nonce_ctr),
                    ctypes.byref(length),
                    ctypes.byref(sarr),
                    ctypes.byref(out_sig),
                    ctypes.byref(out_sig_length),
                    signers,
                    c_signatures,
                    c_lengths))

        else:
            if fmap != '' and not os.path.exists(fmap):
                raise ValueError("No such file: {0}".format(fmap))

            args = "XGBoosterDumpModelEx booster_handle {} fmap {} with_stats {} dump_format {}".format(self.handle.value.decode('utf-8'), fmap, int(with_stats), dump_format)
            sig, sig_len = create_client_signature(args)

            out_sig = ctypes.POINTER(ctypes.c_uint8)()
            out_sig_length = c_bst_ulong()

            channel_addr = _CONF["remote_addr"]
            if channel_addr:
                with grpc.insecure_channel(channel_addr) as channel:
                    stub = remote_pb2_grpc.RemoteStub(channel)
                    dump_model_params = remote_pb2.DumpModelParams(
                        booster_handle=self.handle.value,
                        fmap=fmap,
                        with_stats=with_stats,
                        dump_format=dump_format)
                    seq_num = get_seq_num_proto() 
                    response = _check_remote_call(stub.rpc_XGBoosterDumpModelEx(remote_pb2.DumpModelParamsRequest(dump_model_params=dump_model_params, seq_num=seq_num, username=_CONF["current_user"],
                                                                                                                  signature=sig, sig_len=sig_len)))
                    sarr = from_pystr_to_cstr(list(response.sarr))
                    length = c_bst_ulong(response.length)
                    out_sig = proto_to_pointer(response.signature)
                    out_sig_length = c_bst_ulong(response.sig_len)
            else:
                nonce = _CONF["nonce"]
                nonce_size = _CONF["nonce_size"]
                nonce_ctr = _CONF["nonce_ctr"]
                c_signatures, c_lengths = py2c_sigs([sig], [sig_len])
                signers = from_pystr_to_cstr([_CONF["current_user"]])
                _check_call(_LIB.XGBoosterDumpModelEx(self.handle,
                                                      c_str(fmap),
                                                      ctypes.c_int(with_stats),
                                                      c_str(dump_format),
                                                      nonce,
                                                      nonce_size,
                                                      ctypes.c_uint32(nonce_ctr),
                                                      ctypes.byref(length),
                                                      ctypes.byref(sarr),
                                                      ctypes.byref(out_sig),
                                                      ctypes.byref(out_sig_length),
                                                      signers,
                                                      c_signatures,
                                                      c_lengths))
        py_sarr = from_cstr_to_pystr(sarr, length)
        data = ''.join(py_sarr)
        verify_enclave_signature(data, len(data), out_sig, out_sig_length)

        if decrypt:
            self.decrypt_dump(sarr, length)
        res = from_cstr_to_pystr(sarr, length)
        return res

    def decrypt_dump(self, sarr, length):
        """ 
        Decrypt the models obtained from get_dump()
        
        Parameters
        ----------
        sarr: str
            Encrypted string representation of the model obtained from get_dump()
        length : int
           length of sarr 
        """ 
        try:
            sym_key = _CONF["enclave_sym_key"]
        except:
            raise ValueError("Please set your username with the init_user() function")
        _check_call(_LIB.decrypt_dump(sym_key, sarr, length))


    def get_fscore(self, fmap=''):
        """Get feature importance of each feature.

        .. note:: Feature importance is defined only for tree boosters

        Feature importance is only defined when the decision tree model is chosen as base
        learner (`booster=gbtree`). It is not defined for other base learner types, such
        as linear learners (`booster=gblinear`).

        .. note:: Zero-importance features will not be included

        Keep in mind that this function does not include zero-importance feature, i.e.
        those features that have not been used in any split conditions.

        Parameters
        ----------
        fmap: str (optional)
            The name of feature map file
        """

        return self.get_score(fmap, importance_type='weight')

    def get_score(self, fmap='', importance_type='weight'):
        """Get feature importance of each feature.
        Importance type can be defined as:

        * 'weight': the number of times a feature is used to split the data across all trees.
        * 'gain': the average gain across all splits the feature is used in.
        * 'cover': the average coverage across all splits the feature is used in.
        * 'total_gain': the total gain across all splits the feature is used in.
        * 'total_cover': the total coverage across all splits the feature is used in.

        .. note:: Feature importance is defined only for tree boosters

            Feature importance is only defined when the decision tree model is chosen as base
            learner (`booster=gbtree`). It is not defined for other base learner types, such
            as linear learners (`booster=gblinear`).

        Parameters
        ----------
        fmap: str (optional)
           The name of feature map file.
        importance_type: str, default 'weight'
            One of the importance types defined above.
        """
        if getattr(self, 'booster', None) is not None and self.booster not in {'gbtree', 'dart'}:
            raise ValueError('Feature importance is not defined for Booster type {}'
                             .format(self.booster))

        allowed_importance_types = ['weight', 'gain', 'cover', 'total_gain', 'total_cover']
        if importance_type not in allowed_importance_types:
            msg = ("importance_type mismatch, got '{}', expected one of " +
                   repr(allowed_importance_types))
            raise ValueError(msg.format(importance_type))

        # if it's weight, then omap stores the number of missing values
        if importance_type == 'weight':
            # do a simpler tree dump to save time
            trees = self.get_dump(fmap, with_stats=False)

            fmap = {}
            for tree in trees:
                for line in tree.split('\n'):
                    # look for the opening square bracket
                    arr = line.split('[')
                    # if no opening bracket (leaf node), ignore this line
                    if len(arr) == 1:
                        continue

                    # extract feature name from string between []
                    fid = arr[1].split(']')[0].split('<')[0]

                    if fid not in fmap:
                        # if the feature hasn't been seen yet
                        fmap[fid] = 1
                    else:
                        fmap[fid] += 1

            return fmap

        average_over_splits = True
        if importance_type == 'total_gain':
            importance_type = 'gain'
            average_over_splits = False
        elif importance_type == 'total_cover':
            importance_type = 'cover'
            average_over_splits = False

        trees = self.get_dump(fmap, with_stats=True)

        importance_type += '='
        fmap = {}
        gmap = {}
        for tree in trees:
            for line in tree.split('\n'):
                # look for the opening square bracket
                arr = line.split('[')
                # if no opening bracket (leaf node), ignore this line
                if len(arr) == 1:
                    continue

                # look for the closing bracket, extract only info within that bracket
                fid = arr[1].split(']')

                # extract gain or cover from string after closing bracket
                g = float(fid[1].split(importance_type)[1].split(',')[0])

                # extract feature name from string before closing bracket
                fid = fid[0].split('<')[0]

                if fid not in fmap:
                    # if the feature hasn't been seen yet
                    fmap[fid] = 1
                    gmap[fid] = g
                else:
                    fmap[fid] += 1
                    gmap[fid] += g

        # calculate average value (gain/cover) for each feature
        if average_over_splits:
            for fid in gmap:
                gmap[fid] = gmap[fid] / fmap[fid]

        return gmap

    def trees_to_dataframe(self, fmap=''):
        """Parse a boosted tree model text dump into a pandas DataFrame structure.

        This feature is only defined when the decision tree model is chosen as base
        learner (`booster in {gbtree, dart}`). It is not defined for other base learner
        types, such as linear learners (`booster=gblinear`).

        Parameters
        ----------
        fmap: str (optional)
           The name of feature map file.
        """
        # pylint: disable=too-many-locals
        if not PANDAS_INSTALLED:
            raise Exception(('pandas must be available to use this method.'
                             'Install pandas before calling again.'))

        if getattr(self, 'booster', None) is not None and self.booster not in {'gbtree', 'dart'}:
            raise ValueError('This method is not defined for Booster type {}'
                             .format(self.booster))

        tree_ids = []
        node_ids = []
        fids = []
        splits = []
        y_directs = []
        n_directs = []
        missings = []
        gains = []
        covers = []

        trees = self.get_dump(key, fmap, with_stats=True)
        for i, tree in enumerate(trees):
            for line in tree.split('\n'):
                arr = line.split('[')
                # Leaf node
                if len(arr) == 1:
                    # Last element of line.split is an empy string
                    if arr == ['']:
                        continue
                    # parse string
                    parse = arr[0].split(':')
                    stats = re.split('=|,', parse[1])

                    # append to lists
                    tree_ids.append(i)
                    node_ids.append(int(re.findall(r'\b\d+\b', parse[0])[0]))
                    fids.append('Leaf')
                    splits.append(float('NAN'))
                    y_directs.append(float('NAN'))
                    n_directs.append(float('NAN'))
                    missings.append(float('NAN'))
                    gains.append(float(stats[1]))
                    covers.append(float(stats[3]))
                # Not a Leaf Node
                else:
                    # parse string
                    fid = arr[1].split(']')
                    parse = fid[0].split('<')
                    stats = re.split('=|,', fid[1])

                    # append to lists
                    tree_ids.append(i)
                    node_ids.append(int(re.findall(r'\b\d+\b', arr[0])[0]))
                    fids.append(parse[0])
                    splits.append(float(parse[1]))
                    str_i = str(i)
                    y_directs.append(str_i + '-' + stats[1])
                    n_directs.append(str_i + '-' + stats[3])
                    missings.append(str_i + '-' + stats[5])
                    gains.append(float(stats[7]))
                    covers.append(float(stats[9]))

        ids = [str(t_id) + '-' + str(n_id) for t_id, n_id in zip(tree_ids, node_ids)]
        df = DataFrame({'Tree': tree_ids, 'Node': node_ids, 'ID': ids,
                        'Feature': fids, 'Split': splits, 'Yes': y_directs,
                        'No': n_directs, 'Missing': missings, 'Gain': gains,
                        'Cover': covers})

        if callable(getattr(df, 'sort_values', None)):
            # pylint: disable=no-member
            return df.sort_values(['Tree', 'Node']).reset_index(drop=True)
        # pylint: disable=no-member
        return df.sort(['Tree', 'Node']).reset_index(drop=True)

    def _validate_features(self, data):
        """
        Validate Booster and data's feature_names are identical.
        Set feature_names and feature_types from DMatrix
        """
        if self.feature_names is None:
            self.feature_names = data.feature_names
            self.feature_types = data.feature_types
        else:
            # Booster can't accept data with different feature names
            if self.feature_names != data.feature_names:
                dat_missing = set(self.feature_names) - set(data.feature_names)
                my_missing = set(data.feature_names) - set(self.feature_names)

                msg = 'feature_names mismatch: {0} {1}'

                if dat_missing:
                    msg += ('\nexpected ' + ', '.join(str(s) for s in dat_missing) +
                            ' in input data')

                if my_missing:
                    msg += ('\ntraining data did not have the following fields: ' +
                            ', '.join(str(s) for s in my_missing))

                raise ValueError(msg.format(self.feature_names,
                                            data.feature_names))

    def get_split_value_histogram(self, feature, fmap='', bins=None, as_pandas=True):
        """Get split value histogram of a feature

        Parameters
        ----------
        feature: str
            The name of the feature.
        fmap: str (optional)
            The name of feature map file.
        bin: int, default None
            The maximum number of bins.
            Number of bins equals number of unique split values n_unique,
            if bins == None or bins > n_unique.
        as_pandas: bool, default True
            Return pd.DataFrame when pandas is installed.
            If False or pandas is not installed, return numpy ndarray.

        Returns
        -------
        a histogram of used splitting values for the specified feature
        either as numpy array or pandas DataFrame.
        """
        xgdump = self.get_dump(fmap=fmap)
        values = []
        regexp = re.compile(r"\[{0}<([\d.Ee+-]+)\]".format(feature))
        for i, _ in enumerate(xgdump):
            m = re.findall(regexp, xgdump[i])
            values.extend([float(x) for x in m])

        n_unique = len(np.unique(values))
        bins = max(min(n_unique, bins) if bins is not None else n_unique, 1)

        nph = np.histogram(values, bins=bins)
        nph = np.column_stack((nph[1][1:], nph[0]))
        nph = nph[nph[:, 1] > 0]

        if as_pandas and PANDAS_INSTALLED:
            return DataFrame(nph, columns=['SplitValue', 'Count'])
        if as_pandas and not PANDAS_INSTALLED:
            sys.stderr.write(
                "Returning histogram as ndarray (as_pandas == True, but pandas is not installed).")
        return nph

##########################################
# Enclave init and attestation APIs
##########################################

def init_client(remote_addr=None, user_name=None, 
        sym_key_file=None, priv_key_file=None, cert_file=None):
    """
    Initialize the client. Set up the client's keys, and specify the IP address of the enclave server.

    Parameters
    ----------
    remote_addr: str
        IP address of remote server running the enclave
    user_name : str
        Current user's identity
    sym_key_file : str
        Path to file containing user's symmetric key used for encrypting data
    priv_key_file : str
        Path to file containing user's private key used for signing data
    cert_file : str
        Path to file containing user's public key certificate
    """
    # TODO(rishabh): Verify parameters

    _CONF["remote_addr"] = remote_addr;
    _CONF["current_user"] = user_name

    if sym_key_file is not None:
        with open(sym_key_file, "rb") as keyfile:
            _CONF["current_user_sym_key"] = keyfile.read()
            # TODO(rishabh): Save buffer instead of file
            # with open(priv_key_file, "r") as keyfile:
            #     priv_key = keyfile.read()

    _CONF["current_user_priv_key"] = priv_key_file

    if cert_file is not None:
        with open(cert_file, "r") as cert_file:
            _CONF["current_user_cert"] = cert_file.read()

    _CONF["nonce_ctr"] = 0 


def init_server(enclave_image=None, log_verbosity=0):
    """
    Launch the enclave from an image. This API should be invoked only by the servers and not the clients.

    Parameters
    ----------
    enclave_image: str
        Path to enclave binary
    log_verbosity: int, optional
        Verbosity level for enclave (for enclaves in debug mode)
    """
    _check_call(_LIB.XGBCreateEnclave(c_str(enclave_image), log_verbosity))


def attest(verify=True):
    # TODO(rishabh): user-defined mrsigner/mrenclave for verification
    # TODO(rishabh): Handle verification failures
    """
    Verify remote attestation report of enclave and get its public key.
    The report and public key are saved as instance attributes.


    Parameters
    ----------
    verify: bool
        If true, the client verifies the enclave report 

        .. warning:: ``verify`` should be set to ``False`` only for development and testing in simulation mode
    """

    pem_key = ctypes.POINTER(ctypes.c_uint8)()
    pem_key_size = ctypes.c_size_t()
    nonce = ctypes.POINTER(ctypes.c_uint8)()
    nonce_size = ctypes.c_size_t()
    remote_report = ctypes.POINTER(ctypes.c_uint8)()
    remote_report_size = ctypes.c_size_t()

    # Get attestation report
    channel_addr = _CONF["remote_addr"]
    if channel_addr:
        with grpc.insecure_channel(channel_addr) as channel:
            stub = remote_pb2_grpc.RemoteStub(channel)
            response = _check_remote_call(stub.rpc_get_remote_report_with_pubkey_and_nonce(remote_pb2.Status(status=1)))

        pem_key = proto_to_ndarray(response.pem_key).ctypes.data_as(ctypes.POINTER(ctypes.c_uint8))
        pem_key_size = ctypes.c_size_t(response.pem_key_size)
        nonce = proto_to_ndarray(response.nonce).ctypes.data_as(ctypes.POINTER(ctypes.c_uint8))
        nonce_size = ctypes.c_size_t(response.nonce_size)
        remote_report = proto_to_ndarray(response.remote_report).ctypes.data_as(ctypes.POINTER(ctypes.c_uint8))
        remote_report_size = ctypes.c_size_t(response.remote_report_size)

    else:
        _check_call(_LIB.get_remote_report_with_pubkey_and_nonce(
            ctypes.byref(pem_key), ctypes.byref(pem_key_size),
            ctypes.byref(nonce), ctypes.byref(nonce_size),
            ctypes.byref(remote_report), ctypes.byref(remote_report_size)))

        # Verify attestation report
    if (verify):
        _check_call(_LIB.verify_remote_report_and_set_pubkey_and_nonce(
            pem_key, pem_key_size,
            nonce, nonce_size,
            remote_report, remote_report_size))

    _CONF["enclave_pk"] = pem_key
    _CONF["enclave_pk_size"] = pem_key_size
    _CONF["nonce"] = nonce
    _CONF["nonce_size"] = nonce_size

    _add_client_key()
    _get_enclave_symm_key()


def _add_client_key():
    """
    Add private (symmetric) key to enclave.
    This function encrypts the user's symmetric key using the enclave's public key, and signs the ciphertext with the user's private key.
    The signed message is sent to the enclave.
    """
    # Convert key to serialized numpy array
    pem_key_size = _CONF["enclave_pk_size"].value
    pem_key = ctypes2numpy(_CONF["enclave_pk"], pem_key_size, np.uint8)
    pem_key = ndarray_to_proto(pem_key)

    # Convert nonce to serialized numpy array
    nonce_size = _CONF["nonce_size"].value
    nonce = ctypes2numpy(_CONF["nonce"], nonce_size, np.uint8)
    nonce = ndarray_to_proto(nonce)

    try:
        sym_key = _CONF["current_user_sym_key"]
        priv_key = _CONF["current_user_priv_key"]
        cert = _CONF["current_user_cert"]
    except:
        raise ValueError("Please set your username with the init_user() function")
    enc_sym_key, enc_sym_key_size = encrypt_data_with_pk(sym_key, len(sym_key), pem_key, pem_key_size)

    # Sign the encrypted symmetric key
    sig, sig_size = sign_data(priv_key, enc_sym_key, enc_sym_key_size)

    # Send the encrypted key to the enclave
    channel_addr = _CONF["remote_addr"]
    if channel_addr:
        with grpc.insecure_channel(channel_addr) as channel:
            stub = remote_pb2_grpc.RemoteStub(channel)
            response = _check_remote_call(stub.rpc_add_client_key_with_certificate(remote_pb2.DataMetadata(
                certificate=cert,
                enc_sym_key=enc_sym_key,
                key_size=enc_sym_key_size,
                signature=sig,
                sig_len=sig_size)))
    else:
        cert_len = len(cert) + 1
        cert = ctypes.c_char_p(str.encode(cert))
        enc_sym_key = proto_to_pointer(enc_sym_key)
        enc_sym_key_size = ctypes.c_size_t(enc_sym_key_size)
        sig = proto_to_pointer(sig)
        sig_size = ctypes.c_size_t(sig_size)

        _check_call(_LIB.add_client_key_with_certificate(cert, cert_len, enc_sym_key, enc_sym_key_size, sig, sig_size))


def _get_enclave_symm_key():
    """
    Get enclave's symmetric key used to encrypt output common to all clients
    """

    if "current_user" in _CONF:
        username = _CONF["current_user"]
    else:
        raise ValueError("Please set your username with the init_user() function")
    channel_addr = _CONF["remote_addr"]
    if channel_addr:
        with grpc.insecure_channel(channel_addr) as channel:
            stub = remote_pb2_grpc.RemoteStub(channel)
            response = _check_remote_call(stub.rpc_get_enclave_symm_key(remote_pb2.Name(
                username=username)))

            enc_key_serialized = response.key
            enc_key_size = ctypes.c_size_t(response.size)
            enc_key = proto_to_pointer(enc_key_serialized)
    else:
        enc_key = ctypes.POINTER(ctypes.c_uint8)()
        enc_key_size = ctypes.c_size_t()
        _check_call(_LIB.get_enclave_symm_key(
            c_str(username),
            ctypes.byref(enc_key),
            ctypes.byref(enc_key_size)))


    # Decrypt the key and save it
    try:
        sym_key = _CONF["current_user_sym_key"]
    except:
        raise ValueError("User not found. Please set your username, symmetric key, and public key using `init_user()`")
    c_char_p_key = ctypes.c_char_p(sym_key)
    enclave_symm_key = ctypes.POINTER(ctypes.c_uint8)()

    _check_call(_LIB.decrypt_enclave_key(c_char_p_key, enc_key, enc_key_size, ctypes.byref(enclave_symm_key)))
    _CONF["enclave_sym_key"] = enclave_symm_key


##########################################
# APIs invoked by RPC server
##########################################

class RemoteAPI:
    def get_enclave_symm_key(request):
        enc_key = ctypes.POINTER(ctypes.c_uint8)()
        enc_key_size = ctypes.c_size_t()
        _check_call(_LIB.get_enclave_symm_key(
            c_str(request.username),
            ctypes.byref(enc_key),
            ctypes.byref(enc_key_size)))
        return enc_key, enc_key_size.value

    def get_remote_report_with_pubkey_and_nonce(request):
        pem_key = ctypes.POINTER(ctypes.c_uint)()
        key_size = ctypes.c_size_t()
        remote_report = ctypes.POINTER(ctypes.c_uint)()
        remote_report_size = ctypes.c_size_t()
        nonce = ctypes.POINTER(ctypes.c_uint)()
        nonce_size = ctypes.c_size_t()
        _check_call(_LIB.get_remote_report_with_pubkey_and_nonce(
            ctypes.byref(pem_key),
            ctypes.byref(key_size),
            ctypes.byref(nonce),
            ctypes.byref(nonce_size),
            ctypes.byref(remote_report),
            ctypes.byref(remote_report_size)))

        key_size = key_size.value
        nonce_size = nonce_size.value
        remote_report_size = remote_report_size.value

        pem_key = ctypes2numpy(pem_key, key_size, np.uint32)
        pem_key = ndarray_to_proto(pem_key)
        nonce = ctypes2numpy(nonce, nonce_size, np.uint32)
        nonce = ndarray_to_proto(nonce)
        remote_report = ctypes2numpy(remote_report, remote_report_size, np.uint32)
        remote_report = ndarray_to_proto(remote_report)

        return pem_key, key_size, nonce, nonce_size, remote_report, remote_report_size


    def add_client_key_with_certificate(request):
        cert_len = len(request.certificate) + 1
        cert = ctypes.c_char_p(str.encode(request.certificate))
        enc_sym_key = proto_to_pointer(request.enc_sym_key)
        enc_sym_key_size = ctypes.c_size_t(request.key_size)
        sig = proto_to_pointer(request.signature)
        sig_size = ctypes.c_size_t(request.sig_len)

        _check_call(_LIB.add_client_key_with_certificate(cert, cert_len, enc_sym_key, enc_sym_key_size, sig, sig_size))


    def XGBoosterPredict(request, signers, signatures, sig_lengths):
        booster_handle = request.predict_params.booster_handle
        dmatrix_handle = request.predict_params.dmatrix_handle
        option_mask = request.predict_params.option_mask
        ntree_limit = request.predict_params.ntree_limit
        nonce = proto_to_pointer(request.seq_num.nonce)
        nonce_size = request.seq_num.nonce_size
        nonce_ctr = request.seq_num.nonce_ctr
        c_signatures, c_sig_lengths = py2c_sigs(signatures, sig_lengths)
        
        length = c_bst_ulong()
        preds = ctypes.POINTER(ctypes.c_uint8)()
        out_sig = ctypes.POINTER(ctypes.c_uint8)()
        out_sig_len = c_bst_ulong()
        _check_call(_LIB.XGBoosterPredict(
            c_str(booster_handle),
            c_str(dmatrix_handle),
            ctypes.c_int(option_mask),
            ctypes.c_uint(ntree_limit),
            nonce,
            ctypes.c_size_t(nonce_size),
            ctypes.c_uint32(nonce_ctr),
            ctypes.byref(length),
            ctypes.byref(preds),
            ctypes.byref(out_sig),
            ctypes.byref(out_sig_len),
            from_pystr_to_cstr(signers),
            c_signatures,
            c_sig_lengths))
        return preds, length.value, out_sig, out_sig_len.value
        
    def XGBoosterUpdateOneIter(request, signers, signatures, sig_lengths):
        booster_handle = request.booster_update_params.booster_handle
        dtrain_handle = request.booster_update_params.dtrain_handle
        iteration = request.booster_update_params.iteration
        nonce = proto_to_pointer(request.seq_num.nonce)
        nonce_size = request.seq_num.nonce_size
        nonce_ctr = request.seq_num.nonce_ctr
        c_signatures, c_sig_lengths = py2c_sigs(signatures, sig_lengths)

        out_sig = ctypes.POINTER(ctypes.c_uint8)()
        out_sig_len = c_bst_ulong()
        _check_call(_LIB.XGBoosterUpdateOneIter(
            c_str(booster_handle),
            ctypes.c_int(iteration),
            c_str(dtrain_handle),
            nonce,
            ctypes.c_size_t(nonce_size),
            ctypes.c_uint32(nonce_ctr),
            ctypes.byref(out_sig),
            ctypes.byref(out_sig_len),
            from_pystr_to_cstr(signers),
            c_signatures,
            c_sig_lengths))
        return out_sig, out_sig_len.value

    def XGBoosterCreate(request, signers, signatures, sig_lengths):
        cache = list(request.attrs.cache)
        length = request.attrs.length
        nonce = proto_to_pointer(request.seq_num.nonce)
        nonce_size = request.seq_num.nonce_size
        nonce_ctr = request.seq_num.nonce_ctr
        c_signatures, c_sig_lengths = py2c_sigs(signatures, sig_lengths) 

        bst_handle = ctypes.c_char_p()
        out_sig = ctypes.POINTER(ctypes.c_uint8)()
        out_sig_len = c_bst_ulong()
        _check_call(_LIB.XGBoosterCreate(
            from_pystr_to_cstr(cache),
            c_bst_ulong(length),
            nonce,
            ctypes.c_size_t(nonce_size),
            ctypes.c_uint32(nonce_ctr),
            ctypes.byref(bst_handle),
            ctypes.byref(out_sig),
            ctypes.byref(out_sig_len),
            from_pystr_to_cstr(signers),
            c_signatures,
            c_sig_lengths))
        return bst_handle.value.decode('utf-8'), out_sig, out_sig_len.value


    def XGBoosterSetParam(request, signers, signatures, sig_lengths):
        booster_handle = request.booster_param.booster_handle
        key = request.booster_param.key
        value = request.booster_param.value
        nonce = proto_to_pointer(request.seq_num.nonce)
        nonce_size = request.seq_num.nonce_size
        nonce_ctr = request.seq_num.nonce_ctr
        c_signatures, c_sig_lengths = py2c_sigs(signatures, sig_lengths)
        bst_handle = c_str(booster_handle)
        out_sig = ctypes.POINTER(ctypes.c_uint8)()
        out_sig_len = c_bst_ulong()
        _check_call(_LIB.XGBoosterSetParam(
            c_str(booster_handle),
            c_str(key),
            c_str(value),
            nonce,
            ctypes.c_size_t(nonce_size),
            ctypes.c_uint32(nonce_ctr),
            ctypes.byref(out_sig),
            ctypes.byref(out_sig_len),
            from_pystr_to_cstr(signers),
            c_signatures,
            c_sig_lengths))
        return out_sig, out_sig_len.value

    def XGDMatrixCreateFromEncryptedFile(request, signers, signatures, sig_lengths):
        filenames = list(request.attrs.filenames)
        usernames = list(request.attrs.usernames)
        silent = request.attrs.silent
        nonce = proto_to_pointer(request.seq_num.nonce)
        nonce_size = request.seq_num.nonce_size
        nonce_ctr = request.seq_num.nonce_ctr
        c_signatures, c_sig_lengths = py2c_sigs(signatures, sig_lengths)

        dmat_handle = ctypes.c_char_p()
        out_sig = ctypes.POINTER(ctypes.c_uint8)()
        out_sig_len = c_bst_ulong()
        _check_call(_LIB.XGDMatrixCreateFromEncryptedFile(
            from_pystr_to_cstr(filenames),
            from_pystr_to_cstr(usernames),
            c_bst_ulong(len(filenames)),
            ctypes.c_int(silent),
            nonce,
            ctypes.c_size_t(nonce_size),
            ctypes.c_uint32(nonce_ctr),
            ctypes.byref(dmat_handle),
            ctypes.byref(out_sig),
            ctypes.byref(out_sig_len),
            from_pystr_to_cstr(signers),
            c_signatures,
            c_sig_lengths))
        return dmat_handle.value.decode('utf-8'), out_sig, out_sig_len.value


    def XGBoosterSaveModel(request, signers, signatures, sig_lengths):
        booster_handle = request.save_model_params.booster_handle
        filename = request.save_model_params.filename
        username = request.save_model_params.username
        nonce = proto_to_pointer(request.seq_num.nonce)
        nonce_size = request.seq_num.nonce_size
        nonce_ctr = request.seq_num.nonce_ctr
        c_signatures, c_sig_lengths = py2c_sigs(signatures, sig_lengths)

        out_sig = ctypes.POINTER(ctypes.c_uint8)()
        out_sig_len = c_bst_ulong()
        _check_call(_LIB.XGBoosterSaveModel(
            c_str(booster_handle),
            c_str(filename),
            nonce,
            ctypes.c_size_t(nonce_size),
            ctypes.c_uint32(nonce_ctr),
            ctypes.byref(out_sig),
            ctypes.byref(out_sig_len),
            from_pystr_to_cstr(signers),
            c_signatures,
            c_sig_lengths))
        return out_sig, out_sig_len.value

    def XGBoosterLoadModel(request, signers, signatures, sig_lengths):
        booster_handle = request.load_model_params.booster_handle
        filename = request.load_model_params.filename
        username = request.username
        nonce = proto_to_pointer(request.seq_num.nonce)
        nonce_size = request.seq_num.nonce_size
        nonce_ctr = request.seq_num.nonce_ctr
        c_signatures, c_sig_lengths = py2c_sigs(signatures, sig_lengths)

        out_sig = ctypes.POINTER(ctypes.c_uint8)()
        out_sig_len = c_bst_ulong()
        _check_call(_LIB.XGBoosterLoadModel(
            c_str(booster_handle),
            c_str(filename),
            nonce,
            ctypes.c_size_t(nonce_size),
            ctypes.c_uint32(nonce_ctr),
            ctypes.byref(out_sig),
            ctypes.byref(out_sig_len),
            signers,
            c_signatures,
            c_sig_lengths))
        return out_sig, out_sig_len.value

    # TODO test this
    def XGBoosterDumpModelEx(request, signers, signatures, sig_lengths):
        booster_handle = request.dump_model_params.booster_handle
        fmap = request.dump_model_params.fmap
        with_stats = request.dump_model_params.with_stats
        dump_format = request.dump_model_params.dump_format
        nonce = proto_to_pointer(request.seq_num.nonce)
        nonce_size = request.seq_num.nonce_size
        nonce_ctr = request.seq_num.nonce_ctr
        
        c_signatures, c_sig_lengths = py2c_sigs(signatures, sig_lengths)
        length = c_bst_ulong()
        sarr = ctypes.POINTER(ctypes.c_char_p)()
        out_sig = ctypes.POINTER(ctypes.c_uint8)()
        out_sig_len = c_bst_ulong()
        _check_call(_LIB.XGBoosterDumpModelEx(
            c_str(booster_handle),
            c_str(fmap),
            ctypes.c_int(with_stats),
            c_str(dump_format),
            nonce,
            ctypes.c_size_t(nonce_size),
            c_types.c_uint32(nonce_ctr),
            ctypes.byref(length),
            ctypes.byref(sarr),
            ctypes.byref(out_sig),
            ctypes.byref(out_sig_len),
            from_pystr_to_cstr(signers),
            c_signatures,
            c_sig_lengths))
        return length.value, from_cstr_to_pystr(sarr, length), out_sig, out_sig_len.value

    def XGBoosterDumpModelExWithFeatures(request, signers, signatures, sig_lengths):
        booster_handle = request.dump_model_with_features_params.booster_handle
        flen = request.dump_model_with_features_params.flen
        fname = request.dump_model_with_features_params.fname
        ftype = request.dump_model_with_features_params.ftype
        with_stats = request.dump_model_with_features_params.with_stats
        dump_format = request.dump_model_with_features_params.dump_format
        nonce = proto_to_pointer(request.seq_num.nonce)
        nonce_size = request.seq_num.nonce_size
        nonce_ctr = request.seq_num.nonce_ctr
        c_signatures, c_sig_lengths = py2c_sigs(signatures, sig_lengths)

        length = c_bst_ulong()
        sarr = ctypes.POINTER(ctypes.c_char_p)()
        out_sig = ctypes.POINTER(ctypes.c_uint8)()
        out_sig_len = c_bst_ulong()
        _check_call(_LIB.XGBoosterDumpModelExWithFeatures(
            c_str(booster_handle),
            ctypes.c_int(flen),
            from_pystr_to_cstr(list(fname)),
            from_pystr_to_cstr(list(ftype)),
            ctypes.c_int(with_stats),
            c_str(dump_format),
            nonce,
            ctypes.c_size_t(nonce_size),
            ctypes.c_uint32(nonce_ctr),
            ctypes.byref(length),
            ctypes.byref(sarr),
            ctypes.byref(out_sig),
            ctypes.byref(out_sig_len),
            from_pystr_to_cstr(signers),
            c_signatures,
            c_sig_lengths))
        return length.value, from_cstr_to_pystr(sarr, length), out_sig, out_sig_len.value

    # TODO test this
    def XGBoosterGetModelRaw(request, signers, signatures, sig_lengths):
        booster_handle = request.model_raw_params.booster_handle
        username = request.username
        nonce = proto_to_pointer(request.seq_num.nonce)
        nonce_size = request.seq_num.nonce_size
        nonce_ctr = request.seq_num.nonce_ctr
        c_signatures, c_sig_lengths = py2c_sigs(signatures, sig_lengths)

        length = c_bst_ulong()
        sarr = ctypes.POINTER(ctypes.c_char_p)()
        out_sig = ctypes.POINTER(ctypes.c_uint8)()
        out_sig_len = c_bst_ulong()
        _check_call(_LIB.XGBoosterGetModelRaw(
            c_str(booster_handle),
            nonce,
            ctypes.c_size_t(nonce_size),
            ctypes.c_uint32(nonce_ctr),
            ctypes.byref(length),
            ctypes.byref(sarr),
            ctypes.byref(out_sig),
            ctypes.byref(out_sig_len),
            from_pystr_to_cstr(signers),
            c_signatures,
            c_sig_lengths))
        return length.value, from_cstr_to_pystr(sarr, length), out_sig, out_sig_len.value

    def XGDMatrixNumCol(request, signers, signatures, sig_lengths):
        dmatrix_handle = request.name.name
        nonce = proto_to_pointer(request.seq_num.nonce)
        nonce_size = request.seq_num.nonce_size
        nonce_ctr = request.seq_num.nonce_ctr
        c_signatures, c_sig_lengths = py2c_sigs(signatures, sig_lengths)

        ret = c_bst_ulong()
        out_sig = ctypes.POINTER(ctypes.c_uint8)()
        out_sig_len = c_bst_ulong()
        _check_call(_LIB.XGDMatrixNumCol(
            c_str(dmatrix_handle),
            nonce,
            ctypes.c_size_t(nonce_size),
            ctypes.c_uint32(nonce_ctr),
            ctypes.byref(ret),
            ctypes.byref(out_sig),
            ctypes.byref(out_sig_len),
            from_pystr_to_cstr(signers),
            c_signatures,
            c_sig_lengths))
        return ret.value, out_sig, out_sig_len.value

    def XGDMatrixNumRow(request, signers, signatures, sig_lengths):
        dmatrix_handle = request.name.name
        nonce = proto_to_pointer(request.seq_num.nonce)
        nonce_size = request.seq_num.nonce_size
        nonce_ctr = request.seq_num.nonce_ctr        
        c_signatures, c_sig_lengths = py2c_sigs(signatures, sig_lengths)

        ret = c_bst_ulong()
        out_sig = ctypes.POINTER(ctypes.c_uint8)()
        out_sig_len = c_bst_ulong()
        _check_call(_LIB.XGDMatrixNumRow(
            c_str(dmatrix_handle),
            nonce,
            ctypes.c_size_t(nonce_size),
            ctypes.c_uint32(nonce_ctr),
            ctypes.byref(ret),
            ctypes.byref(out_sig),
            ctypes.byref(out_sig_len),
            c_signatures,
            c_sig_lengths))
        return ret.value, out_sig, out_sig_len.value


##########################################
# Crypto APIs
##########################################


def generate_client_key(keyfile):
    """
    Generate a new key and save it to ``keyfile``

    Parameters
    ----------
    keyfile : str
        path to which key will be saved
    """
    KEY_BYTES = 32

    print("Generating client key...")
    key = os.urandom(KEY_BYTES)
    with open(keyfile, "wb") as _keyfile:
        _keyfile.write(key)

def encrypt_file(input_file, output_file, key_file):
    """
    Encrypt a file

    Parameters
    ----------
    input_file : str
        path to file to be encrypted
    output_file : str
        path to which encrypted file will be saved
    key_file : str
        path to key used to encrypt file
    """
    if not os.path.exists(input_file):
        print("Error: File {} does not exist".format(input_file))
        return

    print("Encrypting file {}".format(input_file))

    input_file_bytes = input_file.encode('utf-8')
    output_file_bytes = output_file.encode('utf-8')
    key_file_bytes = key_file.encode('utf-8')

    # Convert to proper ctypes
    input_path = ctypes.c_char_p(input_file_bytes)
    output_path = ctypes.c_char_p(output_file_bytes)
    key_path = ctypes.c_char_p(key_file_bytes)

    _check_call(_LIB.encrypt_file(input_path, output_path, key_path))

def encrypt_data_with_pk(data, data_len, pem_key, key_size):
    """
    Parameters
    ----------
    data : byte array
    data_len : int
    pem_key : proto
    key_size : int

    Returns
    -------
    encrypted_data : proto.NDArray
    encrypted_data_size_as_int : int
    """
    # Cast data to char*
    data = ctypes.c_char_p(data)
    data_len = ctypes.c_size_t(data_len)

    # Cast proto to pointer to pass into C++ encrypt_data_with_pk()
    pem_key = proto_to_pointer(pem_key)
    pem_key_len = ctypes.c_size_t(key_size)

    # Allocate memory that will be used to store the encrypted_data and encrypted_data_size
    encrypted_data = np.zeros(1024).ctypes.data_as(ctypes.POINTER(ctypes.c_uint8))
    encrypted_data_size = ctypes.c_size_t(1024)

    # Encrypt the data with pk pem_key
    _check_call(_LIB.encrypt_data_with_pk(data, data_len, pem_key, key_size, encrypted_data, ctypes.byref(encrypted_data_size)))

    # Cast the encrypted data back to a proto.NDArray (for RPC purposes) and return it
    encrypted_data_size_as_int = encrypted_data_size.value
    encrypted_data = pointer_to_proto(encrypted_data, encrypted_data_size_as_int)

    return encrypted_data, encrypted_data_size_as_int

def sign_data(key, data, data_size):
    """
    Parameters
    ----------
    keyfile : str
    data : proto.NDArray or str
    data_size : int

    Returns
    -------
    signature : proto.NDArray
    sig_len_as_int : int
    """
    # Cast the keyfile to a char*
    keyfile = ctypes.c_char_p(str.encode(key))

    # Cast data : proto.NDArray to pointer to pass into C++ sign_data() function
    if isinstance(data, str):
        data = c_str(data)
    elif isinstance(data, ctypes.Array) and (data._type_ is ctypes.c_char):
        pass
    else:
        # FIXME error handling for other types
        data = proto_to_pointer(data)

    data_size = ctypes.c_size_t(data_size)

    # Allocate memory to store the signature and sig_len
    signature = np.zeros(1024).ctypes.data_as(ctypes.POINTER(ctypes.c_uint8))
    sig_len = ctypes.c_size_t(1024)

    # Sign data with key keyfile
    _check_call(_LIB.sign_data_with_keyfile(keyfile, data, data_size, signature, ctypes.byref(sig_len)))

    # Cast the signature and sig_len back to a gRPC serializable format
    sig_len_as_int = sig_len.value
    signature = pointer_to_proto(signature, sig_len_as_int, nptype=np.uint8)

    return signature, sig_len_as_int

def verify_enclave_signature(data, size, sig, sig_len, increment_nonce=True):
    """
    Verify the signature returned by the enclave with nonce
    """
    arr = (ctypes.c_char * (size + CIPHER_NONCE_SIZE))()
    add_to_sig_data(arr, data=data, data_size=size)
    add_nonce_to_sig_data(arr, pos=size)
    size = ctypes.c_size_t(len(arr))

    pem_key = _CONF["enclave_pk"]
    pem_key_len = _CONF["enclave_pk_size"]
    # Verify signature
    _check_call(_LIB.verify_signature(pem_key, pem_key_len, arr, size, sig, sig_len))

    if increment_nonce:
        _CONF["nonce_ctr"] += 1


def create_client_signature(args):
    """
    Sign the data for the enclave with nonce
    """
    arr = (ctypes.c_char * (len(args) + CIPHER_NONCE_SIZE))()
    add_to_sig_data(arr, data=args)
    add_nonce_to_sig_data(arr, pos=len(args))
    sig, sig_len = sign_data(_CONF["current_user_priv_key"], arr, len(arr))
    return sig, sig_len
<|MERGE_RESOLUTION|>--- conflicted
+++ resolved
@@ -201,18 +201,6 @@
     if ret != 0:
         raise XGBoostError(py_str(_LIB.XGBGetLastError()))
 
-<<<<<<< HEAD
-=======
-
-def pass_globals():
-    """Pass global variables to rabit"""
-    # FIXME: fix this to use _CONF
-    return {
-            "current_user": globals()["current_user"],
-            "remote_addr": globals()["remote_addr"]
-            }
-
->>>>>>> 96551a57
 def ctypes2numpy(cptr, length, dtype):
     """Convert a ctypes pointer array to a numpy array.
     """
