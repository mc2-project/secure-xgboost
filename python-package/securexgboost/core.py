# coding: utf-8
# pylint: disable=too-many-arguments, too-many-branches, invalid-name
# pylint: disable=too-many-branches, too-many-lines, too-many-locals
"""Core XGBoost Library."""
from __future__ import absolute_import
import collections
# pylint: disable=no-name-in-module,import-error
try:
    from collections.abc import Mapping  # Python 3
except ImportError:
    from collections import Mapping  # Python 2
# pylint: enable=no-name-in-module,import-error
import ctypes
import os
import re
import sys
import warnings

import grpc
from .rpc import remote_pb2
from .rpc import remote_pb2_grpc
from rpc_utils import CIPHER_IV_SIZE, CIPHER_TAG_SIZE, CIPHER_NONCE_SIZE

import numpy as np
from numproto import ndarray_to_proto, proto_to_ndarray
import scipy.sparse

from .compat import (STRING_TYPES, PY3, DataFrame, MultiIndex, py_str,
                     PANDAS_INSTALLED, DataTable)
from .libpath import find_lib_path

# c_bst_ulong corresponds to bst_ulong defined in xgboost/c_api.h
c_bst_ulong = ctypes.c_uint64



class XGBoostError(Exception):
    """Error thrown by xgboost trainer."""


class EarlyStopException(Exception):
    """Exception to signal early stopping.

    Parameters
    ----------
    best_iteration : int
        The best iteration stopped.
    """
    def __init__(self, best_iteration):
        super(EarlyStopException, self).__init__()
        self.best_iteration = best_iteration


# Callback environment used by callbacks
CallbackEnv = collections.namedtuple(
    "XGBoostCallbackEnv",
    ["model",
     "cvfolds",
     "iteration",
     "begin_iteration",
     "end_iteration",
     "rank",
     "evaluation_result_list"])


def from_pystr_to_cstr(data):
    """Convert a list of Python str to C pointer

    Parameters
    ----------
    data : list
        list of str
    """

    if not isinstance(data, list):
        raise NotImplementedError
    pointers = (ctypes.c_char_p * len(data))()
    if PY3:
        data = [bytes(d, 'utf-8') for d in data]
    else:
        data = [d.encode('utf-8') if isinstance(d, unicode) else d  # pylint: disable=undefined-variable
                for d in data]
    pointers[:] = data
    return pointers


def from_cstr_to_pystr(data, length):
    """Revert C pointer to Python str

    Parameters
    ----------
    data : ctypes pointer
        pointer to data
    length : ctypes pointer
        pointer to length of data
    """
    if PY3:
        res = []
        for i in range(length.value):
            try:
                res.append(str(data[i].decode('ascii')))
            except UnicodeDecodeError:
                res.append(str(data[i].decode('utf-8')))
    else:
        res = []
        for i in range(length.value):
            try:
                res.append(str(data[i].decode('ascii')))
            except UnicodeDecodeError:
                # pylint: disable=undefined-variable
                res.append(unicode(data[i].decode('utf-8')))
    return res


def _log_callback(msg):
    """Redirect logs from native library into Python console"""
    print("{0:s}".format(py_str(msg)))


def _get_log_callback_func():
    """Wrap log_callback() method in ctypes callback type"""
    # pylint: disable=invalid-name
    CALLBACK = ctypes.CFUNCTYPE(None, ctypes.c_char_p)
    return CALLBACK(_log_callback)


def _load_lib():
    """Load xgboost Library."""
    lib_paths = find_lib_path()
    if not lib_paths:
        return None
    try:
        pathBackup = os.environ['PATH'].split(os.pathsep)
    except KeyError:
        pathBackup = []
    lib_success = False
    os_error_list = []
    for lib_path in lib_paths:
        try:
            # needed when the lib is linked with non-system-available dependencies
            os.environ['PATH'] = os.pathsep.join(pathBackup + [os.path.dirname(lib_path)])
            lib = ctypes.cdll.LoadLibrary(lib_path)
            lib_success = True
        except OSError as e:
            os_error_list.append(str(e))
            continue
        finally:
            os.environ['PATH'] = os.pathsep.join(pathBackup)
    if not lib_success:
        libname = os.path.basename(lib_paths[0])
        raise XGBoostError(
            'XGBoost Library ({}) could not be loaded.\n'.format(libname) +
            'Likely causes:\n' +
            # '  * OpenMP runtime is not installed ' +
            # '(vcomp140.dll or libgomp-1.dll for Windows, ' +
            # 'libgomp.so for UNIX-like OSes)\n' +
            '  * You are running 32-bit Python on a 64-bit OS\n' +
            'Error message(s): {}\n'.format(os_error_list))
    lib.XGBGetLastError.restype = ctypes.c_char_p
    lib.callback = _get_log_callback_func()
    if lib.XGBRegisterLogCallback(lib.callback) != 0:
        raise XGBoostError(lib.XGBGetLastError())
    return lib


# load the XGBoost library globally
_LIB = _load_lib()

def _check_remote_call(ret):
    """check the return value of c api call

    this function will raise exception when error occurs.
    wrap every api call with this function

    parameters
    ----------
    ret : proto
        return value from remote api calls
    """
    channel_addr = globals()["remote_addr"]
    if channel_addr:
        if ret.status.status != 0:
            raise XGBoostError(ret.status.exception)
        else:
            return ret

def _check_call(ret):
    """Check the return value of C API call

    This function will raise exception when error occurs.
    Wrap every API call with this function

    Parameters
    ----------
    ret : int
        return value from API calls
    """
    if ret != 0:
        raise XGBoostError(py_str(_LIB.XGBGetLastError()))


def pass_globals():
    return {
            "current_user": globals()["current_user"],
            "remote_addr": globals()["remote_addr"]
            }

def ctypes2numpy(cptr, length, dtype):
    """Convert a ctypes pointer array to a numpy array.
    """
    NUMPY_TO_CTYPES_MAPPING = {
        np.float32: ctypes.c_float,
        np.uint32: ctypes.c_uint,
        np.uint8: ctypes.c_uint8,
    }
    if dtype not in NUMPY_TO_CTYPES_MAPPING:
        raise RuntimeError('Supported types: {}'.format(NUMPY_TO_CTYPES_MAPPING.keys()))
    ctype = NUMPY_TO_CTYPES_MAPPING[dtype]
    if not isinstance(cptr, ctypes.POINTER(ctype)):
        raise RuntimeError('expected {} pointer'.format(ctype))
    res = np.zeros(length, dtype=dtype)
    if not ctypes.memmove(res.ctypes.data, cptr, length * res.strides[0]):
        raise RuntimeError('memmove failed')
    return res


def ctypes2buffer(cptr, length):
    """Convert ctypes pointer to buffer type."""
    if not isinstance(cptr, ctypes.POINTER(ctypes.c_char)):
        raise RuntimeError('expected char pointer')
    res = bytearray(length)
    rptr = (ctypes.c_char * length).from_buffer(res)
    if not ctypes.memmove(rptr, cptr, length):
        raise RuntimeError('memmove failed')
    return res


def c_str(string):
    """Convert a python string to cstring."""
    return ctypes.c_char_p(string.encode('utf-8'))


def c_array(ctype, values):
    """Convert a python string to c array."""
    if isinstance(values, np.ndarray) and values.dtype.itemsize == ctypes.sizeof(ctype):
        return (ctype * len(values)).from_buffer_copy(values)
    return (ctype * len(values))(*values)


def py2c_sigs(signatures, sig_lengths):
    num = len(signatures)
    c_signatures = (ctypes.POINTER(ctypes.c_uint8) * num)()
    c_lengths = (ctypes.c_size_t * num)()

    c_signatures[:] = [proto_to_pointer(signatures[i], ctypes.c_uint8) for i in range(num)]
    c_lengths[:] = [ctypes.c_size_t(sig_lengths[i]) for i in range(num)]
    return c_signatures, c_lengths


def pointer_to_proto(pointer, pointer_len, nptype=np.uint8):
    """
    Convert C u_int or float pointer to proto for RPC serialization

    Parameters
    ----------
    pointer : ctypes.POINTER
    pointer_len : length of pointer
    nptype : np type to cast to
        if pointer is of type ctypes.c_uint, nptype should be np.uint32
        if pointer is of type ctypes.c_float, nptype should be np.float32

    Returns:
        proto : proto.NDArray
    """
    ndarray = ctypes2numpy(pointer, pointer_len, nptype)
    proto = ndarray_to_proto(ndarray)
    return proto

def proto_to_pointer(proto, ctype=ctypes.c_uint8):
    """
    Convert a serialized NDArray to a C pointer

    Parameters
    ----------
    proto : proto.NDArray

    Returns:
        pointer :  ctypes.POINTER(ctypes.u_int)
    """

    ndarray = proto_to_ndarray(proto)
    # FIXME make the ctype POINTER type configurable
    pointer = ndarray.ctypes.data_as(ctypes.POINTER(ctype))
    return pointer

# PANDAS_DTYPE_MAPPER = {'int8': 'int', 'int16': 'int', 'int32': 'int', 'int64': 'int',
#                        'uint8': 'int', 'uint16': 'int', 'uint32': 'int', 'uint64': 'int',
#                        'float16': 'float', 'float32': 'float', 'float64': 'float',
#                        'bool': 'i'}
# 
# 
# def _maybe_pandas_data(data, feature_names, feature_types):
#     """ Extract internal data from pd.DataFrame for DMatrix data """
# 
#     if not isinstance(data, DataFrame):
#         return data, feature_names, feature_types
# 
#     data_dtypes = data.dtypes
#     if not all(dtype.name in PANDAS_DTYPE_MAPPER for dtype in data_dtypes):
#         bad_fields = [data.columns[i] for i, dtype in
#                       enumerate(data_dtypes) if dtype.name not in PANDAS_DTYPE_MAPPER]
# 
#         msg = """DataFrame.dtypes for data must be int, float or bool.
#                 Did not expect the data types in fields """
#         raise ValueError(msg + ', '.join(bad_fields))
# 
#     if feature_names is None:
#         if isinstance(data.columns, MultiIndex):
#             feature_names = [
#                 ' '.join([str(x) for x in i])
#                 for i in data.columns
#             ]
#         else:
#             feature_names = data.columns.format()
# 
#     if feature_types is None:
#         feature_types = [PANDAS_DTYPE_MAPPER[dtype.name] for dtype in data_dtypes]
# 
#     data = data.values.astype('float')
# 
#     return data, feature_names, feature_types
# 
# 
# def _maybe_pandas_label(label):
#     """ Extract internal data from pd.DataFrame for DMatrix label """
# 
#     if isinstance(label, DataFrame):
#         if len(label.columns) > 1:
#             raise ValueError('DataFrame for label cannot have multiple columns')
# 
#         label_dtypes = label.dtypes
#         if not all(dtype.name in PANDAS_DTYPE_MAPPER for dtype in label_dtypes):
#             raise ValueError('DataFrame.dtypes for label must be int, float or bool')
#         label = label.values.astype('float')
#     # pd.Series can be passed to xgb as it is
# 
#     return label
# 
# 
# DT_TYPE_MAPPER = {'bool': 'bool', 'int': 'int', 'real': 'float'}
# 
# DT_TYPE_MAPPER2 = {'bool': 'i', 'int': 'int', 'real': 'float'}
# 
# 
# def _maybe_dt_data(data, feature_names, feature_types):
#     """
#     Validate feature names and types if data table
#     """
#     if not isinstance(data, DataTable):
#         return data, feature_names, feature_types
# 
#     data_types_names = tuple(lt.name for lt in data.ltypes)
#     bad_fields = [data.names[i]
#                   for i, type_name in enumerate(data_types_names)
#                   if type_name not in DT_TYPE_MAPPER]
#     if bad_fields:
#         msg = """DataFrame.types for data must be int, float or bool.
#                 Did not expect the data types in fields """
#         raise ValueError(msg + ', '.join(bad_fields))
# 
#     if feature_names is None:
#         feature_names = data.names
# 
#         # always return stypes for dt ingestion
#         if feature_types is not None:
#             raise ValueError('DataTable has own feature types, cannot pass them in')
#         feature_types = np.vectorize(DT_TYPE_MAPPER2.get)(data_types_names)
# 
#     return data, feature_names, feature_types
# 
# 
# def _maybe_dt_array(array):
#     """ Extract numpy array from single column data table """
#     if not isinstance(array, DataTable) or array is None:
#         return array
# 
#     if array.shape[1] > 1:
#         raise ValueError('DataTable for label or weight cannot have multiple columns')
# 
#     # below requires new dt version
#     # extract first column
#     array = array.to_numpy()[:, 0].astype('float')
# 
#     return array

def add_to_sig_data(arr, pos=0, data=None, data_size=0):
    if isinstance(data, str):
        ctypes.memmove(ctypes.byref(arr, pos), c_str(data), len(data))
    else:
        ctypes.memmove(ctypes.byref(arr, pos), data, data_size)
    return arr

def add_nonce_to_sig_data(arr, pos=0):
    ctypes.memmove(ctypes.byref(arr, pos), globals()["nonce"], 12)
    ctypes.memmove(ctypes.byref(arr, pos + 12), globals()["nonce_ctr"].to_bytes(4, 'big'), 4)
    return arr

def get_seq_num_proto():
    return remote_pb2.SequenceNumber(
                            nonce=pointer_to_proto(globals()["nonce"], globals()["nonce_size"].value),
                            nonce_size=globals()["nonce_size"].value,
                            nonce_ctr=globals()["nonce_ctr"])

def init_user(user_name, sym_key_file, priv_key_file, cert_file):
    """
    Parameters
    ----------
    user_name : string
        Current user's identity
    sym_key_file : string
        Path to file containing user's symmetric key used for encrypting data
    priv_key_file : string
        Path to file containing user's private key used for signing data
    cert_file : string
        Path to file containing user's public key certificate
    """
    globals()["current_user"] = user_name
    with open(sym_key_file, "rb") as keyfile:
        globals()["current_user_sym_key"] = keyfile.read()
    # FIXME: Save buffer instead of file
    # with open(priv_key_file, "r") as keyfile:
    #     priv_key = keyfile.read()
    globals()["current_user_priv_key"] = priv_key_file

    with open(cert_file, "r") as cert_file:
        globals()["current_user_cert"] = cert_file.read()


class DMatrix(object):
    """Data Matrix used in Secure XGBoost.

    DMatrix is a internal data structure that used by XGBoost
    which is optimized for both memory efficiency and training speed.

    You can load a DMatrix from one ore more encrypted files at the enclave server, where
    each file is encrypted with a particular user's symmetric key.
    Each DMatrix in Secure XGBoost is thus associated with one or more data owners.
    """

    _feature_names = None  # for previous version's pickle
    _feature_types = None

    # TODO(rishabh): Enable disabled arguments: `label`, `weight`
    def __init__(self, data_dict, encrypted=True, silent=False,
            feature_names=None, feature_types=None): 
        """
        Parameters
        ----------
        data_dict : dict, {str: str}
            The keys are usernames. The values are absolute paths to the training data of the corresponding user.
        silent : bool, optional
            Whether to print messages during construction
        feature_names : list, optional
            Set names for features.
        feature_types : list, optional
            Set types for features.
        """

    # def __init__(self, data_dict, encrypted=True, label=None, missing=None,
    #              weight=None, silent=False,
    #              feature_names=None, feature_types=None,
    #              nthread=None): 
    #     """
    #     Load a DMatrix from encrypted files at the enclave server, where
    #     each file is encrypted with a particular user's symmetric key.
    # 
    #     Parameters
    #     ----------
    #     data_dict : dictionary 
    #         Keys: Usernames
    #         Values: Path to training data of corresponding user
    #     label : list or numpy 1-D array, optional
    #         Label of the training data.
    #     missing : float, optional
    #         Value in the data which needs to be present as a missing value. If
    #         None, defaults to np.nan.
    #     weight : list or numpy 1-D array , optional
    #         Weight for each instance.
    # 
    #         .. note:: For ranking task, weights are per-group.
    # 
    #             In ranking task, one weight is assigned to each group (not each data
    #             point). This is because we only care about the relative ordering of
    #             data points within each group, so it doesn't make sense to assign
    #             weights to individual data points.
    # 
    #     silent : boolean, optional
    #         Whether print messages during construction
    #     feature_names : list, optional
    #         Set names for features.
    #     feature_types : list, optional
    #         Set types for features.
    #     nthread : integer, optional
    #         Number of threads to use for loading data from numpy array. If -1,
    #         uses maximum threads available on the system.
    #     """
        usernames, data = [], []

        for user, path in data_dict.items():
            usernames.append(user)
            data.append(path)

        # force into void_p, mac need to pass things in as void_p
        # if data is None:
        #     self.handle = None
        # 
        #     if feature_names is not None:
        #         self._feature_names = feature_names
        #     if feature_types is not None:
        #         self._feature_types = feature_types
        #     return

        # data, feature_names, feature_types = _maybe_pandas_data(data,
        #                                                         feature_names,
        #                                                         feature_types)
        #
        # data, feature_names, feature_types = _maybe_dt_data(data,
        #                                                     feature_names,
        #                                                     feature_types)
        # label = _maybe_pandas_label(label)
        # label = _maybe_dt_array(label)
        # weight = _maybe_dt_array(weight)

        # if isinstance(data, list):
        #     warnings.warn('Initializing DMatrix from List is deprecated.',
        #                   DeprecationWarning)

        if isinstance(data, list):

            # Normalize file paths (otherwise signatures might differ)
            data = [os.path.normpath(path) for path in data]

            handle = ctypes.c_char_p()
            if encrypted:

                args = "XGDMatrixCreateFromEncryptedFile"
                for username, filename in zip(usernames, data):
                    args = args + " username {} filename {}".format(username, filename)
                args = args + " silent {}".format(int(silent))
                sig, sig_len = create_client_signature(args)

                out_sig = ctypes.POINTER(ctypes.c_uint8)()
                out_sig_length = c_bst_ulong()

                channel_addr = globals()["remote_addr"]
                if channel_addr:
                    with grpc.insecure_channel(channel_addr) as channel:
                        stub = remote_pb2_grpc.RemoteStub(channel)
                        dmatrix_attrs = remote_pb2.DMatrixAttrs(
                            filenames=data,
                            usernames=usernames,
                            silent=silent)
                        seq_num = get_seq_num_proto() 
                        response = _check_remote_call(stub.rpc_XGDMatrixCreateFromEncryptedFile(remote_pb2.DMatrixAttrsRequest(attrs=dmatrix_attrs,
                                                                                                                                seq_num=seq_num,
                                                                                                                                username=globals()["current_user"],
                                                                                                                                signature=sig,
                                                                                                                                sig_len=sig_len)))
                        handle = c_str(response.name)
                        out_sig = proto_to_pointer(response.signature)
                        out_sig_length = c_bst_ulong(response.sig_len)
                else:
                    c_signatures, c_lengths = py2c_sigs([sig], [sig_len])
                    signers = from_pystr_to_cstr([globals()["current_user"]])

                    filenames = from_pystr_to_cstr(data)
                    usrs = from_pystr_to_cstr(usernames)
                    nonce = globals()["nonce"]
                    nonce_size = globals()["nonce_size"]
                    nonce_ctr = globals()["nonce_ctr"]
                    _check_call(_LIB.XGDMatrixCreateFromEncryptedFile(filenames,
                        usrs,
                        c_bst_ulong(len(data)),
                        ctypes.c_int(silent),
                        nonce,
                        nonce_size,
                        ctypes.c_uint32(nonce_ctr),
                        ctypes.byref(handle),
                        ctypes.byref(out_sig),
                        ctypes.byref(out_sig_length),
                        signers,
                        c_signatures,
                        c_lengths))

                args = "handle {}".format(handle.value.decode('utf-8')) 
                verify_enclave_signature(args, len(args), out_sig, out_sig_length)

            else:
                raise NotImplementedError("Loading from unencrypted files not supported.")
                # FIXME implement RPC for this
                # FIXME handle multiparty case
                # _check_call(_LIB.XGDMatrixCreateFromFile(c_str(data),
                #     ctypes.c_int(silent),
                #     ctypes.byref(handle)))
            self.handle = handle
        # elif isinstance(data, scipy.sparse.csr_matrix):
        #     self._init_from_csr(data)
        # elif isinstance(data, scipy.sparse.csc_matrix):
        #     self._init_from_csc(data)
        # elif isinstance(data, np.ndarray):
        #     self._init_from_npy2d(data, missing, nthread)
        # elif isinstance(data, DataTable):
        #     self._init_from_dt(data, nthread)
        # else:
        #     try:
        #         csr = scipy.sparse.csr_matrix(data)
        #         self._init_from_csr(csr)
        #     except:
        #         raise TypeError('can not initialize DMatrix from'
        #                         ' {}'.format(type(data).__name__))

        # TODO(rishabh): Enable this
        # if label is not None:
        #     if isinstance(label, np.ndarray):
        #         self.set_label_npy2d(label)
        #     else:
        #         self.set_label(label)
        # if weight is not None:
        #     if isinstance(weight, np.ndarray):
        #         self.set_weight_npy2d(weight)
        #     else:
        #         self.set_weight(weight)

        self.feature_names = feature_names
        self.feature_types = feature_types

    # def _init_from_csr(self, csr):
    #     """
    #     Initialize data from a CSR matrix.
    #     """
    #     if len(csr.indices) != len(csr.data):
    #         raise ValueError('length mismatch: {} vs {}'.format(len(csr.indices), len(csr.data)))
    #     handle = ctypes.c_char_p()
    #     _check_call(_LIB.XGDMatrixCreateFromCSREx(c_array(ctypes.c_size_t, csr.indptr),
    #                                               c_array(ctypes.c_uint, csr.indices),
    #                                               c_array(ctypes.c_float, csr.data),
    #                                               ctypes.c_size_t(len(csr.indptr)),
    #                                               ctypes.c_size_t(len(csr.data)),
    #                                               ctypes.c_size_t(csr.shape[1]),
    #                                               ctypes.byref(handle)))
    #     self.handle = handle

    # def _init_from_csc(self, csc):
    #     """
    #     Initialize data from a CSC matrix.
    #     """
    #     if len(csc.indices) != len(csc.data):
    #         raise ValueError('length mismatch: {} vs {}'.format(len(csc.indices), len(csc.data)))
    #     handle = ctypes.c_char_p()
    #     _check_call(_LIB.XGDMatrixCreateFromCSCEx(c_array(ctypes.c_size_t, csc.indptr),
    #                                               c_array(ctypes.c_uint, csc.indices),
    #                                               c_array(ctypes.c_float, csc.data),
    #                                               ctypes.c_size_t(len(csc.indptr)),
    #                                               ctypes.c_size_t(len(csc.data)),
    #                                               ctypes.c_size_t(csc.shape[0]),
    #                                               ctypes.byref(handle)))
    #     self.handle = handle

    # def _init_from_npy2d(self, mat, missing, nthread):
    #     """
    #     Initialize data from a 2-D numpy matrix.
    # 
    #     If ``mat`` does not have ``order='C'`` (aka row-major) or is not contiguous,
    #     a temporary copy will be made.
    # 
    #     If ``mat`` does not have ``dtype=numpy.float32``, a temporary copy will be made.
    # 
    #     So there could be as many as two temporary data copies; be mindful of input layout
    #     and type if memory use is a concern.
    #     """
    #     if len(mat.shape) != 2:
    #         raise ValueError('Input numpy.ndarray must be 2 dimensional')
    #     # flatten the array by rows and ensure it is float32.
    #     # we try to avoid data copies if possible (reshape returns a view when possible
    #     # and we explicitly tell np.array to try and avoid copying)
    #     data = np.array(mat.reshape(mat.size), copy=False, dtype=np.float32)
    #     handle = ctypes.c_char_p()
    #     missing = missing if missing is not None else np.nan
    #     if nthread is None:
    #         _check_call(_LIB.XGDMatrixCreateFromMat(
    #             data.ctypes.data_as(ctypes.POINTER(ctypes.c_float)),
    #             c_bst_ulong(mat.shape[0]),
    #             c_bst_ulong(mat.shape[1]),
    #             ctypes.c_float(missing),
    #             ctypes.byref(handle)))
    #     else:
    #         _check_call(_LIB.XGDMatrixCreateFromMat_omp(
    #             data.ctypes.data_as(ctypes.POINTER(ctypes.c_float)),
    #             c_bst_ulong(mat.shape[0]),
    #             c_bst_ulong(mat.shape[1]),
    #             ctypes.c_float(missing),
    #             ctypes.byref(handle),
    #             nthread))
    #     self.handle = handle

    # def _init_from_dt(self, data, nthread):
    #     """
    #     Initialize data from a datatable Frame.
    #     """
    #     ptrs = (ctypes.c_char_p * data.ncols)()
    #     if hasattr(data, "internal") and hasattr(data.internal, "column"):
    #         # datatable>0.8.0
    #         for icol in range(data.ncols):
    #             col = data.internal.column(icol)
    #             ptr = col.data_pointer
    #             ptrs[icol] = ctypes.c_char_p(ptr)
    #     else:
    #         # datatable<=0.8.0
    #         from datatable.internal import frame_column_data_r  # pylint: disable=no-name-in-module,import-error
    #         for icol in range(data.ncols):
    #             ptrs[icol] = frame_column_data_r(data, icol)
    # 
    #     # always return stypes for dt ingestion
    #     feature_type_strings = (ctypes.c_char_p * data.ncols)()
    #     for icol in range(data.ncols):
    #         feature_type_strings[icol] = ctypes.c_char_p(data.stypes[icol].name.encode('utf-8'))
    # 
    #     handle = ctypes.c_char_p()
    #     _check_call(_LIB.XGDMatrixCreateFromDT(
    #         ptrs, feature_type_strings,
    #         c_bst_ulong(data.shape[0]),
    #         c_bst_ulong(data.shape[1]),
    #         ctypes.byref(handle),
    #         nthread))
    #     self.handle = handle

    def __del__(self):
        if hasattr(self, "handle") and self.handle is not None:
            # FIXME free matrix after use using RPC
            # _check_call(_LIB.XGDMatrixFree(self.handle))
            self.handle = None

    # TODO(rishabh): Enable this API with encryption
    # def get_float_info(self, field):
    #     """Get float property from the DMatrix.
    # 
    #     Parameters
    #     ----------
    #     field: str
    #         The field name of the information
    # 
    #     Returns
    #     -------
    #     info : array
    #         a numpy array of float information of the data
    #     """
    #     length = c_bst_ulong()
    #     ret = ctypes.POINTER(ctypes.c_float)()
    #     _check_call(_LIB.XGDMatrixGetFloatInfo(self.handle,
    #                                            c_str(field),
    #                                            ctypes.byref(length),
    #                                            ctypes.byref(ret)))
    # 
    #     return ctypes2numpy(ret, length.value, np.float32)

    # TODO(rishabh): Enable this API with encryption
    # def get_uint_info(self, field):
    #     """Get unsigned integer property from the DMatrix.
    # 
    #     Parameters
    #     ----------
    #     field: str
    #         The field name of the information
    # 
    #     Returns
    #     -------
    #     info : array
    #         a numpy array of unsigned integer information of the data
    #     """
    #     length = c_bst_ulong()
    #     ret = ctypes.POINTER(ctypes.c_uint)()
    #     _check_call(_LIB.XGDMatrixGetUIntInfo(self.handle,
    #                                           c_str(field),
    #                                           ctypes.byref(length),
    #                                           ctypes.byref(ret)))
    #     return ctypes2numpy(ret, length.value, np.uint32)

    # TODO(rishabh): Enable this API with encryption
    # def set_float_info(self, field, data):
    #     """Set float type property into the DMatrix.
    # 
    #     Parameters
    #     ----------
    #     field: str
    #         The field name of the information
    # 
    #     data: numpy array
    #         The array of data to be set
    #     """
    #     if getattr(data, 'base', None) is not None and \
    #        data.base is not None and isinstance(data, np.ndarray) \
    #        and isinstance(data.base, np.ndarray) and (not data.flags.c_contiguous):
    #         self.set_float_info_npy2d(field, data)
    #         return
    #     c_data = c_array(ctypes.c_float, data)
    #     _check_call(_LIB.XGDMatrixSetFloatInfo(self.handle,
    #                                            c_str(field),
    #                                            c_data,
    #                                            c_bst_ulong(len(data))))

    # TODO(rishabh): Enable this API with encryption
    # def set_float_info_npy2d(self, field, data):
    #     """Set float type property into the DMatrix
    #        for numpy 2d array input
    # 
    #     Parameters
    #     ----------
    #     field: str
    #         The field name of the information
    # 
    #     data: numpy array
    #         The array of data to be set
    #     """
    #     if getattr(data, 'base', None) is not None and \
    #        data.base is not None and isinstance(data, np.ndarray) \
    #        and isinstance(data.base, np.ndarray) and (not data.flags.c_contiguous):
    #         warnings.warn("Use subset (sliced data) of np.ndarray is not recommended " +
    #                       "because it will generate extra copies and increase memory consumption")
    #         data = np.array(data, copy=True, dtype=np.float32)
    #     else:
    #         data = np.array(data, copy=False, dtype=np.float32)
    #     c_data = data.ctypes.data_as(ctypes.POINTER(ctypes.c_float))
    #     _check_call(_LIB.XGDMatrixSetFloatInfo(self.handle,
    #                                            c_str(field),
    #                                            c_data,
    #                                            c_bst_ulong(len(data))))

    # TODO(rishabh): Enable this API with encryption
    # def set_uint_info(self, field, data):
    #     """Set uint type property into the DMatrix.
    # 
    #     Parameters
    #     ----------
    #     field: str
    #         The field name of the information
    # 
    #     data: numpy array
    #         The array of data to be set
    #     """
    #     if getattr(data, 'base', None) is not None and \
    #        data.base is not None and isinstance(data, np.ndarray) \
    #        and isinstance(data.base, np.ndarray) and (not data.flags.c_contiguous):
    #         warnings.warn("Use subset (sliced data) of np.ndarray is not recommended " +
    #                       "because it will generate extra copies and increase memory consumption")
    #         data = np.array(data, copy=True, dtype=ctypes.c_uint)
    #     else:
    #         data = np.array(data, copy=False, dtype=ctypes.c_uint)
    #     _check_call(_LIB.XGDMatrixSetUIntInfo(self.handle,
    #                                           c_str(field),
    #                                           c_array(ctypes.c_uint, data),
    #                                           c_bst_ulong(len(data))))

    # def save_binary(self, fname, silent=True):
    #     """Save DMatrix to an XGBoost buffer.  Saved binary can be later loaded
    #     by providing the path to :py:func:`xgboost.DMatrix` as input.
    # 
    #     Parameters
    #     ----------
    #     fname : string
    #         Name of the output buffer file.
    #     silent : bool (optional; default: True)
    #         If set, the output is suppressed.
    #     """
    #     _check_call(_LIB.XGDMatrixSaveBinary(self.handle,
    #                                          c_str(fname),
    #                                          ctypes.c_int(silent)))

    # TODO(rishabh): Enable this API with encryption
    # def set_label(self, label):
    #     """Set label of dmatrix
    # 
    #     Parameters
    #     ----------
    #     label: array like
    #         The label information to be set into DMatrix
    #     """
    #     self.set_float_info('label', label)

    # TODO(rishabh): Enable this API with encryption
    # def set_label_npy2d(self, label):
    #     """Set label of dmatrix
    # 
    #     Parameters
    #     ----------
    #     label: array like
    #         The label information to be set into DMatrix
    #         from numpy 2D array
    #     """
    #     self.set_float_info_npy2d('label', label)

    # TODO(rishabh): Enable this API with encryption
    # def set_weight(self, weight):
    #     """ Set weight of each instance.
    # 
    #     Parameters
    #     ----------
    #     weight : array like
    #         Weight for each data point
    # 
    #         .. note:: For ranking task, weights are per-group.
    # 
    #             In ranking task, one weight is assigned to each group (not each data
    #             point). This is because we only care about the relative ordering of
    #             data points within each group, so it doesn't make sense to assign
    #             weights to individual data points.
    #     """
    #     self.set_float_info('weight', weight)

    # TODO(rishabh): Enable this API with encryption
    # def set_weight_npy2d(self, weight):
    #     """ Set weight of each instance
    #         for numpy 2D array
    # 
    #     Parameters
    #     ----------
    #     weight : array like
    #         Weight for each data point in numpy 2D array
    # 
    #         .. note:: For ranking task, weights are per-group.
    # 
    #             In ranking task, one weight is assigned to each group (not each data
    #             point). This is because we only care about the relative ordering of
    #             data points within each group, so it doesn't make sense to assign
    #             weights to individual data points.
    #     """
    #     self.set_float_info_npy2d('weight', weight)

    # TODO(rishabh): Enable this API with encryption
    # def set_base_margin(self, margin):
    #     """ Set base margin of booster to start from.
    # 
    #     This can be used to specify a prediction value of
    #     existing model to be base_margin
    #     However, remember margin is needed, instead of transformed prediction
    #     e.g. for logistic regression: need to put in value before logistic transformation
    #     see also example/demo.py
    # 
    #     Parameters
    #     ----------
    #     margin: array like
    #         Prediction margin of each datapoint
    #     """
    #     self.set_float_info('base_margin', margin)

    # TODO(rishabh): Enable this API with encryption
    # def set_group(self, group):
    #     """Set group size of DMatrix (used for ranking).
    # 
    #     Parameters
    #     ----------
    #     group : array like
    #         Group size of each group
    #     """
    #     _check_call(_LIB.XGDMatrixSetGroup(self.handle,
    #                                        c_array(ctypes.c_uint, group),
    #                                        c_bst_ulong(len(group))))

    # TODO(rishabh): Enable this API with encryption
    # def get_label(self):
    #     """Get the label of the DMatrix.
    # 
    #     Returns
    #     -------
    #     label : array
    #     """
    #     return self.get_float_info('label')

    # TODO(rishabh): Enable this API with encryption
    # def get_weight(self):
    #     """Get the weight of the DMatrix.
    # 
    #     Returns
    #     -------
    #     weight : array
    #     """
    #     return self.get_float_info('weight')

    # TODO(rishabh): Enable this API with encryption
    # def get_base_margin(self):
    #     """Get the base margin of the DMatrix.
    # 
    #     Returns
    #     -------
    #     base_margin : float
    #     """
    #     return self.get_float_info('base_margin')

    def num_row(self):
        """Get the number of rows in the DMatrix.

        Returns
        -------
        number of rows : int
        """
        args = "XGDMatrixNumRow " + self.handle.value.decode('utf-8')
        sig, sig_len = create_client_signature(args)

        ret = c_bst_ulong()
        out_sig = ctypes.POINTER(ctypes.c_uint8)()
        out_sig_length = c_bst_ulong()

        if channel_addr:
            with grpc.insecure_channel(channel_addr) as channel:
                stub = remote_pb2_grpc.RemoteStub(channel)
                name_proto = remote_pb2.Name(name=self.handle.value)
                seq_num = get_seq_num_proto() 
                response = _check_remote_call(stub.rpc_XGDMatrixNumRow(remote_pb2.NumRowRequest(name=name_proto, seq_num=seq_num, username=globals()["current_user"],
                                                                                                signature=sig, sig_len=sig_len)))
                out_sig = proto_to_pointer(response.signature)
                out_sig_length = c_bst_ulong(response.sig_len)
                ret = response.value
        else:
            c_signatures, c_lengths = py2c_sigs([sig], [sig_len])
            signers = from_pystr_to_cstr([globals()["current_user"]])
            _check_call(_LIB.XGDMatrixNumRow(self.handle,
                                             globals()["nonce"],
                                             globals()["nonce_size"],
                                             ctypes.c_uint32(globals()["nonce_ctr"]),
                                             ctypes.byref(ret),
                                             ctypes.byref(out_sig),
                                             ctypes.byref(out_sig_length),
                                             signers,
                                             c_signatures,
                                             c_lengths))
            ret = ret.value

        args = "{}".format(ret) 
        verify_enclave_signature(args, len(args), out_sig, out_sig_length)

        return ret

    def num_col(self):
        """Get the number of columns (features) in the DMatrix.

        Returns
        -------
        number of columns : int
        """
        args = "XGDMatrixNumCol " + self.handle.value.decode('utf-8')
        sig, sig_len = create_client_signature(args)

        ret = c_bst_ulong()
        out_sig = ctypes.POINTER(ctypes.c_uint8)()
        out_sig_length = c_bst_ulong()

        channel_addr = globals()["remote_addr"]
        if channel_addr:
            with grpc.insecure_channel(channel_addr) as channel:
                stub = remote_pb2_grpc.RemoteStub(channel)
                name_proto = remote_pb2.Name(name=self.handle.value)
                seq_num = get_seq_num_proto() 
                response = _check_remote_call(stub.rpc_XGDMatrixNumCol(remote_pb2.NumColRequest(name=name_proto, seq_num=seq_num, username=globals()["current_user"],
                                                                                                signature=sig, sig_len=sig_len)))

                out_sig = proto_to_pointer(response.signature)
                out_sig_length = c_bst_ulong(response.sig_len)
                ret = response.value
        else:
            c_signatures, c_lengths = py2c_sigs([sig], [sig_len])
            signers = from_pystr_to_cstr([globals()["current_user"]])
            ret = c_bst_ulong()
            _check_call(_LIB.XGDMatrixNumCol(self.handle,
                                             globals()["nonce"],
                                             globals()["nonce_size"],
                                             ctypes.c_uint32(globals()["nonce_ctr"]),
                                             ctypes.byref(ret),
                                             ctypes.byref(out_sig),
                                             ctypes.byref(out_sig_length),
                                             signers,
                                             c_signatures,
                                             c_lengths))
            ret = ret.value

        args = "{}".format(ret) 
        verify_enclave_signature(args, len(args), out_sig, out_sig_length)
        return ret

    # def slice(self, rindex):
    #     """Slice the DMatrix and return a new DMatrix that only contains `rindex`.
    # 
    #     Parameters
    #     ----------
    #     rindex : list
    #         List of indices to be selected.
    # 
    #     Returns
    #     -------
    #     res : DMatrix
    #         A new DMatrix containing only selected indices.
    #     """
    #     res = DMatrix(None, feature_names=self.feature_names,
    #                   feature_types=self.feature_types)
    #     res.handle = ctypes.c_char_p()
    #     _check_call(_LIB.XGDMatrixSliceDMatrix(self.handle,
    #                                            c_array(ctypes.c_int, rindex),
    #                                            c_bst_ulong(len(rindex)),
    #                                            ctypes.byref(res.handle)))
    #     return res

    @property
    def feature_names(self):
        """Get feature names (column labels).

        Returns
        -------
        feature_names : list or None
        """
        if self._feature_names is None:
            self._feature_names = ['f{0}'.format(i) for i in range(self.num_col())]
        return self._feature_names

    @property
    def feature_types(self):
        """Get feature types (column types).

        Returns
        -------
        feature_types : list or None
        """
        return self._feature_types

    @feature_names.setter
    def feature_names(self, feature_names):
        """Set feature names (column labels).

        Parameters
        ----------
        feature_names : list or None
            Labels for features. None will reset existing feature names
        """
        if feature_names is not None:
            # validate feature name
            try:
                if not isinstance(feature_names, str):
                    feature_names = [n for n in iter(feature_names)]
                else:
                    feature_names = [feature_names]
            except TypeError:
                feature_names = [feature_names]

            if len(feature_names) != len(set(feature_names)):
                raise ValueError('feature_names must be unique')
            if len(feature_names) != self.num_col():
                msg = 'feature_names must have the same length as data'
                raise ValueError(msg)
            # prohibit to use symbols may affect to parse. e.g. []<
            if not all(isinstance(f, STRING_TYPES) and
                       not any(x in f for x in set(('[', ']', '<')))
                       for f in feature_names):
                raise ValueError('feature_names may not contain [, ] or <')
        else:
            # reset feature_types also
            self.feature_types = None
        self._feature_names = feature_names

    @feature_types.setter
    def feature_types(self, feature_types):
        """Set feature types (column types).

        This is for displaying the results and unrelated
        to the learning process.

        Parameters
        ----------
        feature_types : list or None
            Labels for features. None will reset existing feature names
        """
        if feature_types is not None:
            if self._feature_names is None:
                msg = 'Unable to set feature types before setting names'
                raise ValueError(msg)

            if isinstance(feature_types, STRING_TYPES):
                # single string will be applied to all columns
                feature_types = [feature_types] * self.num_col()

            try:
                if not isinstance(feature_types, str):
                    feature_types = [n for n in iter(feature_types)]
                else:
                    feature_types = [feature_types]
            except TypeError:
                feature_types = [feature_types]

            if len(feature_types) != self.num_col():
                msg = 'feature_types must have the same length as data'
                raise ValueError(msg)

            valid = ('int', 'float', 'i', 'q')
            if not all(isinstance(f, STRING_TYPES) and f in valid
                       for f in feature_types):
                raise ValueError('All feature_names must be {int, float, i, q}')
        self._feature_types = feature_types


class Enclave(object):
    """
    Object wrapper for an enclave: a trusted execution environment used by secure XGBoost.
    """
    def __init__(self, enclave_image=None, log_verbosity=0, addr=None):
        """
        Parameters
        ----------
        enclave_image: str
            Path to enclave binary
        log_verbosity: int, optional
            Verbosity level for enclave (for enclaves in debug mode)
        """
        if addr is not None:
            # TODO(rishabh): Verify address is valid
            globals()["remote_addr"] = addr;
        else:
            globals()["remote_addr"] = None;
            _check_call(_LIB.XGBCreateEnclave(c_str(enclave_image), log_verbosity))
        self.pem_key = ctypes.POINTER(ctypes.c_uint8)()
        self.pem_key_size = ctypes.c_size_t()
        self.remote_report = ctypes.POINTER(ctypes.c_uint8)()
        self.remote_report_size = ctypes.c_size_t()
        globals()["nonce"] = ctypes.POINTER(ctypes.c_uint8)()
        globals()["nonce_size"] = ctypes.c_size_t()
        globals()["nonce_ctr"] = 0 

    # TODO(rishabh): user-defined parameters for verification
    # (e.g. mrsigner / mrenclave values)
    # TODO(rishabh): Handle verification failures
    def attest(self, verify=True):
        """
        Verify remote attestation report of enclave and get its public key.
        The report and public key are saved as instance attributes.


        Parameters
        ----------
        verify: bool
            Whether to verify the enclave report or not
        

        .. warning:: ``verify`` should be set to ``False`` only for development and testing in simulation mode
        """
        channel_addr = globals()["remote_addr"]
        if channel_addr:
            with grpc.insecure_channel(channel_addr) as channel:
                stub = remote_pb2_grpc.RemoteStub(channel)
                response = _check_remote_call(stub.rpc_get_remote_report_with_pubkey_and_nonce(remote_pb2.Status(status=1)))
            pem_key = response.pem_key
            key_size = response.pem_key_size
            nonce_ = response.nonce
            nonce_size_ = response.nonce_size
            remote_report = response.remote_report
            remote_report_size = response.remote_report_size

            self._set_report_attrs(pem_key, key_size, nonce_, nonce_size_, remote_report, remote_report_size)
            # return pem_key, key_size, remote_report, remote_report_size
        else:
            _check_call(_LIB.get_remote_report_with_pubkey_and_nonce(ctypes.byref(self.pem_key), ctypes.byref(self.pem_key_size),
                ctypes.byref(globals()["nonce"]), ctypes.byref(globals()["nonce_size"]),
                ctypes.byref(self.remote_report), ctypes.byref(self.remote_report_size)))
            # return self._get_report_attrs()

        globals()["enclave_pk"] = self.pem_key
        globals()["enclave_pk_size"] = self.pem_key_size

        if (verify):
            self._verify_report()

    def _verify_report(self):
        """
        Verify the received attestation report and set the public key.
        """
        _check_call(_LIB.verify_remote_report_and_set_pubkey_and_nonce(self.pem_key, self.pem_key_size,
                                                                       globals()["nonce"], globals()["nonce_size"],
                                                                       self.remote_report, self.remote_report_size))

    def _set_report_attrs(self, pem_key, key_size, nonce, nonce_size, remote_report, remote_report_size):
        """
        Set the enclave public key and remote report

        To be used by RPC client during verification
        """
        pem_key_ndarray = proto_to_ndarray(pem_key)
        self.pem_key = pem_key_ndarray.ctypes.data_as(ctypes.POINTER(ctypes.c_uint8))
        self.pem_key_size = ctypes.c_size_t(key_size)

        nonce_ndarray = proto_to_ndarray(nonce)
        globals()["nonce"] = nonce_ndarray.ctypes.data_as(ctypes.POINTER(ctypes.c_uint8))
        globals()["nonce_size"] = ctypes.c_size_t(nonce_size)

        remote_report_ndarray = proto_to_ndarray(remote_report)
        self.remote_report = remote_report_ndarray.ctypes.data_as(ctypes.POINTER(ctypes.c_uint8))
        self.remote_report_size = ctypes.c_size_t(remote_report_size)



    def _get_report_attrs(self):
        """
        Get the enclave public key and remote report

        To be called by the RPC service

        Must be called after get_remote_report_with_pubkey_and_nonce() is called

        Returns
        -------
        pem_key : proto.NDArray
        key_size : int
        nonce : proto.NDArray
        nonce_size : int
        remote_report : proto.NDArray
        remote_report_size : int
        """
        # Convert pem_key to serialized numpy array
        pem_key = ctypes2numpy(self.pem_key, self.pem_key_size.value, np.uint8)
        pem_key = ndarray_to_proto(pem_key)
        pem_key_size = self.pem_key_size.value

        # Convert nonce to serialized numpy array
        nonce = ctypes2numpy(globals()["nonce"], globals()["nonce_size"].value, np.uint8)
        nonce = ndarray_to_proto(nonce)
        nonce_size = globals()["nonce_size"].value

        # Convert remote_report to serialized numpy array
        remote_report = ctypes2numpy(self.remote_report, self.remote_report_size.value, np.uint8)
        remote_report = ndarray_to_proto(remote_report)
        remote_report_size = self.remote_report_size.value

        return pem_key, pem_key_size, nonce, nonce_size, remote_report, remote_report_size

    def add_key(self):
        """
        Add private (symmetric) key to enclave.
        This function encrypts the user's symmetric key using the enclave's public key, and signs the ciphertext with the user's private key.
        The signed message is sent to the enclave.
        """

        enclave_pem_key, enclave_key_size, _, _, _, _ = self._get_report_attrs()

        try:
            sym_key = globals()["current_user_sym_key"]
            priv_key = globals()["current_user_priv_key"]
            cert = globals()["current_user_cert"]
        except:
            raise ValueError("Please set your username with the init_user() function")

        # Encrypt the symmetric key using the enclave's public key
        enc_sym_key, enc_sym_key_size = encrypt_data_with_pk(sym_key, len(sym_key), 
                enclave_pem_key, enclave_key_size)
        # Sign the encrypted symmetric key (so enclave can verify it came from the client)
        sig, sig_size = sign_data(priv_key, enc_sym_key, enc_sym_key_size)
        # Send the encrypted key to the enclave
        self._add_client_key_with_certificate(cert, enc_sym_key, enc_sym_key_size, sig, sig_size)

        self._get_enclave_symm_key()

    # def _add_client_key(self, enc_sym_key, enc_len, signature, sig_len):
    #     """
    #     Add client symmetric key used to encrypt file fname
    # 
    #     Parameters
    #     ----------
    #     enc_sym_key : proto.NDArray
    #         key used to encrypt client files
    #     enc_len : int
    #         length of enc_sym_key
    #     signature : proto.NDArray
    #         signature over enc_sym_key, signed with client private key
    #     sig_len : int
    #         length of signature
    #     """
    #     channel_addr = globals()["remote_addr"]
    #     if channel_addr:
    #         with grpc.insecure_channel(channel_addr) as channel:
    #             stub = remote_pb2_grpc.RemoteStub(channel)
    #             response = stub.rpc_add_client_key(remote_pb2.DataMetadata(
    #                 enc_sym_key=enc_sym_key,
    #                 key_size=enc_len,
    #                 signature=signature,
    #                 sig_len=sig_len))
    #             return
    #     else:
    # 
    #         # Cast enc_sym_key : proto.NDArray to pointer to pass into C++ add_client_key()
    #         enc_sym_key = proto_to_pointer(enc_sym_key)
    #         enc_len = ctypes.c_size_t(enc_len)
    # 
    #         # Cast signature : proto.NDArray to pointer to pass into C++ add_client_key()
    #         signature = proto_to_pointer(signature)
    #         sig_len = ctypes.c_size_t(sig_len)
    # 
    #         # Add client key
    #         _check_call(_LIB.add_client_key(enc_sym_key, enc_len, signature, sig_len))

    def _add_client_key_with_certificate(self, certificate, data, data_len, signature, sig_len):
        """
        Add client symmetric key used to encrypt file fname

        Parameters
        ----------
        certificate : a string
            content of the user certificate
        data : proto.NDArray
            key used to encrypt client files
        data_len : int
            length of data
        signature : proto.NDArray
            signature over data, signed with client private key
        sig_len : int
            length of signature
        """
        channel_addr = globals()["remote_addr"]

        # If we're on the client
        if channel_addr:
            with grpc.insecure_channel(channel_addr) as channel:
                stub = remote_pb2_grpc.RemoteStub(channel)
                response = _check_remote_call(stub.rpc_add_client_key_with_certificate(remote_pb2.DataMetadata(
                    certificate=certificate,
                    enc_sym_key=data,
                    key_size=data_len,
                    signature=signature,
                    sig_len=sig_len)))

                return response.status.status

        # Else we're on the server

        # length needed to call cert parse later
        cert_len = len(certificate) + 1
        # Cast certificate to a char*
        certificate = ctypes.c_char_p(str.encode(certificate))

        # Cast data : proto.NDArray to pointer to pass into C++ add_client_key()
        data = proto_to_pointer(data)
        data_len = ctypes.c_size_t(data_len)

        # Cast signature : proto.NDArray to pointer to pass into C++ add_client_key()
        signature = proto_to_pointer(signature)
        sig_len = ctypes.c_size_t(sig_len)

        # Add client key
        _check_call(_LIB.add_client_key_with_certificate(certificate, cert_len, data, data_len, signature, sig_len))


    def _get_enclave_symm_key(self):
        """
        Get enclave's symmetric key used to encrypt output common to all clients
        """
        if "current_user" in globals():
            username = globals()["current_user"]
        else:
            raise ValueError("Please set your username with the init_user() function")
        channel_addr = globals()["remote_addr"]
        if channel_addr:
            with grpc.insecure_channel(channel_addr) as channel:
                stub = remote_pb2_grpc.RemoteStub(channel)
                response = _check_remote_call(stub.rpc_get_enclave_symm_key(remote_pb2.Name(
                    username=username)))

                enc_key_serialized = response.key
                enc_key_size = ctypes.c_size_t(response.size)
                enc_key = proto_to_pointer(enc_key_serialized)
        else:
            enc_key = ctypes.POINTER(ctypes.c_uint8)()
            enc_key_size = ctypes.c_size_t()
            _check_call(_LIB.get_enclave_symm_key(
                c_str(username),
                ctypes.byref(enc_key),
                ctypes.byref(enc_key_size)))

        
        # Decrypt the key and save it
        try:
            sym_key = globals()["current_user_sym_key"]
        except:
            raise ValueError("User not found. Please set your username, symmetric key, and public key using `init_user()`")
        c_char_p_key = ctypes.c_char_p(sym_key)
        enclave_symm_key = ctypes.POINTER(ctypes.c_uint8)()

        _check_call(_LIB.decrypt_enclave_key(c_char_p_key, enc_key, enc_key_size, ctypes.byref(enclave_symm_key)))
        globals()["enclave_sym_key"] = enclave_symm_key


class Booster(object):
    # pylint: disable=too-many-public-methods
    """A Booster of Secure XGBoost.

    Booster is the model of Secure XGBoost, that contains low level routines for
    training, prediction and evaluation.
    """

    feature_names = None

    def __init__(self, params=None, cache=(), model_file=None):
        # pylint: disable=invalid-name
        """
        Parameters
        ----------
        params : dict
            Parameters for boosters.
        cache : list
            List of cache items.
        model_file : string
            Path to the model file.
        """
        for d in cache:
            if not isinstance(d, DMatrix):
                raise TypeError('invalid cache item: {}'.format(type(d).__name__))
            self._validate_features(d)

        args = "XGBoosterCreate"
        sig, sig_len = create_client_signature(args)

        out_sig = ctypes.POINTER(ctypes.c_uint8)()
        out_sig_length = c_bst_ulong()

        channel_addr = globals()["remote_addr"]
        if channel_addr:
            with grpc.insecure_channel(channel_addr) as channel:
                stub = remote_pb2_grpc.RemoteStub(channel)
                cache_handles = [d.handle.value for d in cache]
                booster_attrs = remote_pb2.BoosterAttrs(
                    cache=cache_handles,
                    length=len(cache))
                seq_num = get_seq_num_proto()
                response = _check_remote_call(stub.rpc_XGBoosterCreate(remote_pb2.BoosterAttrsRequest(attrs=booster_attrs, seq_num=seq_num, username=globals()["current_user"],
                                                                                                      signature=sig, sig_len=sig_len)))
            self.handle = c_str(response.name)
            out_sig = proto_to_pointer(response.signature)
            out_sig_length = c_bst_ulong(response.sig_len)
        else:
            c_signatures, c_lengths = py2c_sigs([sig], [sig_len])
            signers = from_pystr_to_cstr([globals()["current_user"]])
            dmats = c_array(ctypes.c_char_p, [d.handle for d in cache])
            self.handle = ctypes.c_char_p()
            _check_call(_LIB.XGBoosterCreate(dmats, c_bst_ulong(len(cache)),
                                             globals()["nonce"], globals()["nonce_size"], ctypes.c_uint32(globals()["nonce_ctr"]),
                                             ctypes.byref(self.handle),
                                             ctypes.byref(out_sig),
                                             ctypes.byref(out_sig_length),
                                             signers,
                                             c_signatures,
                                             c_lengths))

        args = "handle {}".format(self.handle.value.decode('utf-8')) 
        verify_enclave_signature(args, len(args), out_sig, out_sig_length)

        self.set_param({'seed': 0})
        self.set_param(params or {})
        if (params is not None) and ('booster' in params):
            self.booster = params['booster']
        else:
            self.booster = 'gbtree'
        if model_file is not None:
            self.load_model(model_file)

    def __del__(self):
        if self.handle is not None:
            # FIXME free booster after use using RPC
            # _check_call(_LIB.XGBoosterFree(self.handle))
            self.handle = None

    # TODO(rishabh): Add pickling support (two methods below)
    # def __getstate__(self):
    #     # can't pickle ctypes pointers
    #     # put model content in bytearray
    #     this = self.__dict__.copy()
    #     handle = this['handle']
    #     if handle is not None:
    #         raw = self.save_raw()
    #         this["handle"] = raw
    #     return this
    # 
    # def __setstate__(self, state):
    #     # reconstruct handle from raw data
    #     handle = state['handle']
    #     if handle is not None:
    #         buf = handle
    #         dmats = c_array(ctypes.c_char_p, [])
    #         handle = ctypes.c_char_p()
    #         _check_call(_LIB.XGBoosterCreate(dmats, c_bst_ulong(0), ctypes.byref(handle)))
    #         length = c_bst_ulong(len(buf))
    #         ptr = (ctypes.c_char * len(buf)).from_buffer(buf)
    #         _check_call(_LIB.XGBoosterLoadModelFromBuffer(handle, ptr, length))
    #         state['handle'] = handle
    #     self.__dict__.update(state)
    #     self.set_param({'seed': 0})

    def __copy__(self):
        return self.__deepcopy__(None)

    def __deepcopy__(self, _):
        return Booster(model_file=self.save_raw())

    def copy(self):
        """Copy the booster object.

        Returns
        -------
        booster: `Booster`
            a copied booster model
        """
        return self.__copy__()

    # def load_rabit_checkpoint(self):
    #     """Initialize the model by load from rabit checkpoint.
    # 
    #     Returns
    #     -------
    #     version: integer
    #         The version number of the model.
    #     """
    #     version = ctypes.c_int()
    #     _check_call(_LIB.XGBoosterLoadRabitCheckpoint(
    #         self.handle, ctypes.byref(version)))
    #     return version.value
    #  
    # def save_rabit_checkpoint(self):
    #     """Save the current booster to rabit checkpoint."""
    #     _check_call(_LIB.XGBoosterSaveRabitCheckpoint(self.handle))

    # TODO(rishabh): Enable these functions
    # def attr(self, key):
    #     """Get attribute string from the Booster.
    # 
    #     Parameters
    #     ----------
    #     key : str
    #         The key to get attribute from.
    # 
    #     Returns
    #     -------
    #     value : str
    #         The attribute value of the key, returns None if attribute do not exist.
    #     """
    #     ret = ctypes.c_char_p()
    #     success = ctypes.c_int()
    #     _check_call(_LIB.XGBoosterGetAttr(
    #         self.handle, c_str(key), ctypes.byref(ret), ctypes.byref(success)))
    #     if success.value != 0:
    #         return py_str(ret.value)
    #     return None

    # def attributes(self):
    #     """Get attributes stored in the Booster as a dictionary.
    # 
    #     Returns
    #     -------
    #     result : dictionary of  attribute_name: attribute_value pairs of strings.
    #         Returns an empty dict if there's no attributes.
    #     """
    #     # FIXME: this function most likely has a bug
    #     length = c_bst_ulong()
    #     sarr = ctypes.POINTER(ctypes.c_char_p)()
    #     _check_call(_LIB.XGBoosterGetAttrNames(self.handle,
    #                                            ctypes.byref(length),
    #                                            ctypes.byref(sarr)))
    #     attr_names = from_cstr_to_pystr(sarr, length)
    #     return {n: self.attr(n) for n in attr_names}
    # 
    # def set_attr(self, **kwargs):
    #     """Set the attribute of the Booster.
    # 
    #     Parameters
    #     ----------
    #     **kwargs
    #         The attributes to set. Setting a value to None deletes an attribute.
    #     """
    #     for key, value in kwargs.items():
    #         if value is not None:
    #             if not isinstance(value, STRING_TYPES):
    #                 raise ValueError("Set Attr only accepts string values")
    #             value = c_str(str(value))
    #         _check_call(_LIB.XGBoosterSetAttr(
    #             self.handle, c_str(key), value))

    def set_param(self, params, value=None):
        """Set parameters into the Booster.

        Parameters
        ----------
        params: dict/list/str
           list of key,value pairs, dict of key to value or simply str key
        value: optional
           value of the specified parameter, when params is str key
        """
        if isinstance(params, Mapping):
            params = params.items()
        elif isinstance(params, STRING_TYPES) and value is not None:
            params = [(params, value)]

        if "current_user" in globals():
            user = globals()["current_user"]
        else:
            raise ValueError("Please set your user with init_user() function")

        for key, val in params:
            args = "XGBoosterSetParam " + self.handle.value.decode('utf-8') + " " + key + "," + str(val)
            sig, sig_len = create_client_signature(args)

            out_sig = ctypes.POINTER(ctypes.c_uint8)()
            out_sig_length = c_bst_ulong()

            channel_addr = globals()["remote_addr"]
            if channel_addr:
                with grpc.insecure_channel(channel_addr) as channel:
                    stub = remote_pb2_grpc.RemoteStub(channel)
                    booster_param = remote_pb2.BoosterParam(booster_handle=self.handle.value, key=key, value=str(val)) 
                    seq_num = get_seq_num_proto() 
                    response = _check_remote_call(stub.rpc_XGBoosterSetParam(remote_pb2.BoosterParamRequest(booster_param=booster_param, seq_num=seq_num, username=globals()["current_user"],
                                                                                                            signature=sig, sig_len=sig_len)))
                    out_sig = proto_to_pointer(response.signature)
                    out_sig_length = c_bst_ulong(response.sig_len)
            else:
                c_signatures, c_sig_lengths = py2c_sigs([sig], [sig_len])
                signers = from_pystr_to_cstr([globals()["current_user"]])
                _check_call(_LIB.XGBoosterSetParam(self.handle, c_str(key), c_str(str(val)), 
                                                    globals()["nonce"], globals()["nonce_size"], ctypes.c_uint32(globals()["nonce_ctr"]), 
                                                    ctypes.byref(out_sig),
                                                    ctypes.byref(out_sig_length),
                                                    signers, c_signatures, c_sig_lengths))

            verify_enclave_signature("", 0, out_sig, out_sig_length)

    def update(self, dtrain, iteration, fobj=None):
        """Update for one iteration, with objective function calculated
        internally.  This function should not be called directly by users.

        Parameters
        ----------
        dtrain : DMatrix
            Training data.
        iteration : int
            Current iteration number.
        fobj : function
            Customized objective function.

        """
        if not isinstance(dtrain, DMatrix):
            raise TypeError('invalid training matrix: {}'.format(type(dtrain).__name__))
        self._validate_features(dtrain)
        
        if fobj is None:
            args = "XGBoosterUpdateOneIter booster_handle {} iteration {} train_data_handle {}".format(self.handle.value.decode('utf-8'), int(iteration), dtrain.handle.value.decode('utf-8'))
            sig, sig_len = create_client_signature(args)

            out_sig = ctypes.POINTER(ctypes.c_uint8)()
            out_sig_length = c_bst_ulong()

            channel_addr = globals()["remote_addr"]
            if channel_addr:
                with grpc.insecure_channel(channel_addr) as channel:
                    stub = remote_pb2_grpc.RemoteStub(channel)
                    booster_update_params = remote_pb2.BoosterUpdateParams(booster_handle=self.handle.value,
                                                                           dtrain_handle=dtrain.handle.value,
                                                                           iteration=iteration)
                    seq_num = get_seq_num_proto() 
                    response = _check_remote_call(stub.rpc_XGBoosterUpdateOneIter(remote_pb2.BoosterUpdateParamsRequest(booster_update_params=booster_update_params, seq_num=seq_num, username=globals()["current_user"],
                                                                                                                        signature=sig, sig_len=sig_len)))
                    out_sig = proto_to_pointer(response.signature)
                    out_sig_length = c_bst_ulong(response.sig_len)
            else:
                c_signatures, c_lengths = py2c_sigs([sig], [sig_len])
                signers = from_pystr_to_cstr([globals()["current_user"]])
                _check_call(_LIB.XGBoosterUpdateOneIter(self.handle, ctypes.c_int(iteration), dtrain.handle, 
                                                        globals()["nonce"], globals()["nonce_size"], ctypes.c_uint32(globals()["nonce_ctr"]),
                                                        
                                                        ctypes.byref(out_sig),
                                                        ctypes.byref(out_sig_length),
                                                        signers, c_signatures, c_lengths))

            verify_enclave_signature("", 0, out_sig, out_sig_length)
        else:
            raise NotImplementedError("Custom objective functions not supported")
            # TODO(rishabh): We do not support custom objectives currently
            # pred = self.predict(dtrain)
            # grad, hess = fobj(pred, dtrain)
            # self.boost(dtrain, grad, hess)

    # def boost(self, dtrain, grad, hess):
    #     """Boost the booster for one iteration, with customized gradient
    #     statistics.  Like :func:`xgboost.core.Booster.update`, this
    #     function should not be called directly by users.
    # 
    #     Parameters
    #     ----------
    #     dtrain : DMatrix
    #         The training DMatrix.
    #     grad : list
    #         The first order of gradient.
    #     hess : list
    #         The second order of gradient.
    # 
    #     """
    #     if len(grad) != len(hess):
    #         raise ValueError('grad / hess length mismatch: {} / {}'.format(len(grad), len(hess)))
    #     if not isinstance(dtrain, DMatrix):
    #         raise TypeError('invalid training matrix: {}'.format(type(dtrain).__name__))
    #     self._validate_features(dtrain)
    # 
    #     _check_call(_LIB.XGBoosterBoostOneIter(self.handle, dtrain.handle,
    #                                            c_array(ctypes.c_float, grad),
    #                                            c_array(ctypes.c_float, hess),
    #                                            c_bst_ulong(len(grad))))

    # TODO(rishabh): Enable these functions
    # def eval_set(self, evals, iteration=0, feval=None):
    #     # pylint: disable=invalid-name
    #     """Evaluate a set of data.
    # 
    #     Parameters
    #     ----------
    #     evals : list of tuples (DMatrix, string)
    #         List of items to be evaluated.
    #     iteration : int
    #         Current iteration.
    #     feval : function
    #         Custom evaluation function.
    # 
    #     Returns
    #     -------
    #     result: str
    #         Evaluation result string.
    #     """
    #     for d in evals:
    #         if not isinstance(d[0], DMatrix):
    #             raise TypeError('expected DMatrix, got {}'.format(type(d[0]).__name__))
    #         if not isinstance(d[1], STRING_TYPES):
    #             raise TypeError('expected string, got {}'.format(type(d[1]).__name__))
    #         self._validate_features(d[0])
    # 
    #     dmats = c_array(ctypes.c_char_p, [d[0].handle for d in evals])
    #     evnames = c_array(ctypes.c_char_p, [c_str(d[1]) for d in evals])
    #     msg = ctypes.c_char_p()
    #     _check_call(_LIB.XGBoosterEvalOneIter(self.handle, ctypes.c_int(iteration),
    #                                           dmats, evnames,
    #                                           c_bst_ulong(len(evals)),
    #                                           ctypes.byref(msg)))
    # 
    #     res = msg.value.decode()
    #     if feval is not None:
    #         for dmat, evname in evals:
    #             feval_ret = feval(self.predict(dmat), dmat)
    #             if isinstance(feval_ret, list):
    #                 for name, val in feval_ret:
    #                     res += '\t%s-%s:%f' % (evname, name, val)
    #             else:
    #                 name, val = feval_ret
    #                 res += '\t%s-%s:%f' % (evname, name, val)
    #     return res
    # 
    # def eval(self, data, name='eval', iteration=0):
    #     """Evaluate the model on mat.
    # 
    #     Parameters
    #     ----------
    #     data : DMatrix
    #         The dmatrix storing the input.
    # 
    #     name : str, optional
    #         The name of the dataset.
    # 
    #     iteration : int, optional
    #         The current iteration number.
    # 
    #     Returns
    #     -------
    #     result: str
    #         Evaluation result string.
    #     """
    #     self._validate_features(data)
    #     return self.eval_set([(data, name)], iteration)

    def predict(self, data, output_margin=False, ntree_limit=0, pred_leaf=False,
                pred_contribs=False, approx_contribs=False, pred_interactions=False,
                validate_features=True, decrypt=True):
        """
        Predict with data.

        .. note:: This function is not thread safe.

          For each booster object, predict can only be called from one thread.
          If you want to run prediction using multiple thread, call ``bst.copy()`` to make copies
          of model object and then call ``predict()``.

        .. note:: Using ``predict()`` with DART booster

          If the booster object is DART type, ``predict()`` will perform dropouts, i.e. only
          some of the trees will be evaluated. This will produce incorrect results if ``data`` is
          not the training data. To obtain correct results on test sets, set ``ntree_limit`` to
          a nonzero value, e.g.

          .. code-block:: python

            preds = bst.predict(dtest, ntree_limit=num_round)

        Parameters
        ----------
        data : DMatrix
            The dmatrix storing the input.

        output_margin : bool
            Whether to output the raw untransformed margin value.

        ntree_limit : int
            Limit number of trees in the prediction; defaults to 0 (use all trees).

        pred_leaf : bool
            When this option is on, the output will be a matrix of (nsample, ntrees)
            with each record indicating the predicted leaf index of each sample in each tree.
            Note that the leaf index of a tree is unique per tree, so you may find leaf 1
            in both tree 1 and tree 0.

        pred_contribs : bool
            When this is True the output will be a matrix of size (nsample, nfeats + 1)
            with each record indicating the feature contributions (SHAP values) for that
            prediction. The sum of all feature contributions is equal to the raw untransformed
            margin value of the prediction. Note the final column is the bias term.

        approx_contribs : bool
            Approximate the contributions of each feature

        pred_interactions : bool
            When this is True the output will be a matrix of size (nsample, nfeats + 1, nfeats + 1)
            indicating the SHAP interaction values for each pair of features. The sum of each
            row (or column) of the interaction values equals the corresponding SHAP value (from
            pred_contribs), and the sum of the entire matrix equals the raw untransformed margin
            value of the prediction. Note the last row and column correspond to the bias term.

        validate_features : bool
            When this is True, validate that the Booster's and data's feature_names are identical.
            Otherwise, it is assumed that the feature_names are the same.

        decrypt: bool
            When this is True, the predictions received from the enclave are decrypted using the user's symmetric key

        Returns
        -------
        prediction : numpy array
        num_preds: number of predictions
        """
        # check the global variable for current_user
        if "current_user" in globals():
            username = globals()["current_user"]
        else:
            raise ValueError("Please set your username with the init_user() function")
        option_mask = 0x00
        if output_margin:
            option_mask |= 0x01
        if pred_leaf:
            option_mask |= 0x02
        if pred_contribs:
            option_mask |= 0x04
        if approx_contribs:
            option_mask |= 0x08
        if pred_interactions:
            option_mask |= 0x10

        if validate_features:
            self._validate_features(data)

        length = c_bst_ulong()
        preds = ctypes.POINTER(ctypes.c_uint8)()

        args = "XGBoosterPredict booster_handle {} data_handle {} option_mask {} ntree_limit {}".format(self.handle.value.decode('utf-8'), data.handle.value.decode('utf-8'), int(option_mask), int(ntree_limit))
        sig, sig_len = create_client_signature(args)

        out_sig = ctypes.POINTER(ctypes.c_uint8)()
        out_sig_length = c_bst_ulong()

        channel_addr = globals()["remote_addr"]
        if channel_addr:
            with grpc.insecure_channel(channel_addr) as channel:
                stub = remote_pb2_grpc.RemoteStub(channel)
                predict_params = remote_pb2.PredictParams(booster_handle=self.handle.value,
                    dmatrix_handle=data.handle.value,
                    option_mask=option_mask,
                    ntree_limit=ntree_limit,
                    username=username)
                seq_num = get_seq_num_proto() 
                response = _check_remote_call(stub.rpc_XGBoosterPredict(remote_pb2.PredictParamsRequest(predict_params=predict_params, seq_num=seq_num, username=globals()["current_user"],
                                                                                                        signature=sig, sig_len=sig_len)))
<<<<<<< HEAD
                globals()["nonce_ctr"] += 1
                enc_preds_serialized_list = response.predictions
                length_list = list(response.num_preds)
                
                preds = [proto_to_pointer(enc_preds_serialized) for enc_preds_serialized in enc_preds_serialized_list]

                if decrypt:
                    preds = self.decrypt_predictions(preds, length_list)
                    return preds, sum(length_list)

                return preds, length_list
=======
                enc_preds_serialized = response.predictions
                length = c_bst_ulong(response.num_preds)

                preds = proto_to_pointer(enc_preds_serialized)
                out_sig = proto_to_pointer(response.signature)
                out_sig_length = c_bst_ulong(response.sig_len)
>>>>>>> 466ac95a
        else:
            nonce = globals()["nonce"]
            nonce_size = globals()["nonce_size"]
            nonce_ctr = globals()["nonce_ctr"]
            c_signatures, c_lengths = py2c_sigs([sig], [sig_len])
            signers = from_pystr_to_cstr([globals()["current_user"]])
            _check_call(_LIB.XGBoosterPredict(self.handle,
                                              data.handle,
                                              ctypes.c_int(option_mask),
                                              ctypes.c_uint(ntree_limit),
                                              nonce,
                                              nonce_size,
                                              ctypes.c_uint32(nonce_ctr),
                                              ctypes.byref(length),
                                              ctypes.byref(preds),
                                              ctypes.byref(out_sig),
                                              ctypes.byref(out_sig_length),
                                              signers,
                                              c_signatures,
                                              c_lengths))
        size = length.value * ctypes.sizeof(ctypes.c_float) + CIPHER_IV_SIZE + CIPHER_TAG_SIZE
        verify_enclave_signature(preds, size, out_sig, out_sig_length)

            # TODO(rishabh): implement this in decrypt_predictions
            #  preds = ctypes2numpy(preds, length.value, np.float32)
            #  if pred_leaf:
            #      preds = preds.astype(np.int32)
            #
            #  nrow = data.num_row()
            #  if preds.size != nrow and preds.size % nrow == 0:
            #      chunk_size = int(preds.size / nrow)
            #
            #      if pred_interactions:
            #          ngroup = int(chunk_size / ((data.num_col() + 1) * (data.num_col() + 1)))
            #          if ngroup == 1:
            #              preds = preds.reshape(nrow, data.num_col() + 1, data.num_col() + 1)
            #          else:
            #              preds = preds.reshape(nrow, ngroup, data.num_col() + 1, data.num_col() + 1)
            #      elif pred_contribs:
            #          ngroup = int(chunk_size / (data.num_col() + 1))
            #          if ngroup == 1:
            #              preds = preds.reshape(nrow, data.num_col() + 1)
            #          else:
            #              preds = preds.reshape(nrow, ngroup, data.num_col() + 1)
            #      else:
            #          preds = preds.reshape(nrow, chunk_size)
            if decrypt:
                preds = self.decrypt_predictions(preds, length.value)
            return preds, length.value

    # TODO(rishabh): change encrypted_preds to Python type from ctype
    def decrypt_predictions(self, encrypted_preds, num_preds):
        """
        Decrypt encrypted predictions

        Parameters
        ----------
        key : byte array
            key used to encrypt client files
        encrypted_preds : c_char_p
            encrypted predictions
        num_preds : int
            number of predictions

        Returns
        -------
        preds : numpy array
            plaintext predictions
        """
        try:
            sym_key = globals()["current_user_sym_key"]
        except:
            raise ValueError("User not found. Please set your username, symmetric key, and public key using `init_user()`")

        # Cast arguments to proper ctypes
        c_char_p_key = ctypes.c_char_p(sym_key)

        if not isinstance(encrypted_preds, list):
            size_t_num_preds = ctypes.c_size_t(num_preds)

            preds = ctypes.POINTER(ctypes.c_float)()

            _check_call(_LIB.decrypt_predictions(c_char_p_key, encrypted_preds, size_t_num_preds, ctypes.byref(preds)))

            # Convert c pointer to numpy array
            preds = ctypes2numpy(preds, num_preds, np.float32)
            return preds
        else:
            preds_list = []
            for i in range(len(encrypted_preds)):
                size_t_num_preds = ctypes.c_size_t(num_preds[i])
                preds = ctypes.POINTER(ctypes.c_float)()

                _check_call(_LIB.decrypt_predictions(c_char_p_key, encrypted_preds[i], size_t_num_preds, ctypes.byref(preds)))

                # Convert c pointer to numpy array
                preds = ctypes2numpy(preds, num_preds[i], np.float32)
                preds_list.append(preds)

            concatenated_preds = np.concatenate(preds_list)
            return concatenated_preds

    def save_model(self, fname):
        """
        Save the model to an encrypted file at the server.
        The file is encrypted with the user's symmetric key.

        The model is saved in an XGBoost internal binary format which is
        universal among the various XGBoost interfaces. Auxiliary attributes of
        the Python Booster object (such as feature_names) will not be saved.
        To preserve all attributes, pickle the Booster object.

        Parameters
        ----------
        fname : string
            Absolute path to save the model to
        """
        # check the global variable for current_user
        if "current_user" in globals():
            username = globals()["current_user"]
        else:
            raise ValueError("Please set your username with the init_user() function")
        if isinstance(fname, STRING_TYPES):  # assume file name

            # Normalize file paths (otherwise signatures might differ)
            fname = os.path.normpath(fname)

            args = "XGBoosterSaveModel handle {} filename {}".format(self.handle.value.decode('utf-8'), fname)
            sig, sig_len = create_client_signature(args)

            out_sig = ctypes.POINTER(ctypes.c_uint8)()
            out_sig_length = c_bst_ulong()

            channel_addr = globals()["remote_addr"]
            if channel_addr:
                with grpc.insecure_channel(channel_addr) as channel:
                    stub = remote_pb2_grpc.RemoteStub(channel)
                    save_model_params = remote_pb2.SaveModelParams(
                        booster_handle=self.handle.value,
                        filename=fname,
                        username=username)
                    seq_num = get_seq_num_proto() 
                    response = _check_remote_call(stub.rpc_XGBoosterSaveModel(remote_pb2.SaveModelParamsRequest(save_model_params=save_model_params, seq_num=seq_num, username=globals()["current_user"],
                                                                                                                signature=sig, sig_len=sig_len)))
                    out_sig = proto_to_pointer(response.signature)
                    out_sig_length = c_bst_ulong(response.sig_len)
            else:
                nonce = globals()["nonce"]
                nonce_size = globals()["nonce_size"]
                nonce_ctr = globals()["nonce_ctr"]
                c_signatures, c_sig_lengths = py2c_sigs([sig], [sig_len])
                signers = from_pystr_to_cstr([globals()["current_user"]])
                _check_call(_LIB.XGBoosterSaveModel(self.handle, c_str(fname),
                                                    nonce, nonce_size, ctypes.c_uint32(nonce_ctr),
                                                    ctypes.byref(out_sig),
                                                    ctypes.byref(out_sig_length),
                                                    signers, c_signatures, c_sig_lengths))
            verify_enclave_signature("", 0, out_sig, out_sig_length)
        else:
            raise TypeError("fname must be a string")


    # FIXME Should we decrypt the raw model?
    def save_raw(self):
        """
        Save the model to a in memory buffer representation.
        The model is encrypted with the user's symmetric key.

        Returns
        -------
        a in memory buffer representation of the model
        """
        # check the global variable for current_user
        if "current_user" in globals():
            username = globals()["current_user"]
        else:
            raise ValueError("Please set your username with the init_user() function")
        length = c_bst_ulong()
        cptr = ctypes.POINTER(ctypes.c_char)()

        args = "XGBoosterGetModelRaw handle {}".format(self.handle.value.decode('utf-8'))
        sig, sig_len = create_client_signature(args)

        out_sig = ctypes.POINTER(ctypes.c_uint8)()
        out_sig_length = c_bst_ulong()

        channel_addr = globals()["remote_addr"]
        if channel_addr:
            with grpc.insecure_channel(channel_addr) as channel:
                stub = remote_pb2_grpc.RemoteStub(channel)
                model_raw_params = remote_pb2.ModelRawParams(booster_handle=self.handle.value)
                seq_num = get_seq_num_proto() 
                response = _check_remote_call(stub.rpc_XGBoosterGetModelRawParams(model_raw_params=model_raw_params, seq_num=seq_num, username=username,
                                                                                  signature=sig, sig_len=sig_len))
                cptr = from_pystr_to_cstr(list(response.sarr))
                length = c_bst_ulong(response.length)
                out_sig = proto_to_pointer(response.signature)
                out_sig_length = c_bst_ulong(response.sig_len)
        else:
            c_signatures, c_lengths = py2c_sigs([sig], [sig_len])
            signers = from_pystr_to_cstr([globals()["current_user"]])
            _check_call(_LIB.XGBoosterGetModelRaw(self.handle,
                                                  globals()["nonce"],
                                                  globals()["nonce_size"],
                                                  ctypes.c_uint32(globals()["nonce_ctr"]),
                                                  ctypes.byref(length),
                                                  ctypes.byref(cptr),
                                                  ctypes.byref(out_sig),
                                                  ctypes.byref(out_sig_length),
                                                  signers,
                                                  c_signatures,
                                                  c_lengths))
        verify_enclave_signature(cptr, length.value, out_sig, out_sig_length)
        return ctypes2buffer(cptr, length.value)


    def load_model(self, fname):
        """
        Load the model from a file.
    
        The model is loaded from an XGBoost internal binary format which is
        universal among the various XGBoost interfaces. Auxiliary attributes of
        the Python Booster object (such as feature_names) will not be loaded.
        To preserve all attributes, pickle the Booster object.
    
        Parameters
        ----------
        fname : string or a memory buffer
            Input file name or memory buffer(see also save_raw)
        """
        # check the global variable for current_user
        if "current_user" in globals():
            username = globals()["current_user"]
        else:
            raise ValueError("Please set your username with the init_user() function")
        if isinstance(fname, STRING_TYPES):

            # Normalize file paths (otherwise signatures might differ)
            fname = os.path.normpath(fname)

            # assume file name, cannot use os.path.exist to check, file can be from URL.
            args = "XGBoosterLoadModel handle {} filename {}".format(self.handle.value.decode('utf-8'), fname)
            sig, sig_len = create_client_signature(args)

            out_sig = ctypes.POINTER(ctypes.c_uint8)()
            out_sig_length = c_bst_ulong()

            channel_addr = globals()["remote_addr"]
            if channel_addr:
                with grpc.insecure_channel(channel_addr) as channel:
                    stub = remote_pb2_grpc.RemoteStub(channel)
                    load_model_params = remote_pb2.LoadModelParams(
                        booster_handle=self.handle.value,
                        filename=fname,
                        username=username)
                    seq_num = get_seq_num_proto() 
                    response = _check_remote_call(stub.rpc_XGBoosterLoadModel(remote_pb2.LoadModelParamsRequest(load_model_params=load_model_params,
                                                                                                                seq_num=seq_num,
                                                                                                                username=globals()["current_user"],
                                                                                                                signature=sig,
                                                                                                                sig_len=sig_len)))
                    out_sig = proto_to_pointer(response.signature)
                    out_sig_length = c_bst_ulong(response.sig_len)
            else:
                c_signatures, c_lengths = py2c_sigs([sig], [sig_len])
                signers = from_pystr_to_cstr([globals()["current_user"]])
                nonce = globals()["nonce"]
                nonce_size = globals()["nonce_size"]
                nonce_ctr = ctypes.c_uint32(globals()["nonce_ctr"])
                _check_call(_LIB.XGBoosterLoadModel(self.handle, c_str(fname), nonce, nonce_size, nonce_ctr, ctypes.byref(out_sig), ctypes.byref(out_sig_length), signers, c_signatures, c_lengths))

            verify_enclave_signature("", 0, out_sig, out_sig_length)
        else:
            # FIXME: Remote execution for non-file type
            raise "NotImplementedError"
            # buf = fname
            # length = c_bst_ulong(len(buf))
            # ptr = (ctypes.c_char * len(buf)).from_buffer(buf)
            # _check_call(_LIB.XGBoosterLoadModelFromBuffer(self.handle, ptr, length, c_str(username)))


    def dump_model(self, key, fout, fmap='', with_stats=False, dump_format="text"):
        """
        Dump model into a text or JSON file.

        Parameters
        ----------
        fout : string
            Output file name.
        fmap : string, optional
            Name of the file containing feature map names.
        with_stats : bool, optional
            Controls whether the split statistics are output.
        dump_format : string, optional
            Format of model dump file. Can be 'text' or 'json'.
        """
        if isinstance(fout, STRING_TYPES):
            fout = open(fout, 'w')
            need_close = True
        else:
            need_close = False
        ret = self.get_dump(fmap, with_stats, dump_format)
        if dump_format == 'json':
            fout.write('[\n')
            for i, _ in enumerate(ret):
                fout.write(ret[i])
                if i < len(ret) - 1:
                    fout.write(",\n")
            fout.write('\n]')
        else:
            for i, _ in enumerate(ret):
                fout.write('booster[{}]:\n'.format(i))
                fout.write(ret[i])
        if need_close:
            fout.close()

    def get_dump(self, fmap='', with_stats=False, dump_format="text", decrypt=True):
        """
        Returns the (encrypted) model dump as a list of strings.
        The model is encrypted with the user's symmetric key.
        If `decrypt` is True, then the dump is decrypted by the client.

        Parameters
        ----------
        fmap : string, optional
            Name of the file containing feature map names.
        with_stats : bool, optional
            Controls whether the split statistics are output.
        dump_format : string, optional
            Format of model dump. Can be 'text' or 'json'.
        decrypt: bool
            When this is True, the model dump received from the enclave is decrypted using the user's symmetric key
        """
        length = c_bst_ulong()
        sarr = ctypes.POINTER(ctypes.c_char_p)()
        if self.feature_names is not None and fmap == '':
            flen = len(self.feature_names)

            fname = self.feature_names
            if self.feature_types is None:
                # use quantitative as default
                # {'q': quantitative, 'i': indicator}
                ftype = ['q'] * flen
            else:
                ftype = self.feature_types

            args = "XGBoosterDumpModelExWithFeatures booster_handle {} flen {} with_stats {} dump_format {}".format(self.handle.value.decode('utf-8'), flen, int(with_stats), dump_format)
            for i in range(flen):
                args = args +  " fname {} ftype {}".format(fname[i], ftype[i])
            sig, sig_len = create_client_signature(args)

            out_sig = ctypes.POINTER(ctypes.c_uint8)()
            out_sig_length = c_bst_ulong()

            channel_addr = globals()["remote_addr"]
            if channel_addr:
                with grpc.insecure_channel(channel_addr) as channel:
                    stub = remote_pb2_grpc.RemoteStub(channel)
                    dump_model_with_features_params = remote_pb2.DumpModelWithFeaturesParams(
                        booster_handle=self.handle.value,
                        flen=flen,
                        fname=fname,
                        ftype=ftype,
                        with_stats=with_stats,
                        dump_format=dump_format)
                    seq_num = get_seq_num_proto()
                    response = _check_remote_call(stub.rpc_XGBoosterDumpModelExWithFeatures(remote_pb2.DumpModelWithFeaturesParamsRequest(
                        dump_model_with_features_params=dump_model_with_features_params, seq_num=seq_num, username=globals()["current_user"],
                        signature=sig, sig_len=sig_len)))
                    sarr = from_pystr_to_cstr(list(response.sarr))
                    length = c_bst_ulong(response.length)
                    out_sig = proto_to_pointer(response.signature)
                    out_sig_length = c_bst_ulong(response.sig_len)
            else:
                nonce = globals()["nonce"]
                nonce_size = globals()["nonce_size"]
                nonce_ctr = globals()["nonce_ctr"]
                c_signatures, c_lengths = py2c_sigs([sig], [sig_len])
                signers = from_pystr_to_cstr([globals()["current_user"]])
                _check_call(_LIB.XGBoosterDumpModelExWithFeatures(
                    self.handle,
                    ctypes.c_int(flen),
                    from_pystr_to_cstr(fname),
                    from_pystr_to_cstr(ftype),
                    ctypes.c_int(with_stats),
                    c_str(dump_format),
                    nonce,
                    nonce_size,
                    ctypes.c_uint32(nonce_ctr),
                    ctypes.byref(length),
                    ctypes.byref(sarr),
                    ctypes.byref(out_sig),
                    ctypes.byref(out_sig_length),
                    signers,
                    c_signatures,
                    c_lengths))

        else:
            if fmap != '' and not os.path.exists(fmap):
                raise ValueError("No such file: {0}".format(fmap))

            args = "XGBoosterDumpModelEx booster_handle {} fmap {} with_stats {} dump_format {}".format(self.handle.value.decode('utf-8'), fmap, int(with_stats), dump_format)
            sig, sig_len = create_client_signature(args)

            out_sig = ctypes.POINTER(ctypes.c_uint8)()
            out_sig_length = c_bst_ulong()

            channel_addr = globals()["remote_addr"]
            if channel_addr:
                with grpc.insecure_channel(channel_addr) as channel:
                    stub = remote_pb2_grpc.RemoteStub(channel)
                    dump_model_params = remote_pb2.DumpModelParams(
                        booster_handle=self.handle.value,
                        fmap=fmap,
                        with_stats=with_stats,
                        dump_format=dump_format)
                    seq_num = get_seq_num_proto() 
                    response = _check_remote_call(stub.rpc_XGBoosterDumpModelEx(remote_pb2.DumpModelParamsRequest(dump_model_params=dump_model_params, seq_num=seq_num, username=globals()["current_user"],
                                                                                                                  signature=sig, sig_len=sig_len)))
                    sarr = from_pystr_to_cstr(list(response.sarr))
                    length = c_bst_ulong(response.length)
                    out_sig = proto_to_pointer(response.signature)
                    out_sig_length = c_bst_ulong(response.sig_len)
            else:
                nonce = globals()["nonce"]
                nonce_size = globals()["nonce_size"]
                nonce_ctr = globals()["nonce_ctr"]
                c_signatures, c_lengths = py2c_sigs([sig], [sig_len])
                signers = from_pystr_to_cstr([globals()["current_user"]])
                _check_call(_LIB.XGBoosterDumpModelEx(self.handle,
                                                      c_str(fmap),
                                                      ctypes.c_int(with_stats),
                                                      c_str(dump_format),
                                                      nonce,
                                                      nonce_size,
                                                      ctypes.c_uint32(nonce_ctr),
                                                      ctypes.byref(length),
                                                      ctypes.byref(sarr),
                                                      ctypes.byref(out_sig),
                                                      ctypes.byref(out_sig_length),
                                                      signers,
                                                      c_signatures,
                                                      c_lengths))
        py_sarr = from_cstr_to_pystr(sarr, length)
        data = ''.join(py_sarr)
        verify_enclave_signature(data, len(data), out_sig, out_sig_length)

        if decrypt:
            self.decrypt_dump(sarr, length)
        res = from_cstr_to_pystr(sarr, length)
        return res

    def decrypt_dump(self, sarr, length):
        """ Decrypt the models obtained from get_dump()
        """ 
        try:
            sym_key = globals()["enclave_sym_key"]
        except:
            raise ValueError("Please set your username with the init_user() function")
        _check_call(_LIB.decrypt_dump(sym_key, sarr, length))


    def get_fscore(self, fmap=''):
        """Get feature importance of each feature.

        .. note:: Feature importance is defined only for tree boosters

        Feature importance is only defined when the decision tree model is chosen as base
        learner (`booster=gbtree`). It is not defined for other base learner types, such
        as linear learners (`booster=gblinear`).

        .. note:: Zero-importance features will not be included

        Keep in mind that this function does not include zero-importance feature, i.e.
        those features that have not been used in any split conditions.

        Parameters
        ----------
        fmap: str (optional)
            The name of feature map file
        """

        return self.get_score(fmap, importance_type='weight')

    def get_score(self, fmap='', importance_type='weight'):
        """Get feature importance of each feature.
        Importance type can be defined as:

        * 'weight': the number of times a feature is used to split the data across all trees.
        * 'gain': the average gain across all splits the feature is used in.
        * 'cover': the average coverage across all splits the feature is used in.
        * 'total_gain': the total gain across all splits the feature is used in.
        * 'total_cover': the total coverage across all splits the feature is used in.

        .. note:: Feature importance is defined only for tree boosters

            Feature importance is only defined when the decision tree model is chosen as base
            learner (`booster=gbtree`). It is not defined for other base learner types, such
            as linear learners (`booster=gblinear`).

        Parameters
        ----------
        fmap: str (optional)
           The name of feature map file.
        importance_type: str, default 'weight'
            One of the importance types defined above.
        """
        if getattr(self, 'booster', None) is not None and self.booster not in {'gbtree', 'dart'}:
            raise ValueError('Feature importance is not defined for Booster type {}'
                             .format(self.booster))

        allowed_importance_types = ['weight', 'gain', 'cover', 'total_gain', 'total_cover']
        if importance_type not in allowed_importance_types:
            msg = ("importance_type mismatch, got '{}', expected one of " +
                   repr(allowed_importance_types))
            raise ValueError(msg.format(importance_type))

        # if it's weight, then omap stores the number of missing values
        if importance_type == 'weight':
            # do a simpler tree dump to save time
            trees = self.get_dump(fmap, with_stats=False)

            fmap = {}
            for tree in trees:
                for line in tree.split('\n'):
                    # look for the opening square bracket
                    arr = line.split('[')
                    # if no opening bracket (leaf node), ignore this line
                    if len(arr) == 1:
                        continue

                    # extract feature name from string between []
                    fid = arr[1].split(']')[0].split('<')[0]

                    if fid not in fmap:
                        # if the feature hasn't been seen yet
                        fmap[fid] = 1
                    else:
                        fmap[fid] += 1

            return fmap

        average_over_splits = True
        if importance_type == 'total_gain':
            importance_type = 'gain'
            average_over_splits = False
        elif importance_type == 'total_cover':
            importance_type = 'cover'
            average_over_splits = False

        trees = self.get_dump(fmap, with_stats=True)

        importance_type += '='
        fmap = {}
        gmap = {}
        for tree in trees:
            for line in tree.split('\n'):
                # look for the opening square bracket
                arr = line.split('[')
                # if no opening bracket (leaf node), ignore this line
                if len(arr) == 1:
                    continue

                # look for the closing bracket, extract only info within that bracket
                fid = arr[1].split(']')

                # extract gain or cover from string after closing bracket
                g = float(fid[1].split(importance_type)[1].split(',')[0])

                # extract feature name from string before closing bracket
                fid = fid[0].split('<')[0]

                if fid not in fmap:
                    # if the feature hasn't been seen yet
                    fmap[fid] = 1
                    gmap[fid] = g
                else:
                    fmap[fid] += 1
                    gmap[fid] += g

        # calculate average value (gain/cover) for each feature
        if average_over_splits:
            for fid in gmap:
                gmap[fid] = gmap[fid] / fmap[fid]

        return gmap

    def trees_to_dataframe(self, fmap=''):
        """Parse a boosted tree model text dump into a pandas DataFrame structure.

        This feature is only defined when the decision tree model is chosen as base
        learner (`booster in {gbtree, dart}`). It is not defined for other base learner
        types, such as linear learners (`booster=gblinear`).

        Parameters
        ----------
        fmap: str (optional)
           The name of feature map file.
        """
        # pylint: disable=too-many-locals
        if not PANDAS_INSTALLED:
            raise Exception(('pandas must be available to use this method.'
                             'Install pandas before calling again.'))

        if getattr(self, 'booster', None) is not None and self.booster not in {'gbtree', 'dart'}:
            raise ValueError('This method is not defined for Booster type {}'
                             .format(self.booster))

        tree_ids = []
        node_ids = []
        fids = []
        splits = []
        y_directs = []
        n_directs = []
        missings = []
        gains = []
        covers = []

        trees = self.get_dump(key, fmap, with_stats=True)
        for i, tree in enumerate(trees):
            for line in tree.split('\n'):
                arr = line.split('[')
                # Leaf node
                if len(arr) == 1:
                    # Last element of line.split is an empy string
                    if arr == ['']:
                        continue
                    # parse string
                    parse = arr[0].split(':')
                    stats = re.split('=|,', parse[1])

                    # append to lists
                    tree_ids.append(i)
                    node_ids.append(int(re.findall(r'\b\d+\b', parse[0])[0]))
                    fids.append('Leaf')
                    splits.append(float('NAN'))
                    y_directs.append(float('NAN'))
                    n_directs.append(float('NAN'))
                    missings.append(float('NAN'))
                    gains.append(float(stats[1]))
                    covers.append(float(stats[3]))
                # Not a Leaf Node
                else:
                    # parse string
                    fid = arr[1].split(']')
                    parse = fid[0].split('<')
                    stats = re.split('=|,', fid[1])

                    # append to lists
                    tree_ids.append(i)
                    node_ids.append(int(re.findall(r'\b\d+\b', arr[0])[0]))
                    fids.append(parse[0])
                    splits.append(float(parse[1]))
                    str_i = str(i)
                    y_directs.append(str_i + '-' + stats[1])
                    n_directs.append(str_i + '-' + stats[3])
                    missings.append(str_i + '-' + stats[5])
                    gains.append(float(stats[7]))
                    covers.append(float(stats[9]))

        ids = [str(t_id) + '-' + str(n_id) for t_id, n_id in zip(tree_ids, node_ids)]
        df = DataFrame({'Tree': tree_ids, 'Node': node_ids, 'ID': ids,
                        'Feature': fids, 'Split': splits, 'Yes': y_directs,
                        'No': n_directs, 'Missing': missings, 'Gain': gains,
                        'Cover': covers})

        if callable(getattr(df, 'sort_values', None)):
            # pylint: disable=no-member
            return df.sort_values(['Tree', 'Node']).reset_index(drop=True)
        # pylint: disable=no-member
        return df.sort(['Tree', 'Node']).reset_index(drop=True)

    def _validate_features(self, data):
        """
        Validate Booster and data's feature_names are identical.
        Set feature_names and feature_types from DMatrix
        """
        if self.feature_names is None:
            self.feature_names = data.feature_names
            self.feature_types = data.feature_types
        else:
            # Booster can't accept data with different feature names
            if self.feature_names != data.feature_names:
                dat_missing = set(self.feature_names) - set(data.feature_names)
                my_missing = set(data.feature_names) - set(self.feature_names)

                msg = 'feature_names mismatch: {0} {1}'

                if dat_missing:
                    msg += ('\nexpected ' + ', '.join(str(s) for s in dat_missing) +
                            ' in input data')

                if my_missing:
                    msg += ('\ntraining data did not have the following fields: ' +
                            ', '.join(str(s) for s in my_missing))

                raise ValueError(msg.format(self.feature_names,
                                            data.feature_names))

    def get_split_value_histogram(self, feature, fmap='', bins=None, as_pandas=True):
        """Get split value histogram of a feature

        Parameters
        ----------
        feature: str
            The name of the feature.
        fmap: str (optional)
            The name of feature map file.
        bin: int, default None
            The maximum number of bins.
            Number of bins equals number of unique split values n_unique,
            if bins == None or bins > n_unique.
        as_pandas: bool, default True
            Return pd.DataFrame when pandas is installed.
            If False or pandas is not installed, return numpy ndarray.

        Returns
        -------
        a histogram of used splitting values for the specified feature
        either as numpy array or pandas DataFrame.
        """
        xgdump = self.get_dump(fmap=fmap)
        values = []
        regexp = re.compile(r"\[{0}<([\d.Ee+-]+)\]".format(feature))
        for i, _ in enumerate(xgdump):
            m = re.findall(regexp, xgdump[i])
            values.extend([float(x) for x in m])

        n_unique = len(np.unique(values))
        bins = max(min(n_unique, bins) if bins is not None else n_unique, 1)

        nph = np.histogram(values, bins=bins)
        nph = np.column_stack((nph[1][1:], nph[0]))
        nph = nph[nph[:, 1] > 0]

        if as_pandas and PANDAS_INSTALLED:
            return DataFrame(nph, columns=['SplitValue', 'Count'])
        if as_pandas and not PANDAS_INSTALLED:
            sys.stderr.write(
                "Returning histogram as ndarray (as_pandas == True, but pandas is not installed).")
        return nph


##########################################
# APIs invoked by RPC server
##########################################

class RemoteAPI:
    def get_enclave_symm_key(request):
        enc_key = ctypes.POINTER(ctypes.c_uint8)()
        enc_key_size = ctypes.c_size_t()
        _check_call(_LIB.get_enclave_symm_key(
            c_str(request.username),
            ctypes.byref(enc_key),
            ctypes.byref(enc_key_size)))
        return enc_key, enc_key_size.value

    def get_remote_report_with_pubkey_and_nonce(request):
        pem_key = ctypes.POINTER(ctypes.c_uint)()
        key_size = ctypes.c_size_t()
        remote_report = ctypes.POINTER(ctypes.c_uint)()
        remote_report_size = ctypes.c_size_t()
        nonce = ctypes.POINTER(ctypes.c_uint)()
        nonce_size = ctypes.c_size_t()
        _check_call(_LIB.get_remote_report_with_pubkey_and_nonce(
            ctypes.byref(pem_key),
            ctypes.byref(key_size),
            ctypes.byref(nonce),
            ctypes.byref(nonce_size),
            ctypes.byref(remote_report),
            ctypes.byref(remote_report_size)))

        key_size = key_size.value
        nonce_size = nonce_size.value
        remote_report_size = remote_report_size.value

        pem_key = ctypes2numpy(pem_key, key_size, np.uint32)
        pem_key = ndarray_to_proto(pem_key)
        nonce = ctypes2numpy(nonce, nonce_size, np.uint32)
        nonce = ndarray_to_proto(nonce)
        remote_report = ctypes2numpy(remote_report, remote_report_size, np.uint32)
        remote_report = ndarray_to_proto(remote_report)

        return pem_key, key_size, nonce, nonce_size, remote_report, remote_report_size

    def XGBoosterPredict(request, signers, signatures, sig_lengths):
        booster_handle = request.predict_params.booster_handle
        dmatrix_handle = request.predict_params.dmatrix_handle
        option_mask = request.predict_params.option_mask
        ntree_limit = request.predict_params.ntree_limit
        nonce = proto_to_pointer(request.seq_num.nonce)
        nonce_size = request.seq_num.nonce_size
        nonce_ctr = request.seq_num.nonce_ctr
        c_signatures, c_sig_lengths = py2c_sigs(signatures, sig_lengths)
        
        length = c_bst_ulong()
        preds = ctypes.POINTER(ctypes.c_uint8)()
        out_sig = ctypes.POINTER(ctypes.c_uint8)()
        out_sig_len = c_bst_ulong()
        _check_call(_LIB.XGBoosterPredict(
            c_str(booster_handle),
            c_str(dmatrix_handle),
            ctypes.c_int(option_mask),
            ctypes.c_uint(ntree_limit),
            nonce,
            ctypes.c_size_t(nonce_size),
            ctypes.c_uint32(nonce_ctr),
            ctypes.byref(length),
            ctypes.byref(preds),
            ctypes.byref(out_sig),
            ctypes.byref(out_sig_len),
            from_pystr_to_cstr(signers),
            c_signatures,
            c_sig_lengths))
        return preds, length.value, out_sig, out_sig_len.value
        
    def XGBoosterUpdateOneIter(request, signers, signatures, sig_lengths):
        booster_handle = request.booster_update_params.booster_handle
        dtrain_handle = request.booster_update_params.dtrain_handle
        iteration = request.booster_update_params.iteration
        nonce = proto_to_pointer(request.seq_num.nonce)
        nonce_size = request.seq_num.nonce_size
        nonce_ctr = request.seq_num.nonce_ctr
        c_signatures, c_sig_lengths = py2c_sigs(signatures, sig_lengths)

        out_sig = ctypes.POINTER(ctypes.c_uint8)()
        out_sig_len = c_bst_ulong()
        _check_call(_LIB.XGBoosterUpdateOneIter(
            c_str(booster_handle),
            ctypes.c_int(iteration),
            c_str(dtrain_handle),
            nonce,
            ctypes.c_size_t(nonce_size),
            ctypes.c_uint32(nonce_ctr),
            ctypes.byref(out_sig),
            ctypes.byref(out_sig_len),
            from_pystr_to_cstr(signers),
            c_signatures,
            c_sig_lengths))
        return out_sig, out_sig_len.value

    def XGBoosterCreate(request, signers, signatures, sig_lengths):
        cache = list(request.attrs.cache)
        length = request.attrs.length
        nonce = proto_to_pointer(request.seq_num.nonce)
        nonce_size = request.seq_num.nonce_size
        nonce_ctr = request.seq_num.nonce_ctr
        c_signatures, c_sig_lengths = py2c_sigs(signatures, sig_lengths) 

        bst_handle = ctypes.c_char_p()
        out_sig = ctypes.POINTER(ctypes.c_uint8)()
        out_sig_len = c_bst_ulong()
        _check_call(_LIB.XGBoosterCreate(
            from_pystr_to_cstr(cache),
            c_bst_ulong(length),
            nonce,
            ctypes.c_size_t(nonce_size),
            ctypes.c_uint32(nonce_ctr),
            ctypes.byref(bst_handle),
            ctypes.byref(out_sig),
            ctypes.byref(out_sig_len),
            from_pystr_to_cstr(signers),
            c_signatures,
            c_sig_lengths))
        return bst_handle.value.decode('utf-8'), out_sig, out_sig_len.value


    def XGBoosterSetParam(request, signers, signatures, sig_lengths):
        booster_handle = request.booster_param.booster_handle
        key = request.booster_param.key
        value = request.booster_param.value
        nonce = proto_to_pointer(request.seq_num.nonce)
        nonce_size = request.seq_num.nonce_size
        nonce_ctr = request.seq_num.nonce_ctr
        c_signatures, c_sig_lengths = py2c_sigs(signatures, sig_lengths)
        bst_handle = c_str(booster_handle)
        out_sig = ctypes.POINTER(ctypes.c_uint8)()
        out_sig_len = c_bst_ulong()
        _check_call(_LIB.XGBoosterSetParam(
            c_str(booster_handle),
            c_str(key),
            c_str(value),
            nonce,
            ctypes.c_size_t(nonce_size),
            ctypes.c_uint32(nonce_ctr),
            ctypes.byref(out_sig),
            ctypes.byref(out_sig_len),
            from_pystr_to_cstr(signers),
            c_signatures,
            c_sig_lengths))
        return out_sig, out_sig_len.value

    def XGDMatrixCreateFromEncryptedFile(request, signers, signatures, sig_lengths):
        filenames = list(request.attrs.filenames)
        usernames = list(request.attrs.usernames)
        silent = request.attrs.silent
        nonce = proto_to_pointer(request.seq_num.nonce)
        nonce_size = request.seq_num.nonce_size
        nonce_ctr = request.seq_num.nonce_ctr
        c_signatures, c_sig_lengths = py2c_sigs(signatures, sig_lengths)

        dmat_handle = ctypes.c_char_p()
        out_sig = ctypes.POINTER(ctypes.c_uint8)()
        out_sig_len = c_bst_ulong()
        _check_call(_LIB.XGDMatrixCreateFromEncryptedFile(
            from_pystr_to_cstr(filenames),
            from_pystr_to_cstr(usernames),
            c_bst_ulong(len(filenames)),
            ctypes.c_int(silent),
            nonce,
            ctypes.c_size_t(nonce_size),
            ctypes.c_uint32(nonce_ctr),
            ctypes.byref(dmat_handle),
            ctypes.byref(out_sig),
            ctypes.byref(out_sig_len),
            from_pystr_to_cstr(signers),
            c_signatures,
            c_sig_lengths))
        return dmat_handle.value.decode('utf-8'), out_sig, out_sig_len.value


    def XGBoosterSaveModel(request, signers, signatures, sig_lengths):
        booster_handle = request.save_model_params.booster_handle
        filename = request.save_model_params.filename
        username = request.save_model_params.username
        nonce = proto_to_pointer(request.seq_num.nonce)
        nonce_size = request.seq_num.nonce_size
        nonce_ctr = request.seq_num.nonce_ctr
        c_signatures, c_sig_lengths = py2c_sigs(signatures, sig_lengths)

        out_sig = ctypes.POINTER(ctypes.c_uint8)()
        out_sig_len = c_bst_ulong()
        _check_call(_LIB.XGBoosterSaveModel(
            c_str(booster_handle),
            c_str(filename),
            nonce,
            ctypes.c_size_t(nonce_size),
            ctypes.c_uint32(nonce_ctr),
            ctypes.byref(out_sig),
            ctypes.byref(out_sig_len),
            from_pystr_to_cstr(signers),
            c_signatures,
            c_sig_lengths))
        return out_sig, out_sig_len.value

    def XGBoosterLoadModel(request, signers, signatures, sig_lengths):
        booster_handle = request.load_model_params.booster_handle
        filename = request.load_model_params.filename
        username = request.username
        nonce = proto_to_pointer(request.seq_num.nonce)
        nonce_size = request.seq_num.nonce_size
        nonce_ctr = request.seq_num.nonce_ctr
        c_signatures, c_sig_lengths = py2c_sigs(signatures, sig_lengths)

        out_sig = ctypes.POINTER(ctypes.c_uint8)()
        out_sig_len = c_bst_ulong()
        _check_call(_LIB.XGBoosterLoadModel(
            c_str(booster_handle),
            c_str(filename),
            nonce,
            ctypes.c_size_t(nonce_size),
            ctypes.c_uint32(nonce_ctr),
            ctypes.byref(out_sig),
            ctypes.byref(out_sig_len),
            signers,
            c_signatures,
            c_sig_lengths))
        return out_sig, out_sig_len.value

    # TODO test this
    def XGBoosterDumpModelEx(request, signers, signatures, sig_lengths):
        booster_handle = request.dump_model_params.booster_handle
        fmap = request.dump_model_params.fmap
        with_stats = request.dump_model_params.with_stats
        dump_format = request.dump_model_params.dump_format
        nonce = proto_to_pointer(request.seq_num.nonce)
        nonce_size = request.seq_num.nonce_size
        nonce_ctr = request.seq_num.nonce_ctr
        
        c_signatures, c_sig_lengths = py2c_sigs(signatures, sig_lengths)
        length = c_bst_ulong()
        sarr = ctypes.POINTER(ctypes.c_char_p)()
        out_sig = ctypes.POINTER(ctypes.c_uint8)()
        out_sig_len = c_bst_ulong()
        _check_call(_LIB.XGBoosterDumpModelEx(
            c_str(booster_handle),
            c_str(fmap),
            ctypes.c_int(with_stats),
            c_str(dump_format),
            nonce,
            ctypes.c_size_t(nonce_size),
            c_types.c_uint32(nonce_ctr),
            ctypes.byref(length),
            ctypes.byref(sarr),
            ctypes.byref(out_sig),
            ctypes.byref(out_sig_len),
            from_pystr_to_cstr(signers),
            c_signatures,
            c_sig_lengths))
        return length.value, from_cstr_to_pystr(sarr, length), out_sig, out_sig_len.value

    def XGBoosterDumpModelExWithFeatures(request, signers, signatures, sig_lengths):
        booster_handle = request.dump_model_with_features_params.booster_handle
        flen = request.dump_model_with_features_params.flen
        fname = request.dump_model_with_features_params.fname
        ftype = request.dump_model_with_features_params.ftype
        with_stats = request.dump_model_with_features_params.with_stats
        dump_format = request.dump_model_with_features_params.dump_format
        nonce = proto_to_pointer(request.seq_num.nonce)
        nonce_size = request.seq_num.nonce_size
        nonce_ctr = request.seq_num.nonce_ctr
        c_signatures, c_sig_lengths = py2c_sigs(signatures, sig_lengths)

        length = c_bst_ulong()
        sarr = ctypes.POINTER(ctypes.c_char_p)()
        out_sig = ctypes.POINTER(ctypes.c_uint8)()
        out_sig_len = c_bst_ulong()
        _check_call(_LIB.XGBoosterDumpModelExWithFeatures(
            c_str(booster_handle),
            ctypes.c_int(flen),
            from_pystr_to_cstr(list(fname)),
            from_pystr_to_cstr(list(ftype)),
            ctypes.c_int(with_stats),
            c_str(dump_format),
            nonce,
            ctypes.c_size_t(nonce_size),
            ctypes.c_uint32(nonce_ctr),
            ctypes.byref(length),
            ctypes.byref(sarr),
            ctypes.byref(out_sig),
            ctypes.byref(out_sig_len),
            from_pystr_to_cstr(signers),
            c_signatures,
            c_sig_lengths))
        return length.value, from_cstr_to_pystr(sarr, length), out_sig, out_sig_len.value

    # TODO test this
    def XGBoosterGetModelRaw(request, signers, signatures, sig_lengths):
        booster_handle = request.model_raw_params.booster_handle
        username = request.username
        nonce = proto_to_pointer(request.seq_num.nonce)
        nonce_size = request.seq_num.nonce_size
        nonce_ctr = request.seq_num.nonce_ctr
        c_signatures, c_sig_lengths = py2c_sigs(signatures, sig_lengths)

        length = c_bst_ulong()
        sarr = ctypes.POINTER(ctypes.c_char_p)()
        out_sig = ctypes.POINTER(ctypes.c_uint8)()
        out_sig_len = c_bst_ulong()
        _check_call(_LIB.XGBoosterGetModelRaw(
            c_str(booster_handle),
            nonce,
            ctypes.c_size_t(nonce_size),
            ctypes.c_uint32(nonce_ctr),
            ctypes.byref(length),
            ctypes.byref(sarr),
            ctypes.byref(out_sig),
            ctypes.byref(out_sig_len),
            from_pystr_to_cstr(signers),
            c_signatures,
            c_sig_lengths))
        return length.value, from_cstr_to_pystr(sarr, length), out_sig, out_sig_len.value

    def XGDMatrixNumCol(request, signers, signatures, sig_lengths):
        dmatrix_handle = request.name.name
        nonce = proto_to_pointer(request.seq_num.nonce)
        nonce_size = request.seq_num.nonce_size
        nonce_ctr = request.seq_num.nonce_ctr
        c_signatures, c_sig_lengths = py2c_sigs(signatures, sig_lengths)

        ret = c_bst_ulong()
        out_sig = ctypes.POINTER(ctypes.c_uint8)()
        out_sig_len = c_bst_ulong()
        _check_call(_LIB.XGDMatrixNumCol(
            c_str(dmatrix_handle),
            nonce,
            ctypes.c_size_t(nonce_size),
            ctypes.c_uint32(nonce_ctr),
            ctypes.byref(ret),
            ctypes.byref(out_sig),
            ctypes.byref(out_sig_len),
            from_pystr_to_cstr(signers),
            c_signatures,
            c_sig_lengths))
        return ret.value, out_sig, out_sig_len.value

    def XGDMatrixNumRow(request, signers, signatures, sig_lengths):
        dmatrix_handle = request.name.name
        nonce = proto_to_pointer(request.seq_num.nonce)
        nonce_size = request.seq_num.nonce_size
        nonce_ctr = request.seq_num.nonce_ctr        
        c_signatures, c_sig_lengths = py2c_sigs(signatures, sig_lengths)

        ret = c_bst_ulong()
        out_sig = ctypes.POINTER(ctypes.c_uint8)()
        out_sig_len = c_bst_ulong()
        _check_call(_LIB.XGDMatrixNumRow(
            c_str(dmatrix_handle),
            nonce,
            ctypes.c_size_t(nonce_size),
            ctypes.c_uint32(nonce_ctr),
            ctypes.byref(ret),
            ctypes.byref(out_sig),
            ctypes.byref(out_sig_len),
            c_signatures,
            c_sig_lengths))
        return ret.value, out_sig, out_sig_len.value


##########################################
# Crypto APIs
##########################################


def generate_client_key(keyfile):
    """
    Generate a new key and save it to `path_to_key`

    Parameters
    ----------
    path_to_key : str
        path to which key will be saved
    """
    KEY_BYTES = 32

    print("Generating client key...")
    key = os.urandom(KEY_BYTES)
    with open(keyfile, "wb") as _keyfile:
        _keyfile.write(key)

def encrypt_file(input_file, output_file, key_file):
    """
    Encrypt a file

    Parameters
    ----------
    input_file : str
        path to file to be encrypted
    output_file : str
        path to which encrypted file will be saved
    key_file : str
        path to key used to encrypt file
    """
    if not os.path.exists(input_file):
        print("Error: File {} does not exist".format(input_file))
        return

    print("Encrypting file {}".format(input_file))

    input_file_bytes = input_file.encode('utf-8')
    output_file_bytes = output_file.encode('utf-8')
    key_file_bytes = key_file.encode('utf-8')

    # Convert to proper ctypes
    input_path = ctypes.c_char_p(input_file_bytes)
    output_path = ctypes.c_char_p(output_file_bytes)
    key_path = ctypes.c_char_p(key_file_bytes)

    _check_call(_LIB.encrypt_file(input_path, output_path, key_path))

def encrypt_data_with_pk(data, data_len, pem_key, key_size):
    """
    Parameters
    ----------
    data : byte array
    data_len : int
    pem_key : proto
    key_size : int

    Returns
    -------
    encrypted_data : proto.NDArray
    encrypted_data_size_as_int : int
    """
    # Cast data to char*
    data = ctypes.c_char_p(data)
    data_len = ctypes.c_size_t(data_len)

    # Cast proto to pointer to pass into C++ encrypt_data_with_pk()
    pem_key = proto_to_pointer(pem_key)
    pem_key_len = ctypes.c_size_t(key_size)

    # Allocate memory that will be used to store the encrypted_data and encrypted_data_size
    encrypted_data = np.zeros(1024).ctypes.data_as(ctypes.POINTER(ctypes.c_uint8))
    encrypted_data_size = ctypes.c_size_t(1024)

    # Encrypt the data with pk pem_key
    _check_call(_LIB.encrypt_data_with_pk(data, data_len, pem_key, key_size, encrypted_data, ctypes.byref(encrypted_data_size)))

    # Cast the encrypted data back to a proto.NDArray (for RPC purposes) and return it
    encrypted_data_size_as_int = encrypted_data_size.value
    encrypted_data = pointer_to_proto(encrypted_data, encrypted_data_size_as_int)

    return encrypted_data, encrypted_data_size_as_int

def sign_data(key, data, data_size):
    """
    Parameters
    ----------
    keyfile : str
    data : proto.NDArray or str
    data_size : int

    Returns
    -------
    signature : proto.NDArray
    sig_len_as_int : int
    """
    # Cast the keyfile to a char*
    keyfile = ctypes.c_char_p(str.encode(key))

    # Cast data : proto.NDArray to pointer to pass into C++ sign_data() function
    if isinstance(data, str):
        data = c_str(data)
    elif isinstance(data, ctypes.Array) and (data._type_ is ctypes.c_char):
        pass
    else:
        # FIXME error handling for other types
        data = proto_to_pointer(data)

    data_size = ctypes.c_size_t(data_size)

    # Allocate memory to store the signature and sig_len
    signature = np.zeros(1024).ctypes.data_as(ctypes.POINTER(ctypes.c_uint8))
    sig_len = ctypes.c_size_t(1024)

    # Sign data with key keyfile
    _check_call(_LIB.sign_data_with_keyfile(keyfile, data, data_size, signature, ctypes.byref(sig_len)))

    # Cast the signature and sig_len back to a gRPC serializable format
    sig_len_as_int = sig_len.value
    signature = pointer_to_proto(signature, sig_len_as_int, nptype=np.uint8)

    return signature, sig_len_as_int

def verify_enclave_signature(data, size, sig, sig_len):
    """
    Verify the signature returned by the enclave with nonce
    """
    arr = (ctypes.c_char * (size + CIPHER_NONCE_SIZE))()
    add_to_sig_data(arr, data=data, data_size=size)
    add_nonce_to_sig_data(arr, pos=size)
    size = ctypes.c_size_t(len(arr))

    pem_key = globals()["enclave_pk"]
    pem_key_len = globals()["enclave_pk_size"]
    # Verify signature
    _check_call(_LIB.verify_signature(pem_key, pem_key_len, arr, size, sig, sig_len))

    globals()["nonce_ctr"] += 1


def create_client_signature(args):
    """
    Sign the data for the enclave with nonce
    """
    arr = (ctypes.c_char * (len(args) + CIPHER_NONCE_SIZE))()
    add_to_sig_data(arr, data=args)
    add_nonce_to_sig_data(arr, pos=len(args))
    sig, sig_len = sign_data(globals()["current_user_priv_key"], arr, len(arr))
    return sig, sig_len
<|MERGE_RESOLUTION|>--- conflicted
+++ resolved
@@ -1988,26 +1988,30 @@
                 seq_num = get_seq_num_proto() 
                 response = _check_remote_call(stub.rpc_XGBoosterPredict(remote_pb2.PredictParamsRequest(predict_params=predict_params, seq_num=seq_num, username=globals()["current_user"],
                                                                                                         signature=sig, sig_len=sig_len)))
-<<<<<<< HEAD
-                globals()["nonce_ctr"] += 1
                 enc_preds_serialized_list = response.predictions
                 length_list = list(response.num_preds)
+                out_sigs_serialized_list = response.signatures
+                out_sig_length_list = list(response.sig_lens)
                 
-                preds = [proto_to_pointer(enc_preds_serialized) for enc_preds_serialized in enc_preds_serialized_list]
+                preds_list = [proto_to_pointer(enc_preds_serialized) for enc_preds_serialized in enc_preds_serialized_list]
+                out_sigs = [proto_to_pointer(out_sig_serialized) for out_sig_serialized in out_sigs_serialized_list]
+                out_sig_lengths_ulong = [c_bst_ulong(length) for length in out_sig_length_list]
+
+                # Verify signatures
+                for i in range(len(preds)):
+                    length = out_sig_lengths_ulong[i]
+                    size = length.value * ctypes.sizeof(ctypes.c_float) + CIPHER_IV_SIZE + CIPHER_TAG_SIZE
+                    preds = preds_list[i]
+                    out_sig = out_sigs[i]
+
+                    verify_enclave_signature(preds, size, out_sig, out_sig_length)
+
 
                 if decrypt:
-                    preds = self.decrypt_predictions(preds, length_list)
+                    preds = self.decrypt_predictions(preds_list, length_list)
                     return preds, sum(length_list)
 
                 return preds, length_list
-=======
-                enc_preds_serialized = response.predictions
-                length = c_bst_ulong(response.num_preds)
-
-                preds = proto_to_pointer(enc_preds_serialized)
-                out_sig = proto_to_pointer(response.signature)
-                out_sig_length = c_bst_ulong(response.sig_len)
->>>>>>> 466ac95a
         else:
             nonce = globals()["nonce"]
             nonce_size = globals()["nonce_size"]
@@ -2028,8 +2032,9 @@
                                               signers,
                                               c_signatures,
                                               c_lengths))
-        size = length.value * ctypes.sizeof(ctypes.c_float) + CIPHER_IV_SIZE + CIPHER_TAG_SIZE
-        verify_enclave_signature(preds, size, out_sig, out_sig_length)
+
+            size = length.value * ctypes.sizeof(ctypes.c_float) + CIPHER_IV_SIZE + CIPHER_TAG_SIZE
+            verify_enclave_signature(preds, size, out_sig, out_sig_length)
 
             # TODO(rishabh): implement this in decrypt_predictions
             #  preds = ctypes2numpy(preds, length.value, np.float32)
