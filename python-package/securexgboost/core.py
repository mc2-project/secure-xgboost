--- conflicted
+++ resolved
@@ -1128,12 +1128,7 @@
         if channel_addr:
             with grpc.insecure_channel(channel_addr) as channel:
                 stub = remote_pb2_grpc.RemoteStub(channel)
-<<<<<<< HEAD
-                response = stub.rpc_get_remote_report_with_pubkey_and_nonce(remote_pb2.Status(status=1))
-
-=======
-                response = _check_remote_call(stub.rpc_get_remote_report_with_pubkey(remote_pb2.Status(status=1)))
->>>>>>> c07d1de3
+                response = _check_remote_call(stub.rpc_get_remote_report_with_pubkey_and_nonce(remote_pb2.Status(status=1)))
             pem_key = response.pem_key
             key_size = response.key_size
             nonce = response.nonce
