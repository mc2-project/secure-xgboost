--- conflicted
+++ resolved
@@ -355,7 +355,6 @@
 
     return array
 
-<<<<<<< HEAD
 class User(object):
     """
 
@@ -423,10 +422,6 @@
         return signature, sig_len_as_int
 
 
-
-
-=======
->>>>>>> f14fd15b
 def Set_user(user_name):
     """
     Parameters
