--- conflicted
+++ resolved
@@ -510,7 +510,7 @@
                 for username, filename in zip(usernames, data):
                     args = args + " username {} filename {}".format(username, filename)
                 args = args + " silent {}".format(int(silent))
-
+                args = add_nonce_to_args(args)
                 sig, sig_len = sign_data(globals()["current_user_priv_key"], args, len(args))
 
                 channel_addr = globals()["remote_addr"]
@@ -520,20 +520,17 @@
                         dmatrix_attrs = remote_pb2.DMatrixAttrs(
                             filenames=data,
                             usernames=usernames,
-<<<<<<< HEAD
                             silent=silent)
                         seq_num = remote_pb2.SequenceNumber(
                             nonce=globals()["nonce"],
                             nonce_size=globals()["nonce_size"],
                             nonce_ctr=globals()["nonce_ctr"]
                         )
-                        response = _check_remote_call(stub.rpc_XGDMatrixCreateFromEncryptedFile(remote_pb2.DMatrixAttrsRequest(attrs=dmatrix_attrs, seq_num=seq_num, username=globals()["current_user"])))
-=======
-                            silent=silent,
-                            username=globals()["current_user"],
-                            signature=sig,
-                            sig_len=sig_len)))
->>>>>>> ac07bbc5
+                        response = _check_remote_call(stub.rpc_XGDMatrixCreateFromEncryptedFile(remote_pb2.DMatrixAttrsRequest(attrs=dmatrix_attrs,
+                                                                                                                                seq_num=seq_num,
+                                                                                                                                username=globals()["current_user"],
+                                                                                                                                signature=sig,
+                                                                                                                                sig_len=sig_len)))
                         handle = c_str(response.name)
                 else:
                     c_signatures, c_lengths = py2c_sigs([sig], [sig_len])
@@ -548,17 +545,13 @@
                         usrs,
                         c_bst_ulong(len(data)),
                         ctypes.c_int(silent),
-<<<<<<< HEAD
                         ctypes.byref(nonce),
                         ctypes.c_size_t(nonce_size),
                         ctypes.c_uint32(nonce_ctr),
-                        ctypes.byref(handle)))
-=======
                         ctypes.byref(handle),
                         signers,
                         c_signatures,
                         c_lengths))
->>>>>>> ac07bbc5
             else:
                 raise NotImplementedError("Loading from unencrypted files not supported.")
                 # FIXME implement RPC for this
@@ -967,39 +960,29 @@
         number of rows : int
         """
         args = "XGDMatrixNumRow " + self.handle.value.decode('utf-8')
+        args = add_nonce_to_args(args)
         sig, sig_len = sign_data(globals()["current_user_priv_key"], args, len(args))
 
         if channel_addr:
             with grpc.insecure_channel(channel_addr) as channel:
                 stub = remote_pb2_grpc.RemoteStub(channel)
-<<<<<<< HEAD
                 name_proto = remote_pb2.Name(name=self.handle.value)
                 seq_num = remote_pb2.SequenceNumber(nonce=globals()["nonce"], nonce_size=globals()["nonce_size"], nonce_ctr=globals()["nonce_ctr"])
-                response = _check_remote_call(stub.rpc_XGDMatrixNumRow(remote_pb2.NumRowRequest(name=name_proto, seq_num=seq_num, username=globals()["current_user"])))
-=======
-                response = _check_remote_call(stub.rpc_XGDMatrixNumRow(remote_pb2.Name(
-                    name=self.handle.value,
-                    username=globals()["current_user"],
-                    signature=sig,
-                    sig_len=sig_len)))
->>>>>>> ac07bbc5
+                response = _check_remote_call(stub.rpc_XGDMatrixNumRow(remote_pb2.NumRowRequest(name=name_proto, seq_num=seq_num, username=globals()["current_user"],
+                                                                                                signature=sig, sig_len=sig_len)))
                 return response.value
         else:
             c_signatures, c_lengths = py2c_sigs([sig], [sig_len])
             signers = from_pystr_to_cstr([globals()["current_user"]])
             ret = c_bst_ulong()
             _check_call(_LIB.XGDMatrixNumRow(self.handle,
-<<<<<<< HEAD
                                              ctypes.byref(globals()["nonce"]),
                                              ctypes.c_size_t(globals()["nonce_size"]),
                                              ctypes.c_uint32(globals()["nonce_ctr"]),
-                                             ctypes.byref(ret)))
-=======
                                              ctypes.byref(ret),
                                              signers,
                                              c_signatures,
                                              c_lengths))
->>>>>>> ac07bbc5
             return ret.value
 
     def num_col(self):
@@ -1010,40 +993,30 @@
         number of columns : int
         """
         args = "XGDMatrixNumCol " + self.handle.value.decode('utf-8')
+        args = add_nonce_to_args(args)
         sig, sig_len = sign_data(globals()["current_user_priv_key"], args, len(args))
 
         channel_addr = globals()["remote_addr"]
         if channel_addr:
             with grpc.insecure_channel(channel_addr) as channel:
                 stub = remote_pb2_grpc.RemoteStub(channel)
-<<<<<<< HEAD
                 name_proto = remote_pb2.Name(name=self.handle.value)
                 seq_num = remote_pb2.SequenceNumber(nonce=globals()["nonce"], nonce_size=globals()["nonce_size"], nonce_ctr=globals()["nonce_ctr"])
-                response = _check_remote_call(stub.rpc_XGDMatrixNumCol(remote_pb2.NumColRequest(name=name_proto, seq_num=seq_num, username=globals()["current_user"]))
-=======
-                response = _check_remote_call(stub.rpc_XGDMatrixNumCol(remote_pb2.Name(
-                    name=self.handle.value,
-                    username=globals()["current_user"],
-                    signature=sig,
-                    sig_len=sig_len)))
->>>>>>> ac07bbc5
+                response = _check_remote_call(stub.rpc_XGDMatrixNumCol(remote_pb2.NumColRequest(name=name_proto, seq_num=seq_num, username=globals()["current_user"],
+                                                                                                signature=sig, sig_len=sig_len))
                 return response.value
         else:
             c_signatures, c_lengths = py2c_sigs([sig], [sig_len])
             signers = from_pystr_to_cstr([globals()["current_user"]])
             ret = c_bst_ulong()
             _check_call(_LIB.XGDMatrixNumCol(self.handle,
-<<<<<<< HEAD
                                              ctypes.byref(globals()["nonce"]),
                                              ctypes.c_size_t(globals()["nonce_size"]),
                                              ctypes.c_uint32(globals()["nonce_ctr"]),
-                                             ctypes.byref(ret)))
-=======
                                              ctypes.byref(ret),
                                              signers,
                                              c_signatures,
                                              c_lengths))
->>>>>>> ac07bbc5
             return ret.value
 
     # def slice(self, rindex):
@@ -1214,7 +1187,6 @@
                 stub = remote_pb2_grpc.RemoteStub(channel)
                 response = _check_remote_call(stub.rpc_get_remote_report_with_pubkey_and_nonce(remote_pb2.Status(status=1)))
             pem_key = response.pem_key
-<<<<<<< HEAD
             key_size = response.key_size
             nonce_ = response.nonce
             nonce_size_ = response.nonce_size
@@ -1227,16 +1199,6 @@
             _check_call(_LIB.get_remote_report_with_pubkey_and_nonce(ctypes.byref(self.pem_key), ctypes.byref(self.key_size),
                 ctypes.byref(globals()["nonce"]), ctypes.byref(globals()["nonce_size"]),
                 ctypes.byref(self.remote_report), ctypes.byref(self.remote_report_size)))
-=======
-            pem_key_size = response.pem_key_size
-            remote_report = response.remote_report
-            remote_report_size = response.remote_report_size
-
-            self._set_report_attrs(pem_key, pem_key_size, remote_report, remote_report_size)
-            # return pem_key, key_size, remote_report, remote_report_size
-        else:
-            _check_call(_LIB.get_remote_report_with_pubkey(ctypes.byref(self.pem_key), ctypes.byref(self.pem_key_size), ctypes.byref(self.remote_report), ctypes.byref(self.remote_report_size)))
->>>>>>> ac07bbc5
             # return self._get_report_attrs()
 
         if (verify):
@@ -1246,17 +1208,11 @@
         """
         Verify the received attestation report and set the public key.
         """
-<<<<<<< HEAD
         _check_call(_LIB.verify_remote_report_and_set_pubkey_and_nonce(self.pem_key, self.key_size,
                                                                        globals()["nonce"], globals()["nonce_size"],
                                                                        self.remote_report, self.remote_report_size))
 
     def _set_report_attrs(self, pem_key, key_size, nonce, nonce_size, remote_report, remote_report_size):
-=======
-        _check_call(_LIB.verify_remote_report_and_set_pubkey(self.pem_key, self.pem_key_size, self.remote_report, self.remote_report_size))
-
-    def _set_report_attrs(self, pem_key, pem_key_size, remote_report, remote_report_size):
->>>>>>> ac07bbc5
         """
         Set the enclave public key and remote report
 
@@ -1308,11 +1264,7 @@
         remote_report = ndarray_to_proto(remote_report)
         remote_report_size = self.remote_report_size.value
 
-<<<<<<< HEAD
         return pem_key, key_size, nonce, nonce_size, remote_report, remote_report_size
-=======
-        return pem_key, pem_key_size, remote_report, remote_report_size
->>>>>>> ac07bbc5
 
     def add_key(self):
         """
@@ -1496,6 +1448,7 @@
             self._validate_features(d)
 
         args = "XGBoosterCreate"
+        args = add_nonce_to_args(args)
         sig, sig_len = sign_data(globals()["current_user_priv_key"], args, len(args))
 
         channel_addr = globals()["remote_addr"]
@@ -1505,16 +1458,10 @@
                 cache_handles = [d.handle.value for d in cache]
                 booster_attrs = remote_pb2.BoosterAttrs(
                     cache=cache_handles,
-<<<<<<< HEAD
                     length=len(cache))
                 seq_num = remote_pb2.SequenceNumber(nonce=globals()["nonce"], nonce_size=globals()["nonce_size"], nonce_ctr=globals()["nonce_ctr"])
-                response = _check_remote_call(stub.rpc_XGBoosterCreate(attrs=booster_attrs, seq_num=seq_num, username=globals()["current_user"]))
-=======
-                    length=len(cache),
-                    username=globals()["current_user"],
-                    signature=sig,
-                    sig_len=sig_len)))
->>>>>>> ac07bbc5
+                response = _check_remote_call(stub.rpc_XGBoosterCreate(remote_pb2.BoosterAttrsRequest(attrs=booster_attrs, seq_num=seq_num, username=globals()["current_user"],
+                                                                                                      signature=sig, sig_len=sig_len)))
             self.handle = c_str(response.name)
         else:
             c_signatures, c_lengths = py2c_sigs([sig], [sig_len])
@@ -1522,15 +1469,11 @@
             dmats = c_array(ctypes.c_char_p, [d.handle for d in cache])
             self.handle = ctypes.c_char_p()
             _check_call(_LIB.XGBoosterCreate(dmats, c_bst_ulong(len(cache)),
-<<<<<<< HEAD
                                              globals()["nonce"], globals()["nonce_size"], globals()["nonce_ctr"]
                                              ctypes.byref(self.handle)))
-=======
-                                             ctypes.byref(self.handle),
                                              signers,
                                              c_signatures,
                                              c_lengths))
->>>>>>> ac07bbc5
         self.set_param({'seed': 0})
         self.set_param(params or {})
         if (params is not None) and ('booster' in params):
@@ -1682,28 +1625,23 @@
 
         for key, val in params:
             args = "XGBoosterSetParam " + self.handle.value.decode('utf-8') + " " + key + "," + str(val)
+            args = add_nonce_to_args(args)
             sig, sig_len = sign_data(globals()["current_user_priv_key"], args, len(args))
 
             channel_addr = globals()["remote_addr"]
             if channel_addr:
                 with grpc.insecure_channel(channel_addr) as channel:
                     stub = remote_pb2_grpc.RemoteStub(channel)
-<<<<<<< HEAD
                     booster_param = remote_pb2.BoosterParam(booster_handle=self.handle.value, key=key, value=str(val)) 
                     seq_num = remote_pb2.SequenceNumber(nonce=globals()["nonce"], nonce_size=globals()["nonce_size"], nonce_ctr=globals()["nonce_ctr"])
-                    response = _check_remote_call(stub.rpc_XGBoosterSetParam(remote_pb2.BoosterParamRequest(booster_param=booster_param, seq_num=seq_num, username=globals()["current_user"])))
+                    response = _check_remote_call(stub.rpc_XGBoosterSetParam(remote_pb2.BoosterParamRequest(booster_param=booster_param, seq_num=seq_num, username=globals()["current_user"],
+                                                                                                            signature=sig, sig_len=sig_len)))
                                                 
             else:
+                c_signatures, c_sig_lengths = py2c_sigs([sig], [sig_len])
+                signers = from_pystr_to_cstr([globals()["current_user"]])
                 _check_call(_LIB.XGBoosterSetParam(self.handle, c_str(key), c_str(str(val)), 
-                                                    ctypes.byref(globals()["nonce"]), ctypes.c_size_t(globals()["nonce_size"]), ctypes.c_uint32(globals()["nonce_ctr"])))
-=======
-                    response = _check_remote_call(stub.rpc_XGBoosterSetParam(remote_pb2.BoosterParam(booster_handle=self.handle.value, key=key, value=str(val), username=globals()["current_user"], signature=sig, sig_len=sig_len)))
-            else:
-                c_signatures, c_lengths = py2c_sigs([sig], [sig_len])
-                signers = from_pystr_to_cstr([globals()["current_user"]])
-                _check_call(_LIB.XGBoosterSetParam(self.handle, c_str(key), c_str(str(val)), signers, c_signatures, c_lengths))
-
->>>>>>> ac07bbc5
+                                                    ctypes.byref(globals()["nonce"]), ctypes.c_size_t(globals()["nonce_size"]), ctypes.c_uint32(globals()["nonce_ctr"]), signers, c_signatures, c_sig_lengths))
 
     def update(self, dtrain, iteration, fobj=None):
         """Update for one iteration, with objective function calculated
@@ -1725,31 +1663,26 @@
         
         if fobj is None:
             args = "XGBoosterUpdateOneIter booster_handle {} iteration {} train_data_handle {}".format(self.handle.value.decode('utf-8'), int(iteration), dtrain.handle.value.decode('utf-8'))
-
+            args = add_nonce_to_args(args)
             sig, sig_len = sign_data(globals()["current_user_priv_key"], args, len(args))
 
             channel_addr = globals()["remote_addr"]
             if channel_addr:
                 with grpc.insecure_channel(channel_addr) as channel:
                     stub = remote_pb2_grpc.RemoteStub(channel)
-<<<<<<< HEAD
                     booster_update_params = remote_pb2.BoosterUpdateParams(booster_handle=self.handle.value,
                                                                            dtrain_handle=dtrain.handle.value,
                                                                            iteration=iteration)
                     seq_num = remote_pb2.SequenceNumber(nonce=globals()["nonce"], nonce_size=globals()["nonce_size"], nonce_ctr=globals()["nonce_ctr"])    
-                    response = _check_remote_call(stub.rpc_XGBoosterUpdateOneIter(remote_pb2.BoosterUpdateParamsRequest(booster_update_params=booster_update_params, seq_num=seq_num, username=globals()["current_user"])))
-                    return response
-            else:
-                _check_call(_LIB.XGBoosterUpdateOneIter(self.handle, ctypes.c_int(iteration), dtrain.handle, 
-                                                        ctypes.byref(globals()["nonce"]), ctypes.c_size_t(globals()["nonce_size"]), ctypes.c_uint32(globals()["nonce_ctr"])))
-=======
-                    response = _check_remote_call(stub.rpc_XGBoosterUpdateOneIter(remote_pb2.BoosterUpdateParams(booster_handle=self.handle.value, dtrain_handle=dtrain.handle.value, iteration=iteration, username=globals()["current_user"], signature=sig, sig_len=sig_len)))
+                    response = _check_remote_call(stub.rpc_XGBoosterUpdateOneIter(remote_pb2.BoosterUpdateParamsRequest(booster_update_params=booster_update_params, seq_num=seq_num, username=globals()["current_user"],
+                                                                                                                        signature=sig, sig_len=sig_len)))
                     return response
             else:
                 c_signatures, c_lengths = py2c_sigs([sig], [sig_len])
                 signers = from_pystr_to_cstr([globals()["current_user"]])
-                _check_call(_LIB.XGBoosterUpdateOneIter(self.handle, ctypes.c_int(iteration), dtrain.handle, signers, c_signatures, c_lengths))
->>>>>>> ac07bbc5
+                _check_call(_LIB.XGBoosterUpdateOneIter(self.handle, ctypes.c_int(iteration), dtrain.handle, 
+                                                        ctypes.byref(globals()["nonce"]), ctypes.c_size_t(globals()["nonce_size"]), ctypes.c_uint32(globals()["nonce_ctr"],
+                                                        signers, c_signatures, c_lengths)))
         else:
             raise NotImplementedError("Custom objective functions not supported")
             # TODO(rishabh): We do not support custom objectives currently
@@ -1946,6 +1879,7 @@
         preds = ctypes.POINTER(ctypes.c_uint8)()
 
         args = "XGBoosterPredict booster_handle {} data_handle {} option_mask {} ntree_limit {}".format(self.handle.value.decode('utf-8'), data.handle.value.decode('utf-8'), int(option_mask), int(ntree_limit))
+        args = add_nonce_to_args(args)
         sig, sig_len = sign_data(globals()["current_user_priv_key"], args, len(args))
 
         channel_addr = globals()["remote_addr"]
@@ -1956,46 +1890,33 @@
                     dmatrix_handle=data.handle.value,
                     option_mask=option_mask,
                     ntree_limit=ntree_limit,
-<<<<<<< HEAD
                     username=username)
                 seq_num = remote_pb2.SequenceNumber(nonce=globals()["nonce"], nonce_size=globals()["nonce_size"], nonce_ctr=globals()["nonce_ctr"])
-                response = _check_remote_call(stub.rpc_XGBoosterPredict(remote_pb2.PredictParamsRequest(predict_params=predict_params, seq_num=seq_num, username=globals()["current_user"])))
-=======
-                    username=username,
-                    signature=sig,
-                    sig_len=sig_len)))
->>>>>>> ac07bbc5
+                response = _check_remote_call(stub.rpc_XGBoosterPredict(remote_pb2.PredictParamsRequest(predict_params=predict_params, seq_num=seq_num, username=globals()["current_user"],
+                                                                                                        signature=sig, sig_len=sig_len)))
 
                 enc_preds_serialized = response.predictions
                 length = c_bst_ulong(response.num_preds)
 
                 preds = proto_to_pointer(enc_preds_serialized)
         else:
-<<<<<<< HEAD
             nonce = globals()["nonce"]
             nonce_size = globals()["nonce_size"]
             nonce_ctr = globals()["nonce_ctr"]
-=======
             c_signatures, c_lengths = py2c_sigs([sig], [sig_len])
             signers = from_pystr_to_cstr([globals()["current_user"]])
->>>>>>> ac07bbc5
             _check_call(_LIB.XGBoosterPredict(self.handle,
                                               data.handle,
                                               ctypes.c_int(option_mask),
                                               ctypes.c_uint(ntree_limit),
-                                              c_str(username),
                                               ctypes.byref(nonce),
                                               ctypes.c_size_t(nonce_size),
                                               ctypes.c_uint32(nonce_ctr),
                                               ctypes.byref(length),
-<<<<<<< HEAD
                                               ctypes.byref(preds)))
-=======
-                                              ctypes.byref(preds),
                                               signers,
                                               c_signatures,
                                               c_lengths))
->>>>>>> ac07bbc5
 
             # TODO(rishabh): implement this in decrypt_predictions
             #  preds = ctypes2numpy(preds, length.value, np.float32)
@@ -2086,6 +2007,7 @@
         if isinstance(fname, STRING_TYPES):  # assume file name
 
             args = "XGBoosterSaveModel handle {} filename {}".format(self.handle.value.decode('utf-8'), fname)
+            args = add_nonce_to_args(args)
             sig, sig_len = sign_data(globals()["current_user_priv_key"], args, len(args))
 
             channel_addr = globals()["remote_addr"]
@@ -2095,28 +2017,22 @@
                     save_model_params = remote_pb2.SaveModelParams(
                         booster_handle=self.handle.value,
                         filename=fname,
-<<<<<<< HEAD
                         username=username)
                     seq_num = remote_pb2.SequenceNumber(
                         nonce=globals()["nonce"],
                         nonce_size=globals()["nonce_size"],
                         nonce_ctr=globals()["nonce_ctr"])
-                    response = _check_remote_call(stub.rpc_XGBoosterSaveModel(remote_pb2.SaveModelParamsRequest(save_model_params=save_model_params, seq_num=seq_num, username=globals()["current_user"])))
+                    response = _check_remote_call(stub.rpc_XGBoosterSaveModel(remote_pb2.SaveModelParamsRequest(save_model_params=save_model_params, seq_num=seq_num, username=globals()["current_user"],
+                                                                                                                signature=sig, sig_len=sig_len)))
             else:
                 nonce = globals()["nonce"]
                 nonce_size = globals()["nonce_size"]
                 nonce_ctr = globals()["nonce_ctr"]
-                _check_call(_LIB.XGBoosterSaveModel(self.handle, c_str(fname), c_str(username),
-                                                    ctypes.byref(nonce), ctypes.c_size_t(nonce_size), ctypes.c_uint32(nonce_ctr)))
-=======
-                        username=username,
-                        signature=sig,
-                        sig_len=sig_len)))
-            else:
-                c_signatures, c_lengths = py2c_sigs([sig], [sig_len])
+                c_signatures, c_sig_lengths = py2c_sigs([sig], [sig_len])
                 signers = from_pystr_to_cstr([globals()["current_user"]])
-                _check_call(_LIB.XGBoosterSaveModel(self.handle, c_str(fname), signers, c_signatures, c_lengths))
->>>>>>> ac07bbc5
+                _check_call(_LIB.XGBoosterSaveModel(self.handle, c_str(fname),
+                                                    ctypes.byref(nonce), ctypes.c_size_t(nonce_size), ctypes.c_uint32(nonce_ctr),
+                                                    signers, c_signatures, c_sig_lengths))
         else:
             raise TypeError("fname must be a string")
 
@@ -2142,24 +2058,17 @@
         cptr = ctypes.POINTER(ctypes.c_char)()
 
         args = "XGBoosterGetModelRaw handle {}".format(self.handle.value.decode('utf-8'))
+        args = add_nonce_to_args(args)
         sig, sig_len = sign_data(globals()["current_user_priv_key"], args, len(args))
 
         channel_addr = globals()["remote_addr"]
         if channel_addr:
             with grpc.insecure_channel(channel_addr) as channel:
                 stub = remote_pb2_grpc.RemoteStub(channel)
-<<<<<<< HEAD
                 model_raw_params = remote_pb2.ModelRawParams(booster_handle=self.handle.value)
                 seq_num = remote_pb2.SequenceNumber(nonce=globals()["nonce"], nonce_size=globals()["nonce_size"], nonce_ctr=globals()["nonce_ctr"])
-                response = _check_remote_call(stub.rpc_XGBoosterGetModelRawParams(model_raw_params=model_raw_params, seq_num=seq_num, username=username))
-=======
-                response = _check_remote_call(stub.rpc_XGBoosterGetModelRaw(remote_pb2.ModelRawParams(
-                    booster_handle=self.handle.value,
-                    username=username,
-                    signature=sig,
-                    sig_len=sig_len)))
-
->>>>>>> ac07bbc5
+                response = _check_remote_call(stub.rpc_XGBoosterGetModelRawParams(model_raw_params=model_raw_params, seq_num=seq_num, username=username,
+                                                                                  signature=sig, sig_len=sig_len))
                 cptr = from_pystr_to_cstr(list(response.sarr))
                 length = c_bst_ulong(response.length)
         else:
@@ -2171,55 +2080,6 @@
                                                   ctypes.c_uint32(globals()["nonce_ctr"]),
                                                   ctypes.byref(length),
                                                   ctypes.byref(cptr),
-<<<<<<< HEAD
-                                                  c_str(username))
-)))))
-        return ctypes2buffer(cptr, length.value)
-
-    # TODO(rishabh): Fix this API for the multiparty case
-    # def load_model(self, fname, username=None):
-    #     """
-    #     Load the model from a file.
-    # 
-    #     The model is loaded from an XGBoost internal binary format which is
-    #     universal among the various XGBoost interfaces. Auxiliary attributes of
-    #     the Python Booster object (such as feature_names) will not be loaded.
-    #     To preserve all attributes, pickle the Booster object.
-    # 
-    #     Parameters
-    #     ----------
-    #     fname : string or a memory buffer
-    #         Input file name or memory buffer(see also save_raw)
-    #     username: string
-    #         Used to find the encryption key
-    #     """
-    #     # check the global variable for current_user
-    #     if username is None and "current_user" in globals():
-    #         username = globals()["current_user"]
-    #     if username is None:
-    #         raise ValueError("Please set your username with the Set_user function or provide a username as an optional argument")
-    #     if isinstance(fname, STRING_TYPES):
-    #         # assume file name, cannot use os.path.exist to check, file can be from URL.
-    #         channel_addr = globals()["remote_addr"]
-    #         if channel_addr:
-    #             with grpc.insecure_channel(channel_addr) as channel:
-    #                 stub = remote_pb2_grpc.RemoteStub(channel)
-    #                 response = stub.rpc_XGBoosterLoadModel(remote_pb2.LoadModelParams(
-    #                     booster_handle=self.handle.value,
-    #                     filename=fname,
-    #                     username=username))
-    #         else:
-    #             nonce = globals()["nonce"]
-    #             nonce_size = globals()["nonce_size"]
-    #             nonce_ctr = globals()["nonce_ctr"]
-    #             _check_call(_LIB.XGBoosterLoadModel(self.handle, c_str(fname), c_str(username),
-    #                                                  ctypes.byref(nonce), ctypes.c_size_t(nonce_size), ctypes.c_uint32(nonce_ctr)))
-    #     else:
-    #         buf = fname
-    #         length = c_bst_ulong(len(buf))
-    #         ptr = (ctypes.c_char * len(buf)).from_buffer(buf)
-    #         _check_call(_LIB.XGBoosterLoadModelFromBuffer(self.handle, ptr, length, c_str(username)))
-=======
                                                   signers,
                                                   c_signatures,
                                                   c_lengths))
@@ -2250,22 +2110,30 @@
         if isinstance(fname, STRING_TYPES):
             # assume file name, cannot use os.path.exist to check, file can be from URL.
             args = "XGBoosterLoadModel handle {} filename {}".format(self.handle.value.decode('utf-8'), fname)
+            args = add_nonce_to_args(args)
             sig, sig_len = sign_data(globals()["current_user_priv_key"], args, len(args))
 
             channel_addr = globals()["remote_addr"]
             if channel_addr:
                 with grpc.insecure_channel(channel_addr) as channel:
                     stub = remote_pb2_grpc.RemoteStub(channel)
-                    response = _check_remote_call(stub.rpc_XGBoosterLoadModel(remote_pb2.LoadModelParams(
+                    load_model_params = remote_pb2.LoadModelParams(
                         booster_handle=self.handle.value,
                         filename=fname,
-                        username=username,
-                        signature=sig,
-                        sig_len=sig_len)))
+                        username=username)
+                    seq_num = remote_pb2.SequenceNumber(nonce=globals()["nonce"], nonce_size=globals()["nonce_size"], nonce_ctr=globals()["nonce_ctr"])
+                    response = _check_remote_call(stub.rpc_XGBoosterLoadModel(remote_pb2.LoadModelParamsRequest(load_model_params=load_model_params,
+                                                                                                                seq_num=seq_num,
+                                                                                                                username=globals()["current_user"],
+                                                                                                                signature=sig,
+                                                                                                                sig_len=sig_len)))
             else:
                 c_signatures, c_lengths = py2c_sigs([sig], [sig_len])
                 signers = from_pystr_to_cstr([globals()["current_user"]])
-                _check_call(_LIB.XGBoosterLoadModel(self.handle, c_str(fname), signers, c_signatures, c_lengths))
+                nonce = ctypes.byref(globals()["nonce"])
+                nonce_size = ctypes.c_size_t(globals()["nonce_size"])
+                nonce_ctr = ctypes.c_uint32(globals()["nonce_ctr"])
+                _check_call(_LIB.XGBoosterLoadModel(self.handle, c_str(fname), nonce, nonce_size, nonce_ctr, signers, c_signatures, c_lengths))
         else:
             # FIXME: Remote execution for non-file type
             raise "NotImplementedError"
@@ -2274,7 +2142,6 @@
             # ptr = (ctypes.c_char * len(buf)).from_buffer(buf)
             # _check_call(_LIB.XGBoosterLoadModelFromBuffer(self.handle, ptr, length, c_str(username)))
 
->>>>>>> ac07bbc5
 
     def dump_model(self, key, fout, fmap='', with_stats=False, dump_format="text"):
         """
@@ -2342,6 +2209,7 @@
                 ftype = self.feature_types
 
             args = "XGBoosterDumpModelExWithFeatures booster_handle {} flen {} with_stats {} dump_format {}".format(self.handle.value.decode('utf-8'), flen, int(with_stats), dump_format)
+            args = add_nonce_to_args(args)
             for i in range(flen):
                 args = args +  " fname {} ftype {}".format(fname[i], ftype[i])
             sig, sig_len = sign_data(globals()["current_user_priv_key"], args, len(args))
@@ -2356,7 +2224,6 @@
                         fname=fname,
                         ftype=ftype,
                         with_stats=with_stats,
-<<<<<<< HEAD
                         dump_format=dump_format)
                     seq_num = remote_pb2.SequenceNumber(
                         nonce=globals()["nonce"],
@@ -2364,33 +2231,16 @@
                         nonce_ctr = globals()["nonce_ctr"]
                     )
                     response = _check_remote_call(stub.rpc_XGBoosterDumpModelExWithFeatures(remote_pb2.DumpModelWithFeaturesParamsRequest(
-                        dump_model_with_features_params=dump_model_with_features_params, seq_num=seq_num, username=globals()["current_user"]
-                    )))
+                        dump_model_with_features_params=dump_model_with_features_params, seq_num=seq_num, username=globals()["current_user"],
+                        signature=sig, sig_len=sig_len)))
                     sarr = from_pystr_to_cstr(list(response.sarr))
                     length = c_bst_ulong(response.length)
             else:
-                fname = from_pystr_to_cstr(self.feature_names)
-
-                if self.feature_types is None:
-                    # use quantitative as default
-                    # {'q': quantitative, 'i': indicator}
-                    ftype = from_pystr_to_cstr(['q'] * flen)
-                else:
-                    ftype = from_pystr_to_cstr(self.feature_types)
                 nonce = globals()["nonce"]
                 nonce_size = globals()["nonce_size"]
                 nonce_ctr = globals()["nonce_ctr"]
-=======
-                        dump_format=dump_format,
-                        username=globals()["current_user"],
-                        signature=sig,
-                        sig_len=sig_len)))
-                    sarr = from_pystr_to_cstr(list(response.sarr))
-                    length = c_bst_ulong(response.length)
-            else:
                 c_signatures, c_lengths = py2c_sigs([sig], [sig_len])
                 signers = from_pystr_to_cstr([globals()["current_user"]])
->>>>>>> ac07bbc5
                 _check_call(_LIB.XGBoosterDumpModelExWithFeatures(
                     self.handle,
                     ctypes.c_int(flen),
@@ -2411,6 +2261,7 @@
                 raise ValueError("No such file: {0}".format(fmap))
 
             args = "XGBoosterDumpModelEx booster_handle {} fmap {} with_stats {} dump_format {}".format(self.handle.value.decode('utf-8'), fmap, int(with_stats), dump_format)
+            args = add_nonce_to_args(args)
             sig, sig_len = sign_data(globals()["current_user_priv_key"], args, len(args))
 
             channel_addr = globals()["remote_addr"]
@@ -2421,31 +2272,22 @@
                         booster_handle=self.handle.value,
                         fmap=fmap,
                         with_stats=with_stats,
-<<<<<<< HEAD
                         dump_format=dump_format)
                     seq_num = remote_pb2.SequenceNumber(
                         nonce=globals()["nonce"],
                         nonce_size=globals()["nonce_size"],
                         nonce_ctr=globals()["nonce_ctr"]
                     )
-                    response = _check_remote_call(stub.rpc_XGBoosterDumpModelEx(remote_pb2.DumpModelParamsRequest(dump_model_params=dump_model_params, seq_num=seq_num, username=globals()["current_user"])))
+                    response = _check_remote_call(stub.rpc_XGBoosterDumpModelEx(remote_pb2.DumpModelParamsRequest(dump_model_params=dump_model_params, seq_num=seq_num, username=globals()["current_user"],
+                                                                                                                  signature=sig, sig_len=sig_len)))
                     sarr = from_pystr_to_cstr(list(response.sarr))
                     length = c_bst_ulong(response.length)
             else:
                 nonce = globals()["nonce"]
                 nonce_size = globals()["nonce_size"]
                 nonce_ctr = globals()["nonce_ctr"]
-=======
-                        dump_format=dump_format,
-                        username=globals()["current_user"],
-                        signature=sig,
-                        sig_len=sig_len)))
-                    sarr = from_pystr_to_cstr(list(response.sarr))
-                    length = c_bst_ulong(response.length)
-            else:
                 c_signatures, c_lengths = py2c_sigs([sig], [sig_len])
                 signers = from_pystr_to_cstr([globals()["current_user"]])
->>>>>>> ac07bbc5
                 _check_call(_LIB.XGBoosterDumpModelEx(self.handle,
                                                       c_str(fmap),
                                                       ctypes.c_int(with_stats),
@@ -2828,8 +2670,7 @@
 
         return pem_key, key_size, nonce, nonce_size, remote_report, remote_report_size
 
-<<<<<<< HEAD
-    def XGBoosterPredict(request):
+    def XGBoosterPredict(request, signers, signatures, sig_lengths):
         booster_handle = request.predict_params.booster_handle
         dmatrix_handle = request.predict_params.dmatrix_handle
         option_mask = request.predict_params.option_mask
@@ -2838,15 +2679,8 @@
         nonce = request.seq_num.nonce,
         nonce_size = request.seq_num.nonce_size
         nonce_ctr = request.seq_num.nonce_ctr
-=======
-    def XGBoosterPredict(request, signers, signatures, sig_lengths):
-        booster_handle = request.booster_handle
-        dmatrix_handle = request.dmatrix_handle
-        option_mask = request.option_mask
-        ntree_limit = request.ntree_limit
-        c_signatures, c_lengths = py2c_sigs(signatures, sig_lengths)
->>>>>>> ac07bbc5
-
+        c_signatures, c_sig_lengths = py2c_sigs(signatures, sig_lengths)
+        
         length = c_bst_ulong()
         preds = ctypes.POINTER(ctypes.c_uint8)()
         _check_call(_LIB.XGBoosterPredict(
@@ -2854,129 +2688,87 @@
             c_str(dmatrix_handle),
             ctypes.c_int(option_mask),
             ctypes.c_uint(ntree_limit),
-            c_str(username)),
             ctypes.byref(nonce),
             ctypes.c_size_t(nonce_size),
             ctypes.c_uint32(nonce_ctr),
             ctypes.byref(length),
-<<<<<<< HEAD
-            ctypes.byref(preds))
+            ctypes.byref(preds),
+            from_pystr_to_cstr(signers),
+            c_signatures,
+            c_sig_lengths))
         return preds, length.value
 
-    def XGBoosterUpdateOneIter(request):
+    def XGBoosterUpdateOneIter(request, signers, signatures, sig_lengths):
         booster_handle = request.booster_update_params.booster_handle
         dtrain_handle = request.booster_update_params.dtrain_handle
         iteration = request.booster_update_params.iteration
         nonce = request.seq_num.nonce
         nonce_size = request.seq_num.nonce_size
         nonce_ctr = request.seq_num.nonce_ctr
-=======
-            ctypes.byref(preds),
-            from_pystr_to_cstr(signers),
-            c_signatures,
-            c_lengths))
-        return preds, length.value
-
-    def XGBoosterUpdateOneIter(request, signers, signatures, sig_lengths):
-        booster_handle = request.booster_handle
-        dtrain_handle = request.dtrain_handle
-        iteration = request.iteration
-        c_signatures, c_lengths = py2c_sigs(signatures, sig_lengths)
->>>>>>> ac07bbc5
+        c_signatures, c_sig_lengths = py2c_sigs(signatures, sig_lengths)
 
         _check_call(_LIB.XGBoosterUpdateOneIter(
             c_str(booster_handle),
             ctypes.c_int(iteration),
-<<<<<<< HEAD
-            c_str(dtrain_handle)),
+            c_str(dtrain_handle),
             ctypes.byref(nonce),
             ctypes.c_size_t(nonce_size),
-            ctypes.c_uint32(nonce_ctr))
-
-
-    def XGBoosterCreate(request):
+            ctypes.c_uint32(nonce_ctr),
+            from_pystr_to_cstr(signers),
+            c_signatures,
+            c_sig_lengths))
+
+    def XGBoosterCreate(request, signers, signatures, sig_lengths):
         cache = list(request.attrs.cache)
         length = request.attrs.length
         nonce = request.seq_num.nonce
         nonce_size = request.seq_num.nonce_size
         nonce_ctr = request.seq_num.nonce_ctr
-=======
-            c_str(dtrain_handle),
-            from_pystr_to_cstr(signers),
-            c_signatures,
-            c_lengths))
-
-
-    def XGBoosterCreate(request, signers, signatures, sig_lengths):
-        cache = list(request.cache)
-        length = request.length
-        c_signatures, c_lengths = py2c_sigs(signatures, sig_lengths)
->>>>>>> ac07bbc5
+        c_signatures, c_sig_lengths = py2c_sigs(signatures, sig_lengths) 
 
         bst_handle = ctypes.c_char_p()
         _check_call(_LIB.XGBoosterCreate(
             from_pystr_to_cstr(cache),
             c_bst_ulong(length),
-<<<<<<< HEAD
             ctypes.byref(nonce),
             ctypes.c_size_t(nonce_size),
             ctypes.c_uint32(nonce_ctr),
-            ctypes.byref(bst_handle)))
+            ctypes.byref(bst_handle),
+            from_pystr_to_cstr(signers),
+            c_signatures,
+            c_sig_lengths))
         return bst_handle.value.decode('utf-8')
 
 
-    def XGBoosterSetParam(request):
+    def XGBoosterSetParam(request, signers, signatures, sig_lengths):
         booster_handle = request.booster_param.booster_handle
         key = request.booster_param.key
         value = request.booster_param.value
         nonce = request.seq_num.nonce
         nonce_size = request.seq_num.nonce_size
         nonce_ctr = request.seq_num.nonce_ctr
-=======
-            ctypes.byref(bst_handle),
-            from_pystr_to_cstr(signers),
-            c_signatures,
-            c_lengths))
-        return bst_handle.value.decode('utf-8')
-
-
-    def XGBoosterSetParam(request, signers, signatures, sig_lengths):
-        booster_handle = request.booster_handle
-        key = request.key
-        value = request.value
-        c_signatures, c_lengths = py2c_sigs(signatures, sig_lengths)
->>>>>>> ac07bbc5
-
+        c_signatures, c_sig_lengths = py2c_sigs(signatures, sig_lengths)
         bst_handle = c_str(booster_handle)
         _check_call(_LIB.XGBoosterSetParam(
             c_str(booster_handle),
             c_str(key),
             c_str(value),
-<<<<<<< HEAD
             ctypes.byref(nonce),
             ctypes.c_size_t(nonce_size),
-            ctypes.c_uint32(nonce_ctr)))
-
-
-    def XGDMatrixCreateFromEncryptedFile(request):
+            ctypes.c_uint32(nonce_ctr),
+            from_pystr_to_cstr(signers),
+            c_signatures,
+            c_sig_lengths))
+
+
+    def XGDMatrixCreateFromEncryptedFile(request, signers, signatures, sig_lengths):
         filenames = list(request.attrs.filenames)
         usernames = list(request.attrs.usernames)
         silent = request.attrs.silent
         nonce = request.seq_num.nonce
         nonce_size = request.seq_num.nonce_size
         nonce_ctr = request.seq_num.nonce_ctr
-=======
-            from_pystr_to_cstr(signers),
-            c_signatures,
-            c_lengths))
-
-
-    def XGDMatrixCreateFromEncryptedFile(request, signers, signatures, sig_lengths):
-        filenames = list(request.filenames)
-        usernames = list(request.usernames)
-        silent = request.silent
-        c_signatures, c_lengths = py2c_sigs(signatures, sig_lengths)
->>>>>>> ac07bbc5
+        c_signatures, c_sig_lengths = py2c_sigs(signatures, sig_lengths)
 
         dmat_handle = ctypes.c_char_p()
         _check_call(_LIB.XGDMatrixCreateFromEncryptedFile(
@@ -2984,74 +2776,56 @@
             from_pystr_to_cstr(usernames),
             c_bst_ulong(len(filenames)),
             ctypes.c_int(silent),
-<<<<<<< HEAD
             ctypes.byref(nonce),
             ctypes.c_size_t(nonce_size),
             ctypes.c_uint32(nonce_ctr),
-            ctypes.byref(dmat_handle)))
+            ctypes.byref(dmat_handle),
+            from_pystr_to_cstr(signers),
+            c_signatures,
+            c_sig_lengths))
         return dmat_handle.value.decode('utf-8')
 
 
-    def XGBoosterSaveModel(request):
+    def XGBoosterSaveModel(request, signers, signatures, sig_lengths):
         booster_handle = request.save_model_params.booster_handle
         filename = request.save_model_params.filename
         username = request.save_model_params.username
         nonce = request.seq_num.nonce
         nonce_size = request.seq_num.nonce_size
         nonce_ctr = request.seq_num.nonce_ctr
-=======
-            ctypes.byref(dmat_handle),
-            from_pystr_to_cstr(signers),
-            c_signatures,
-            c_lengths))
-        return dmat_handle.value.decode('utf-8')
-
-
-    def XGBoosterSaveModel(request, signers, signatures, sig_lengths):
-        booster_handle = request.booster_handle
-        filename = request.filename
-        c_signatures, c_lengths = py2c_sigs(signatures, sig_lengths)
->>>>>>> ac07bbc5
+        c_signatures, c_sig_lengths = py2c_sigs(signatures, sig_lengths)
 
         _check_call(_LIB.XGBoosterSaveModel(
             c_str(booster_handle),
             c_str(filename),
-<<<<<<< HEAD
-            c_str(username),
             ctypes.byref(nonce),
             ctypes.c_size_t(nonce_size),
-            ctypes.c_uint32(nonce_ctr)))
-
-    def XGBoosterLoadModel(request):
+            ctypes.c_uint32(nonce_ctr),
+            from_pystr_to_cstr(signers),
+            c_signatures,
+            c_sig_lengths))
+
+    def XGBoosterLoadModel(request, signers, signatures, sig_lengths):
         booster_handle = request.load_model_params.booster_handle
         filename = request.load_model_params.filename
         username = request.username
         nonce = request.seq_num.nonce
         nonce_size = request.seq_num.nonce_size
         nonce_ctr = request.seq_num.nonce_ctr
-=======
-            from_pystr_to_cstr(signers),
-            c_signatures,
-            c_lengths))
-
-
-    def XGBoosterLoadModel(request, signers, signatures, sig_lengths):
-        booster_handle = request.booster_handle
-        filename = request.filename
-        c_signatures, c_lengths = py2c_sigs(signatures, sig_lengths)
->>>>>>> ac07bbc5
+        c_signatures, c_sig_lengths = py2c_sigs(signatures, sig_lengths)
 
         _check_call(_LIB.XGBoosterLoadModel(
             c_str(booster_handle),
             c_str(filename),
-<<<<<<< HEAD
-            c_str(username),
             ctypes.byref(nonce),
             ctypes.c_size_t(nonce_size),
-            ctypes.c_uint32(nonce_ctr)))
+            ctypes.c_uint32(nonce_ctr),
+            signers,
+            c_signatures,
+            c_sig_lengths))
 
     # TODO test this
-    def XGBoosterDumpModelEx(request):
+    def XGBoosterDumpModelEx(request, signers, signatures, sig_lengths):
         booster_handle = request.dump_model_params.booster_handle
         fmap = request.dump_model_params.fmap
         with_stats = request.dump_model_params.with_stats
@@ -3059,20 +2833,8 @@
         nonce = request.seq_num.nonce
         nonce_size = request.seq_num.nonce_size
         nonce_ctr = request.seq_num.nonce_ctr
-=======
-            from_pystr_to_cstr(signers),
-            c_signatures,
-            c_lengths))
-
-
-    def XGBoosterDumpModelEx(request, signers, signatures, sig_lengths):
-        booster_handle = request.booster_handle
-        fmap = request.fmap
-        with_stats = request.with_stats
-        dump_format = request.dump_format
-        c_signatures, c_lengths = py2c_sigs(signatures, sig_lengths)
->>>>>>> ac07bbc5
-
+        
+        c_signatures, c_sig_lengths = py2c_sigs(signatures, sig_lengths)
         length = c_bst_ulong()
         sarr = ctypes.POINTER(ctypes.c_char_p)()
         _check_call(_LIB.XGBoosterDumpModelEx(
@@ -3087,11 +2849,10 @@
             ctypes.byref(sarr),
             from_pystr_to_cstr(signers),
             c_signatures,
-            c_lengths))
+            c_sig_lengths))
         return length.value, from_cstr_to_pystr(sarr, length)
 
-<<<<<<< HEAD
-    def XGBoosterDumpModelExWithFeatures(request):
+    def XGBoosterDumpModelExWithFeatures(request, signers, signatures, sig_lengths):
         booster_handle = request.dump_model_with_features_params.booster_handle
         flen = request.dump_model_with_features_params.flen
         fname = request.dump_model_with_features_params.fname
@@ -3101,17 +2862,7 @@
         nonce = request.seq_num.nonce
         nonce_size = request.seq_num.nonce_size
         nonce_ctr = request.seq_num.nonce_ctr
-=======
-
-    def XGBoosterDumpModelExWithFeatures(request, signers, signatures, sig_lengths):
-        booster_handle = request.booster_handle
-        flen = request.flen
-        fname = request.fname
-        ftype = request.ftype
-        with_stats = request.with_stats
-        dump_format = request.dump_format
-        c_signatures, c_lengths = py2c_sigs(signatures, sig_lengths)
->>>>>>> ac07bbc5
+        c_signatures, c_sig_lengths = py2c_sigs(signatures, sig_lengths)
 
         length = c_bst_ulong()
         sarr = ctypes.POINTER(ctypes.c_char_p)()
@@ -3129,96 +2880,67 @@
             ctypes.byref(sarr),
             from_pystr_to_cstr(signers),
             c_signatures,
-            c_lengths))
+            c_sig_lengths))
         return length.value, from_cstr_to_pystr(sarr, length)
 
-<<<<<<< HEAD
     # TODO test this
-    def XGBoosterGetModelRaw(request):
+    def XGBoosterGetModelRaw(request, signers, signatures, sig_lengths):
         booster_handle = request.model_raw_params.booster_handle
         username = request.username
         nonce = request.seq_num.nonce
         nonce_size = request.seq_num.nonce_size
         nonce_ctr = request.seq_num.nonce_ctr
-=======
-
-    def XGBoosterGetModelRaw(request, signers, signatures, sig_lengths):
-        booster_handle = request.booster_handle
-        c_signatures, c_lengths = py2c_sigs(signatures, sig_lengths)
->>>>>>> ac07bbc5
+        c_signatures, c_sig_lengths = py2c_sigs(signatures, sig_lengths)
 
         length = c_bst_ulong()
         sarr = ctypes.POINTER(ctypes.c_char_p)()
         _check_call(_LIB.XGBoosterGetModelRaw(
             c_str(booster_handle),
-<<<<<<< HEAD
             ctypes.byref(nonce),
             ctypes.c_size_t(nonce_size),
             ctypes.c_uint32(nonce_ctr),
             ctypes.byref(length),
             ctypes.byref(sarr),
-            ctypes.c_str(username)))
+            from_pystr_to_cstr(signers),
+            c_signatures,
+            c_sig_lengths))
         return length.value, from_cstr_to_pystr(sarr, length)
 
-    def XGDMatrixNumCol(request):
+    def XGDMatrixNumCol(request, signers, signatures, sig_lengths):
         dmatrix_handle = request.name.name
         nonce = request.seq_num.nonce
         nonce_size = request.seq_num.nonce_size
         nonce_ctr = request.seq_num.nonce_ctr
-=======
-            from_pystr_to_cstr(signers),
-            c_signatures,
-            c_lengths))
-        return length.value, from_cstr_to_pystr(sarr, length)
-
-
-    def XGDMatrixNumCol(request, signers, signatures, sig_lengths):
-        dmatrix_handle = request.name
-        c_signatures, c_lengths = py2c_sigs(signatures, sig_lengths)
->>>>>>> ac07bbc5
+        c_signatures, c_sig_lengths = py2c_sigs(signatures, sig_lengths)
 
         ret = c_bst_ulong()
         _check_call(_LIB.XGDMatrixNumCol(
             c_str(dmatrix_handle),
-<<<<<<< HEAD
             ctypes.byref(nonce),
             ctypes.c_size_t(nonce_size),
             ctypes.c_uint32(nonce_ctr),
-            ctypes.byref(ret)))
+            ctypes.byref(ret),
+            from_pystr_to_cstr(signers),
+            c_signatures,
+            c_sig_lengths))
         return ret.value
 
-    def XGDMatrixNumRow(request):
+    def XGDMatrixNumRow(request, signers, signatures, sig_lengths):
         dmatrix_handle = request.name.name
         nonce = request.seq_num.nonce
         nonce_size = request.seq_num.nonce_size
         nonce_ctr = request.seq_num.nonce_ctr        
-=======
-            ctypes.byref(ret),
-            from_pystr_to_cstr(signers),
-            c_signatures,
-            c_lengths))
-        return ret.value
-
-
-    def XGDMatrixNumRow(request, signers, signatures, sig_lengths):
-        dmatrix_handle = request.name
-        c_signatures, c_lengths = py2c_sigs(signatures, sig_lengths)
->>>>>>> ac07bbc5
+        c_signatures, c_sig_lengths = py2c_sigs(signatures, sig_lengths)
 
         ret = c_bst_ulong()
         _check_call(_LIB.XGDMatrixNumRow(
             c_str(dmatrix_handle),
-<<<<<<< HEAD
             ctypes.byref(nonce),
             ctypes.c_size_t(nonce_size),
             ctypes.c_uint32(nonce_ctr),
-            ctypes.byref(ret))
-=======
             ctypes.byref(ret),
-            from_pystr_to_cstr(signers),
             c_signatures,
-            c_lengths))
->>>>>>> ac07bbc5
+            c_sig_lengths))
         return ret.value
 
 
@@ -3345,3 +3067,9 @@
     signature = pointer_to_proto(signature, sig_len_as_int, nptype=np.uint8)
 
     return signature, sig_len_as_int
+
+def add_nonce_to_args(args):
+    args = args + " nonce {} nonce_size {} nonce_ctr {}".format(globals()["nonce"],
+                                                               globals()["nonce_size"],
+                                                               globals()["nonce_ctr"])
+    return args