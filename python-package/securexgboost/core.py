# coding: utf-8
# pylint: disable=too-many-arguments, too-many-branches, invalid-name
# pylint: disable=too-many-branches, too-many-lines, too-many-locals
"""Core XGBoost Library."""
from __future__ import absolute_import
import collections
# pylint: disable=no-name-in-module,import-error
try:
    from collections.abc import Mapping  # Python 3
except ImportError:
    from collections import Mapping  # Python 2
# pylint: enable=no-name-in-module,import-error
import ctypes
import os
import re
import sys
import warnings

import numpy as np
from numproto import ndarray_to_proto, proto_to_ndarray
import scipy.sparse

from .compat import (STRING_TYPES, PY3, DataFrame, MultiIndex, py_str,
                     PANDAS_INSTALLED, DataTable)
from .libpath import find_lib_path

# c_bst_ulong corresponds to bst_ulong defined in xgboost/c_api.h
c_bst_ulong = ctypes.c_uint64



class XGBoostError(Exception):
    """Error thrown by xgboost trainer."""


class EarlyStopException(Exception):
    """Exception to signal early stopping.

    Parameters
    ----------
    best_iteration : int
        The best iteration stopped.
    """
    def __init__(self, best_iteration):
        super(EarlyStopException, self).__init__()
        self.best_iteration = best_iteration


# Callback environment used by callbacks
CallbackEnv = collections.namedtuple(
    "XGBoostCallbackEnv",
    ["model",
     "cvfolds",
     "iteration",
     "begin_iteration",
     "end_iteration",
     "rank",
     "evaluation_result_list"])


def from_pystr_to_cstr(data):
    """Convert a list of Python str to C pointer

    Parameters
    ----------
    data : list
        list of str
    """

    if not isinstance(data, list):
        raise NotImplementedError
    pointers = (ctypes.c_char_p * len(data))()
    if PY3:
        data = [bytes(d, 'utf-8') for d in data]
    else:
        data = [d.encode('utf-8') if isinstance(d, unicode) else d  # pylint: disable=undefined-variable
                for d in data]
    pointers[:] = data
    return pointers


def from_cstr_to_pystr(data, length):
    """Revert C pointer to Python str

    Parameters
    ----------
    data : ctypes pointer
        pointer to data
    length : ctypes pointer
        pointer to length of data
    """
    if PY3:
        res = []
        for i in range(length.value):
            try:
                res.append(str(data[i].decode('ascii')))
            except UnicodeDecodeError:
                res.append(str(data[i].decode('utf-8')))
    else:
        res = []
        for i in range(length.value):
            try:
                res.append(str(data[i].decode('ascii')))
            except UnicodeDecodeError:
                # pylint: disable=undefined-variable
                res.append(unicode(data[i].decode('utf-8')))
    return res


def _log_callback(msg):
    """Redirect logs from native library into Python console"""
    print("{0:s}".format(py_str(msg)))


def _get_log_callback_func():
    """Wrap log_callback() method in ctypes callback type"""
    # pylint: disable=invalid-name
    CALLBACK = ctypes.CFUNCTYPE(None, ctypes.c_char_p)
    return CALLBACK(_log_callback)


def _load_lib():
    """Load xgboost Library."""
    lib_paths = find_lib_path()
    if not lib_paths:
        return None
    try:
        pathBackup = os.environ['PATH'].split(os.pathsep)
    except KeyError:
        pathBackup = []
    lib_success = False
    os_error_list = []
    for lib_path in lib_paths:
        try:
            # needed when the lib is linked with non-system-available dependencies
            os.environ['PATH'] = os.pathsep.join(pathBackup + [os.path.dirname(lib_path)])
            lib = ctypes.cdll.LoadLibrary(lib_path)
            lib_success = True
        except OSError as e:
            os_error_list.append(str(e))
            continue
        finally:
            os.environ['PATH'] = os.pathsep.join(pathBackup)
    if not lib_success:
        libname = os.path.basename(lib_paths[0])
        raise XGBoostError(
            'XGBoost Library ({}) could not be loaded.\n'.format(libname) +
            'Likely causes:\n' +
            '  * OpenMP runtime is not installed ' +
            '(vcomp140.dll or libgomp-1.dll for Windows, ' +
            'libgomp.so for UNIX-like OSes)\n' +
            '  * You are running 32-bit Python on a 64-bit OS\n' +
            'Error message(s): {}\n'.format(os_error_list))
    lib.XGBGetLastError.restype = ctypes.c_char_p
    lib.callback = _get_log_callback_func()
    if lib.XGBRegisterLogCallback(lib.callback) != 0:
        raise XGBoostError(lib.XGBGetLastError())
    return lib


# load the XGBoost library globally
_LIB = _load_lib()


def _check_call(ret):
    """Check the return value of C API call

    This function will raise exception when error occurs.
    Wrap every API call with this function

    Parameters
    ----------
    ret : int
        return value from API calls
    """
    if ret != 0:
        raise XGBoostError(py_str(_LIB.XGBGetLastError()))


def ctypes2numpy(cptr, length, dtype):
    """Convert a ctypes pointer array to a numpy array.
    """
    NUMPY_TO_CTYPES_MAPPING = {
        np.float32: ctypes.c_float,
        np.uint32: ctypes.c_uint,
    }
    if dtype not in NUMPY_TO_CTYPES_MAPPING:
        raise RuntimeError('Supported types: {}'.format(NUMPY_TO_CTYPES_MAPPING.keys()))
    ctype = NUMPY_TO_CTYPES_MAPPING[dtype]
    if not isinstance(cptr, ctypes.POINTER(ctype)):
        raise RuntimeError('expected {} pointer'.format(ctype))
    res = np.zeros(length, dtype=dtype)
    if not ctypes.memmove(res.ctypes.data, cptr, length * res.strides[0]):
        raise RuntimeError('memmove failed')
    return res


def ctypes2buffer(cptr, length):
    """Convert ctypes pointer to buffer type."""
    if not isinstance(cptr, ctypes.POINTER(ctypes.c_char)):
        raise RuntimeError('expected char pointer')
    res = bytearray(length)
    rptr = (ctypes.c_char * length).from_buffer(res)
    if not ctypes.memmove(rptr, cptr, length):
        raise RuntimeError('memmove failed')
    return res


def c_str(string):
    """Convert a python string to cstring."""
    return ctypes.c_char_p(string.encode('utf-8'))


def c_array(ctype, values):
    """Convert a python string to c array."""
    if isinstance(values, np.ndarray) and values.dtype.itemsize == ctypes.sizeof(ctype):
        return (ctype * len(values)).from_buffer_copy(values)
    return (ctype * len(values))(*values)


def pointer_to_proto(pointer, pointer_len, nptype=np.uint32):
    """
    Convert C u_int or float pointer to proto for RPC serialization

    Parameters
    ----------
    pointer : ctypes.POINTER
    pointer_len : length of pointer
    nptype : np type to cast to
        if pointer is of type ctypes.c_uint, nptype should be np.uint32
        if pointer is of type ctypes.c_float, nptype should be np.float32

    Returns:
        proto : proto.NDArray
    """
    ndarray = ctypes2numpy(pointer, pointer_len, nptype)
    proto = ndarray_to_proto(ndarray)
    return proto

def proto_to_pointer(proto):
    """
    Convert a serialized NDArray to a C pointer

    Parameters
    ----------
    proto : proto.NDArray

    Returns:
        pointer :  ctypes.POINTER(ctypes.u_int)
    """

    ndarray = proto_to_ndarray(proto)
    # FIXME make the ctype POINTER type configurable
    pointer = ndarray.ctypes.data_as(ctypes.POINTER(ctypes.c_uint))
    return pointer


PANDAS_DTYPE_MAPPER = {'int8': 'int', 'int16': 'int', 'int32': 'int', 'int64': 'int',
                       'uint8': 'int', 'uint16': 'int', 'uint32': 'int', 'uint64': 'int',
                       'float16': 'float', 'float32': 'float', 'float64': 'float',
                       'bool': 'i'}


def _maybe_pandas_data(data, feature_names, feature_types):
    """ Extract internal data from pd.DataFrame for DMatrix data """

    if not isinstance(data, DataFrame):
        return data, feature_names, feature_types

    data_dtypes = data.dtypes
    if not all(dtype.name in PANDAS_DTYPE_MAPPER for dtype in data_dtypes):
        bad_fields = [data.columns[i] for i, dtype in
                      enumerate(data_dtypes) if dtype.name not in PANDAS_DTYPE_MAPPER]

        msg = """DataFrame.dtypes for data must be int, float or bool.
                Did not expect the data types in fields """
        raise ValueError(msg + ', '.join(bad_fields))

    if feature_names is None:
        if isinstance(data.columns, MultiIndex):
            feature_names = [
                ' '.join([str(x) for x in i])
                for i in data.columns
            ]
        else:
            feature_names = data.columns.format()

    if feature_types is None:
        feature_types = [PANDAS_DTYPE_MAPPER[dtype.name] for dtype in data_dtypes]

    data = data.values.astype('float')

    return data, feature_names, feature_types


def _maybe_pandas_label(label):
    """ Extract internal data from pd.DataFrame for DMatrix label """

    if isinstance(label, DataFrame):
        if len(label.columns) > 1:
            raise ValueError('DataFrame for label cannot have multiple columns')

        label_dtypes = label.dtypes
        if not all(dtype.name in PANDAS_DTYPE_MAPPER for dtype in label_dtypes):
            raise ValueError('DataFrame.dtypes for label must be int, float or bool')
        label = label.values.astype('float')
    # pd.Series can be passed to xgb as it is

    return label


DT_TYPE_MAPPER = {'bool': 'bool', 'int': 'int', 'real': 'float'}

DT_TYPE_MAPPER2 = {'bool': 'i', 'int': 'int', 'real': 'float'}


def _maybe_dt_data(data, feature_names, feature_types):
    """
    Validate feature names and types if data table
    """
    if not isinstance(data, DataTable):
        return data, feature_names, feature_types

    data_types_names = tuple(lt.name for lt in data.ltypes)
    bad_fields = [data.names[i]
                  for i, type_name in enumerate(data_types_names)
                  if type_name not in DT_TYPE_MAPPER]
    if bad_fields:
        msg = """DataFrame.types for data must be int, float or bool.
                Did not expect the data types in fields """
        raise ValueError(msg + ', '.join(bad_fields))

    if feature_names is None:
        feature_names = data.names

        # always return stypes for dt ingestion
        if feature_types is not None:
            raise ValueError('DataTable has own feature types, cannot pass them in')
        feature_types = np.vectorize(DT_TYPE_MAPPER2.get)(data_types_names)

    return data, feature_names, feature_types


def _maybe_dt_array(array):
    """ Extract numpy array from single column data table """
    if not isinstance(array, DataTable) or array is None:
        return array

    if array.shape[1] > 1:
        raise ValueError('DataTable for label or weight cannot have multiple columns')

    # below requires new dt version
    # extract first column
    array = array.to_numpy()[:, 0].astype('float')

    return array

class User(object):
    """

    This should store all the user information.
    Make sure you call Set_user to set the default in the global variable
    """
    def __init__(self, username, private_key, certificate):
        """
        Parameters
        ----------
        username: string
            username encoded in the certificate
        private_key: string
            path to user's private key file
        certificate: string
            path to user's private key file
        """
        self.username = username
        self.private_key = private_key
        self.certificate = certificate
        self.crypto = CryptoUtils()

    def set_user(self):
        """
        set the current user
        """
        globals()["current_user"] = self
        print("Current user has been set to {}!".format(self.username))

    def sign_statement(self, statement):
        """
        Parameters
        ----------
        statement: string
            sign some statement using a user's private key

        Returns
        -------
        signature : proto.NDArray
        sig_len_as_int : int
        """
        assert isinstance(statement, str)
        statement_size = len(statement) + 1
        statement_pointer = c_str(statement)

        # slightly modified version of sign data
        # Cast the keyfile to a char*
        keyfile = ctypes.c_char_p(str.encode(self.private_key))

        # Cast data : proto.NDArray to pointer to pass into C++ sign_data() function
        data = statement_pointer
        data_size = ctypes.c_size_t(statement_size)

        # Allocate memory to store the signature and sig_len
        signature = np.zeros(1024).ctypes.data_as(ctypes.POINTER(ctypes.c_uint))
        sig_len = ctypes.c_size_t(1024)

        # Sign data with key keyfile
        _check_call(_LIB.sign_data(keyfile, data, data_size, signature, ctypes.byref(sig_len)))

        # Cast the signature and sig_len back to a gRPC serializable format
        sig_len_as_int = sig_len.value
        signature = pointer_to_proto(signature, sig_len_as_int)

        return signature, sig_len_as_int

class DMatrix(object):
    """Data Matrix used in XGBoost.

    DMatrix is a internal data structure that used by XGBoost
    which is optimized for both memory efficiency and training speed.
    You can construct DMatrix from numpy.arrays
    """

    _feature_names = None  # for previous version's pickle
    _feature_types = None

    def __init__(self, data_dict, encrypted=False, label=None, missing=None,
                 weight=None, silent=False,
                 feature_names=None, feature_types=None,
                 nthread=None):
        """
        Parameters
        ----------
        data_dict : dictionary
            Keys: Usernames
            Values: Path to training data of corresponding user
        label : list or numpy 1-D array, optional
            Label of the training data.
        missing : float, optional
            Value in the data which needs to be present as a missing value. If
            None, defaults to np.nan.
        weight : list or numpy 1-D array , optional
            Weight for each instance.

            .. note:: For ranking task, weights are per-group.

                In ranking task, one weight is assigned to each group (not each data
                point). This is because we only care about the relative ordering of
                data points within each group, so it doesn't make sense to assign
                weights to individual data points.

        silent : boolean, optional
            Whether print messages during construction
        feature_names : list, optional
            Set names for features.
        feature_types : list, optional
            Set types for features.
        nthread : integer, optional
            Number of threads to use for loading data from numpy array. If -1,
            uses maximum threads available on the system.
        """
        # check the global variable for current_user
        #  if usernames is None and "current_user" in globals():
            #  username = globals()["current_user"]

        usernames, data = [], []

        for user, path in data_dict.items():
            usernames.append(user)
            data.append(path)

        # force into void_p, mac need to pass things in as void_p
        if data is None:
            self.handle = None

            if feature_names is not None:
                self._feature_names = feature_names
            if feature_types is not None:
                self._feature_types = feature_types
            return

        #  data, feature_names, feature_types = _maybe_pandas_data(data,
                                                                #  feature_names,
                                                                #  feature_types)
#
        #  data, feature_names, feature_types = _maybe_dt_data(data,
                                                            #  feature_names,
                                                            #  feature_types)
        label = _maybe_pandas_label(label)
        label = _maybe_dt_array(label)
        weight = _maybe_dt_array(weight)

        #  if isinstance(data, list):
            #  warnings.warn('Initializing DMatrix from List is deprecated.',
                          #  DeprecationWarning)

<<<<<<< HEAD
        if isinstance(data, list):
            handle = ctypes.c_void_p()
=======
        if isinstance(data, STRING_TYPES):
            handle = ctypes.c_char_p()
>>>>>>> cad40788
            if encrypted:
                filenames = c_array(ctypes.c_char_p, [c_str(path) for path in data])
                usrs = c_array(ctypes.c_char_p, [c_str(usr) for usr in usernames])
                _check_call(_LIB.XGDMatrixCreateFromEncryptedFile(filenames,
                    usrs,
                    c_bst_ulong(len(data)),
                    ctypes.c_int(silent),
                    ctypes.byref(handle)))
            else:
                _check_call(_LIB.XGDMatrixCreateFromFile(c_str(data),
                    ctypes.c_int(silent),
                    ctypes.byref(handle)))
            self.handle = handle
        #  elif isinstance(data, scipy.sparse.csr_matrix):
            #  self._init_from_csr(data)
        #  elif isinstance(data, scipy.sparse.csc_matrix):
            #  self._init_from_csc(data)
        #  elif isinstance(data, np.ndarray):
            #  self._init_from_npy2d(data, missing, nthread)
        #  elif isinstance(data, DataTable):
            #  self._init_from_dt(data, nthread)
        else:
            try:
                csr = scipy.sparse.csr_matrix(data)
                self._init_from_csr(csr)
            except:
                raise TypeError('can not initialize DMatrix from'
                                ' {}'.format(type(data).__name__))

        if label is not None:
            if isinstance(label, np.ndarray):
                self.set_label_npy2d(label)
            else:
                self.set_label(label)
        if weight is not None:
            if isinstance(weight, np.ndarray):
                self.set_weight_npy2d(weight)
            else:
                self.set_weight(weight)

        self.feature_names = feature_names
        self.feature_types = feature_types

    def _init_from_csr(self, csr):
        """
        Initialize data from a CSR matrix.
        """
        if len(csr.indices) != len(csr.data):
            raise ValueError('length mismatch: {} vs {}'.format(len(csr.indices), len(csr.data)))
        handle = ctypes.c_char_p()
        _check_call(_LIB.XGDMatrixCreateFromCSREx(c_array(ctypes.c_size_t, csr.indptr),
                                                  c_array(ctypes.c_uint, csr.indices),
                                                  c_array(ctypes.c_float, csr.data),
                                                  ctypes.c_size_t(len(csr.indptr)),
                                                  ctypes.c_size_t(len(csr.data)),
                                                  ctypes.c_size_t(csr.shape[1]),
                                                  ctypes.byref(handle)))
        self.handle = handle

    def _init_from_csc(self, csc):
        """
        Initialize data from a CSC matrix.
        """
        if len(csc.indices) != len(csc.data):
            raise ValueError('length mismatch: {} vs {}'.format(len(csc.indices), len(csc.data)))
        handle = ctypes.c_char_p()
        _check_call(_LIB.XGDMatrixCreateFromCSCEx(c_array(ctypes.c_size_t, csc.indptr),
                                                  c_array(ctypes.c_uint, csc.indices),
                                                  c_array(ctypes.c_float, csc.data),
                                                  ctypes.c_size_t(len(csc.indptr)),
                                                  ctypes.c_size_t(len(csc.data)),
                                                  ctypes.c_size_t(csc.shape[0]),
                                                  ctypes.byref(handle)))
        self.handle = handle

    def _init_from_npy2d(self, mat, missing, nthread):
        """
        Initialize data from a 2-D numpy matrix.

        If ``mat`` does not have ``order='C'`` (aka row-major) or is not contiguous,
        a temporary copy will be made.

        If ``mat`` does not have ``dtype=numpy.float32``, a temporary copy will be made.

        So there could be as many as two temporary data copies; be mindful of input layout
        and type if memory use is a concern.
        """
        if len(mat.shape) != 2:
            raise ValueError('Input numpy.ndarray must be 2 dimensional')
        # flatten the array by rows and ensure it is float32.
        # we try to avoid data copies if possible (reshape returns a view when possible
        # and we explicitly tell np.array to try and avoid copying)
        data = np.array(mat.reshape(mat.size), copy=False, dtype=np.float32)
        handle = ctypes.c_char_p()
        missing = missing if missing is not None else np.nan
        if nthread is None:
            _check_call(_LIB.XGDMatrixCreateFromMat(
                data.ctypes.data_as(ctypes.POINTER(ctypes.c_float)),
                c_bst_ulong(mat.shape[0]),
                c_bst_ulong(mat.shape[1]),
                ctypes.c_float(missing),
                ctypes.byref(handle)))
        else:
            _check_call(_LIB.XGDMatrixCreateFromMat_omp(
                data.ctypes.data_as(ctypes.POINTER(ctypes.c_float)),
                c_bst_ulong(mat.shape[0]),
                c_bst_ulong(mat.shape[1]),
                ctypes.c_float(missing),
                ctypes.byref(handle),
                nthread))
        self.handle = handle

    def _init_from_dt(self, data, nthread):
        """
        Initialize data from a datatable Frame.
        """
        ptrs = (ctypes.c_void_p * data.ncols)()
        if hasattr(data, "internal") and hasattr(data.internal, "column"):
            # datatable>0.8.0
            for icol in range(data.ncols):
                col = data.internal.column(icol)
                ptr = col.data_pointer
                ptrs[icol] = ctypes.c_void_p(ptr)
        else:
            # datatable<=0.8.0
            from datatable.internal import frame_column_data_r  # pylint: disable=no-name-in-module,import-error
            for icol in range(data.ncols):
                ptrs[icol] = frame_column_data_r(data, icol)

        # always return stypes for dt ingestion
        feature_type_strings = (ctypes.c_char_p * data.ncols)()
        for icol in range(data.ncols):
            feature_type_strings[icol] = ctypes.c_char_p(data.stypes[icol].name.encode('utf-8'))

        handle = ctypes.c_char_p()
        _check_call(_LIB.XGDMatrixCreateFromDT(
            ptrs, feature_type_strings,
            c_bst_ulong(data.shape[0]),
            c_bst_ulong(data.shape[1]),
            ctypes.byref(handle),
            nthread))
        self.handle = handle

    def __del__(self):
        if hasattr(self, "handle") and self.handle is not None:
            _check_call(_LIB.XGDMatrixFree(self.handle))
            self.handle = None

    def get_float_info(self, field):
        """Get float property from the DMatrix.

        Parameters
        ----------
        field: str
            The field name of the information

        Returns
        -------
        info : array
            a numpy array of float information of the data
        """
        length = c_bst_ulong()
        ret = ctypes.POINTER(ctypes.c_float)()
        _check_call(_LIB.XGDMatrixGetFloatInfo(self.handle,
                                               c_str(field),
                                               ctypes.byref(length),
                                               ctypes.byref(ret)))

        return ctypes2numpy(ret, length.value, np.float32)

    def get_uint_info(self, field):
        """Get unsigned integer property from the DMatrix.

        Parameters
        ----------
        field: str
            The field name of the information

        Returns
        -------
        info : array
            a numpy array of unsigned integer information of the data
        """
        length = c_bst_ulong()
        ret = ctypes.POINTER(ctypes.c_uint)()
        _check_call(_LIB.XGDMatrixGetUIntInfo(self.handle,
                                              c_str(field),
                                              ctypes.byref(length),
                                              ctypes.byref(ret)))
        return ctypes2numpy(ret, length.value, np.uint32)

    def set_float_info(self, field, data):
        """Set float type property into the DMatrix.

        Parameters
        ----------
        field: str
            The field name of the information

        data: numpy array
            The array of data to be set
        """
        if getattr(data, 'base', None) is not None and \
           data.base is not None and isinstance(data, np.ndarray) \
           and isinstance(data.base, np.ndarray) and (not data.flags.c_contiguous):
            self.set_float_info_npy2d(field, data)
            return
        c_data = c_array(ctypes.c_float, data)
        _check_call(_LIB.XGDMatrixSetFloatInfo(self.handle,
                                               c_str(field),
                                               c_data,
                                               c_bst_ulong(len(data))))

    def set_float_info_npy2d(self, field, data):
        """Set float type property into the DMatrix
           for numpy 2d array input

        Parameters
        ----------
        field: str
            The field name of the information

        data: numpy array
            The array of data to be set
        """
        if getattr(data, 'base', None) is not None and \
           data.base is not None and isinstance(data, np.ndarray) \
           and isinstance(data.base, np.ndarray) and (not data.flags.c_contiguous):
            warnings.warn("Use subset (sliced data) of np.ndarray is not recommended " +
                          "because it will generate extra copies and increase memory consumption")
            data = np.array(data, copy=True, dtype=np.float32)
        else:
            data = np.array(data, copy=False, dtype=np.float32)
        c_data = data.ctypes.data_as(ctypes.POINTER(ctypes.c_float))
        _check_call(_LIB.XGDMatrixSetFloatInfo(self.handle,
                                               c_str(field),
                                               c_data,
                                               c_bst_ulong(len(data))))

    def set_uint_info(self, field, data):
        """Set uint type property into the DMatrix.

        Parameters
        ----------
        field: str
            The field name of the information

        data: numpy array
            The array of data to be set
        """
        if getattr(data, 'base', None) is not None and \
           data.base is not None and isinstance(data, np.ndarray) \
           and isinstance(data.base, np.ndarray) and (not data.flags.c_contiguous):
            warnings.warn("Use subset (sliced data) of np.ndarray is not recommended " +
                          "because it will generate extra copies and increase memory consumption")
            data = np.array(data, copy=True, dtype=ctypes.c_uint)
        else:
            data = np.array(data, copy=False, dtype=ctypes.c_uint)
        _check_call(_LIB.XGDMatrixSetUIntInfo(self.handle,
                                              c_str(field),
                                              c_array(ctypes.c_uint, data),
                                              c_bst_ulong(len(data))))

    #  def save_binary(self, fname, silent=True):
        #  """Save DMatrix to an XGBoost buffer.  Saved binary can be later loaded
        #  by providing the path to :py:func:`xgboost.DMatrix` as input.
#
        #  Parameters
        #  ----------
        #  fname : string
            #  Name of the output buffer file.
        #  silent : bool (optional; default: True)
            #  If set, the output is suppressed.
        #  """
        #  _check_call(_LIB.XGDMatrixSaveBinary(self.handle,
                                             #  c_str(fname),
                                             #  ctypes.c_int(silent)))

    def set_label(self, label):
        """Set label of dmatrix

        Parameters
        ----------
        label: array like
            The label information to be set into DMatrix
        """
        self.set_float_info('label', label)

    def set_label_npy2d(self, label):
        """Set label of dmatrix

        Parameters
        ----------
        label: array like
            The label information to be set into DMatrix
            from numpy 2D array
        """
        self.set_float_info_npy2d('label', label)

    def set_weight(self, weight):
        """ Set weight of each instance.

        Parameters
        ----------
        weight : array like
            Weight for each data point

            .. note:: For ranking task, weights are per-group.

                In ranking task, one weight is assigned to each group (not each data
                point). This is because we only care about the relative ordering of
                data points within each group, so it doesn't make sense to assign
                weights to individual data points.
        """
        self.set_float_info('weight', weight)

    def set_weight_npy2d(self, weight):
        """ Set weight of each instance
            for numpy 2D array

        Parameters
        ----------
        weight : array like
            Weight for each data point in numpy 2D array

            .. note:: For ranking task, weights are per-group.

                In ranking task, one weight is assigned to each group (not each data
                point). This is because we only care about the relative ordering of
                data points within each group, so it doesn't make sense to assign
                weights to individual data points.
        """
        self.set_float_info_npy2d('weight', weight)

    def set_base_margin(self, margin):
        """ Set base margin of booster to start from.

        This can be used to specify a prediction value of
        existing model to be base_margin
        However, remember margin is needed, instead of transformed prediction
        e.g. for logistic regression: need to put in value before logistic transformation
        see also example/demo.py

        Parameters
        ----------
        margin: array like
            Prediction margin of each datapoint
        """
        self.set_float_info('base_margin', margin)

    #  def set_group(self, group):
        #  """Set group size of DMatrix (used for ranking).
#
        #  Parameters
        #  ----------
        #  group : array like
            #  Group size of each group
        #  """
        #  _check_call(_LIB.XGDMatrixSetGroup(self.handle,
                                           #  c_array(ctypes.c_uint, group),
                                           #  c_bst_ulong(len(group))))

    def get_label(self):
        """Get the label of the DMatrix.

        Returns
        -------
        label : array
        """
        return self.get_float_info('label')

    def get_weight(self):
        """Get the weight of the DMatrix.

        Returns
        -------
        weight : array
        """
        return self.get_float_info('weight')

    def get_base_margin(self):
        """Get the base margin of the DMatrix.

        Returns
        -------
        base_margin : float
        """
        return self.get_float_info('base_margin')
#
    def num_row(self):
        """Get the number of rows in the DMatrix.

        Returns
        -------
        number of rows : int
        """
        ret = c_bst_ulong()
        _check_call(_LIB.XGDMatrixNumRow(self.handle,
                                         ctypes.byref(ret)))
        return ret.value

    def num_col(self):
        """Get the number of columns (features) in the DMatrix.

        Returns
        -------
        number of columns : int
        """
        ret = c_bst_ulong()
        _check_call(_LIB.XGDMatrixNumCol(self.handle,
                                         ctypes.byref(ret)))
        return ret.value

    #  def slice(self, rindex):
        #  """Slice the DMatrix and return a new DMatrix that only contains `rindex`.
#
        #  Parameters
        #  ----------
        #  rindex : list
            #  List of indices to be selected.
#
        #  Returns
        #  -------
        #  res : DMatrix
            #  A new DMatrix containing only selected indices.
        #  """
        #  res = DMatrix(None, feature_names=self.feature_names,
                      #  feature_types=self.feature_types)
        #  res.handle = ctypes.c_char_p()
        #  _check_call(_LIB.XGDMatrixSliceDMatrix(self.handle,
                                               #  c_array(ctypes.c_int, rindex),
                                               #  c_bst_ulong(len(rindex)),
                                               #  ctypes.byref(res.handle)))
        #  return res

    @property
    def feature_names(self):
        """Get feature names (column labels).

        Returns
        -------
        feature_names : list or None
        """
        if self._feature_names is None:
            self._feature_names = ['f{0}'.format(i) for i in range(self.num_col())]
        return self._feature_names

    @property
    def feature_types(self):
        """Get feature types (column types).

        Returns
        -------
        feature_types : list or None
        """
        return self._feature_types

    @feature_names.setter
    def feature_names(self, feature_names):
        """Set feature names (column labels).

        Parameters
        ----------
        feature_names : list or None
            Labels for features. None will reset existing feature names
        """
        if feature_names is not None:
            # validate feature name
            try:
                if not isinstance(feature_names, str):
                    feature_names = [n for n in iter(feature_names)]
                else:
                    feature_names = [feature_names]
            except TypeError:
                feature_names = [feature_names]

            if len(feature_names) != len(set(feature_names)):
                raise ValueError('feature_names must be unique')
            if len(feature_names) != self.num_col():
                msg = 'feature_names must have the same length as data'
                raise ValueError(msg)
            # prohibit to use symbols may affect to parse. e.g. []<
            if not all(isinstance(f, STRING_TYPES) and
                       not any(x in f for x in set(('[', ']', '<')))
                       for f in feature_names):
                raise ValueError('feature_names may not contain [, ] or <')
        else:
            # reset feature_types also
            self.feature_types = None
        self._feature_names = feature_names

    @feature_types.setter
    def feature_types(self, feature_types):
        """Set feature types (column types).

        This is for displaying the results and unrelated
        to the learning process.

        Parameters
        ----------
        feature_types : list or None
            Labels for features. None will reset existing feature names
        """
        if feature_types is not None:
            if self._feature_names is None:
                msg = 'Unable to set feature types before setting names'
                raise ValueError(msg)

            if isinstance(feature_types, STRING_TYPES):
                # single string will be applied to all columns
                feature_types = [feature_types] * self.num_col()

            try:
                if not isinstance(feature_types, str):
                    feature_types = [n for n in iter(feature_types)]
                else:
                    feature_types = [feature_types]
            except TypeError:
                feature_types = [feature_types]

            if len(feature_types) != self.num_col():
                msg = 'feature_types must have the same length as data'
                raise ValueError(msg)

            valid = ('int', 'float', 'i', 'q')
            if not all(isinstance(f, STRING_TYPES) and f in valid
                       for f in feature_types):
                raise ValueError('All feature_names must be {int, float, i, q}')
        self._feature_types = feature_types


class Enclave(object):
    """An enclave.

    A trusted execution environment used for secure XGBoost.
    """
    def __init__(self, enclave_image=None, create_enclave=True, log_verbosity=0):
        if create_enclave:
            _check_call(_LIB.XGBCreateEnclave(c_str(enclave_image), log_verbosity))
        self.pem_key = ctypes.POINTER(ctypes.c_uint)()
        self.key_size = ctypes.c_size_t()
        self.remote_report = ctypes.POINTER(ctypes.c_uint)()
        self.remote_report_size = ctypes.c_size_t()

    def get_remote_report_with_pubkey(self):
        """
        Get remote attestation report and public key of enclave
        """
        _check_call(_LIB.get_remote_report_with_pubkey(ctypes.byref(self.pem_key), ctypes.byref(self.key_size), ctypes.byref(self.remote_report), ctypes.byref(self.remote_report_size)))

    def verify_remote_report_and_set_pubkey(self):
        """
        Verify the received attestation report and set the public key
        """
        _check_call(_LIB.verify_remote_report_and_set_pubkey(self.pem_key, self.key_size, self.remote_report, self.remote_report_size))

    def set_report_attrs(self, pem_key, key_size, remote_report, remote_report_size):
        """
        Set the enclave public key and remote report

        To be used by RPC client during verification
        """
        pem_key_ndarray = proto_to_ndarray(pem_key)
        self.pem_key = pem_key_ndarray.ctypes.data_as(ctypes.POINTER(ctypes.c_uint))
        self.key_size = ctypes.c_size_t(key_size)

        remote_report_ndarray = proto_to_ndarray(remote_report)
        self.remote_report = remote_report_ndarray.ctypes.data_as(ctypes.POINTER(ctypes.c_uint))
        self.remote_report_size = ctypes.c_size_t(remote_report_size)

    def get_report_attrs(self):
        """
        Get the enclave public key and remote report

        To be called by the RPC service

        Must be called after get_remote_report_with_pubkey() is called

        Returns
        -------
        pem_key : proto.NDArray
        key_size : int
        remote_report : proto.NDArray
        remote_report_size : int
        """
        # Convert pem_key to serialized numpy array
        pem_key = ctypes2numpy(self.pem_key, self.key_size.value, np.uint32)
        pem_key = ndarray_to_proto(pem_key)
        key_size = self.key_size.value

        # Convert remote_report to serialized numpy array
        remote_report = ctypes2numpy(self.remote_report, self.remote_report_size.value, np.uint32)
        remote_report = ndarray_to_proto(remote_report)
        remote_report_size = self.remote_report_size.value

        return pem_key, key_size, remote_report, remote_report_size


class CryptoUtils(object):
    """
    Crypto utils class
    """
    def __init__(self):
        # FIXME what do we need here?
        pass

    def generate_client_key(self, path_to_key):
        """
        Generate a new key and save it to `path_to_key`

        Parameters
        ----------
        path_to_key : str
            path to which key will be saved
        """
        KEY_BYTES = 32

        print("Generating client key...")
        key = os.urandom(KEY_BYTES)
        with open(path_to_key, "wb") as keyfile:
            keyfile.write(key)

    def encrypt_file(self, input_file, output_file, key_file):
        """
        Encrypt a file

        Parameters
        ----------
        input_file : str
            path to file to be encrypted
        output_file : str
            path to which encrypted file will be saved
        key_file : str
            path to key used to encrypt file
        """
        if not os.path.exists(input_file):
            print("Error: File {} does not exist".format(input_file))
            return

        print("Encrypting file {}".format(input_file))

        input_file_bytes = input_file.encode('utf-8')
        output_file_bytes = output_file.encode('utf-8')
        key_file_bytes = key_file.encode('utf-8')

        # Convert to proper ctypes
        input_path = ctypes.c_char_p(input_file_bytes)
        output_path = ctypes.c_char_p(output_file_bytes)
        key_path = ctypes.c_char_p(key_file_bytes)

        _check_call(_LIB.encrypt_file(input_path, output_path, key_path))

    def encrypt_data_with_pk(self, data, data_len, pem_key, key_size):
        """
        Parameters
        ----------
        data : byte array
        data_len : int
        pem_key : proto
        key_size : int

        Returns
        -------
        encrypted_data : proto.NDArray
        encrypted_data_size_as_int : int
        """
        # Cast data to char*
        data = ctypes.c_char_p(data)
        data_len = ctypes.c_size_t(data_len)

        # Cast proto to pointer to pass into C++ encrypt_data_with_pk()
        pem_key = proto_to_pointer(pem_key)
        pem_key_len = ctypes.c_size_t(key_size)

        # Allocate memory that will be used to store the encrypted_data and encrypted_data_size
        encrypted_data = np.zeros(1024).ctypes.data_as(ctypes.POINTER(ctypes.c_uint))
        encrypted_data_size = ctypes.c_size_t(1024)

        # Encrypt the data with pk pem_key
        _check_call(_LIB.encrypt_data_with_pk(data, data_len, pem_key, key_size, encrypted_data, ctypes.byref(encrypted_data_size)))

        # Cast the encrypted data back to a proto.NDArray (for RPC purposes) and return it
        encrypted_data_size_as_int = encrypted_data_size.value
        encrypted_data = pointer_to_proto(encrypted_data, encrypted_data_size_as_int)

        return encrypted_data, encrypted_data_size_as_int

    def sign_data(self, keyfile, data, data_size, pointer = False):
        """
        Parameters
        ----------
        keyfile : str
        data : proto.NDArray
        data_size : int

        Returns
        -------
        signature : proto.NDArray
        sig_len_as_int : int
        """
        # Cast the keyfile to a char*
        keyfile = ctypes.c_char_p(str.encode(keyfile))

        # Cast data : proto.NDArray to pointer to pass into C++ sign_data() function
        if (not pointer):
            data = proto_to_pointer(data)
        data_size = ctypes.c_size_t(data_size)

        # Allocate memory to store the signature and sig_len
        signature = np.zeros(1024).ctypes.data_as(ctypes.POINTER(ctypes.c_uint))
        sig_len = ctypes.c_size_t(1024)

        # Sign data with key keyfile
        _check_call(_LIB.sign_data(keyfile, data, data_size, signature, ctypes.byref(sig_len)))

        # Cast the signature and sig_len back to a gRPC serializable format
        sig_len_as_int = sig_len.value
        signature = pointer_to_proto(signature, sig_len_as_int)

        return signature, sig_len_as_int

    def add_client_key(self, data, data_len, signature, sig_len):
        """
        Add client symmetric key used to encrypt file fname

        Parameters
        ----------
        data : proto.NDArray
            key used to encrypt client files
        data_len : int
            length of data
        signature : proto.NDArray
            signature over data, signed with client private key
        sig_len : int
            length of signature
        """
        # # Cast fname to a char*
        # fname = ctypes.c_char_p(str.encode(fname))

        # Cast data : proto.NDArray to pointer to pass into C++ add_client_key()
        data = proto_to_pointer(data)
        data_len = ctypes.c_size_t(data_len)

        # Cast signature : proto.NDArray to pointer to pass into C++ add_client_key()
        signature = proto_to_pointer(signature)
        sig_len = ctypes.c_size_t(sig_len)

        # Add client key
        _LIB.add_client_key(data, data_len, signature, sig_len)

    def add_client_key_with_certificate(self, certificate, data, data_len, signature, sig_len):
        """
        Add client symmetric key used to encrypt file fname

        Parameters
        ----------
        certificate : a string
            content of the user certificate
        data : proto.NDArray
            key used to encrypt client files
        data_len : int
            length of data
        signature : proto.NDArray
            signature over data, signed with client private key
        sig_len : int
            length of signature
        """
        # length needed to call cert parse later
        cert_len = len(certificate) + 1
        # Cast certificate to a char*
        certificate = ctypes.c_char_p(str.encode(certificate))

        # Cast data : proto.NDArray to pointer to pass into C++ add_client_key()
        data = proto_to_pointer(data)
        data_len = ctypes.c_size_t(data_len)

        # Cast signature : proto.NDArray to pointer to pass into C++ add_client_key()
        signature = proto_to_pointer(signature)
        sig_len = ctypes.c_size_t(sig_len)

        # Add client key
        _LIB.add_client_key_with_certificate(certificate, cert_len, data, data_len, signature, sig_len)

    def decrypt_predictions(self, key, encrypted_preds, num_preds):
        """
        Decrypt encrypted predictions

        Parameters
        ----------
        key : byte array
            key used to encrypt client files
        encrypted_preds : c_char_p
            encrypted predictions
        num_preds : int
            number of predictions

        Returns
        -------
        preds : numpy array
            plaintext predictions
        """
        # Cast arguments to proper ctypes
        c_char_p_key = ctypes.c_char_p(key)
        size_t_num_preds = ctypes.c_size_t(num_preds)

        preds = ctypes.POINTER(ctypes.c_float)()

        _check_call(_LIB.decrypt_predictions(c_char_p_key, encrypted_preds, size_t_num_preds, ctypes.byref(preds)))

        # Convert c pointer to numpy array
        preds = ctypes2numpy(preds, num_preds, np.float32)
        return preds


class Booster(object):
    # pylint: disable=too-many-public-methods
    """A Booster of XGBoost.

    Booster is the model of xgboost, that contains low level routines for
    training, prediction and evaluation.
    """

    feature_names = None

    def __init__(self, params=None, cache=(), model_file=None):
        # pylint: disable=invalid-name
        """
        Parameters
        ----------
        params : dict
            Parameters for boosters.
        cache : list
            List of cache items.
        model_file : string
            Path to the model file.
        """

        for d in cache:
            if not isinstance(d, DMatrix):
                raise TypeError('invalid cache item: {}'.format(type(d).__name__))
            self._validate_features(d)
        dmats = c_array(ctypes.c_char_p, [d.handle for d in cache])
        self.handle = ctypes.c_char_p()

        _check_call(_LIB.XGBoosterCreate(dmats, c_bst_ulong(len(cache)),
                                         ctypes.byref(self.handle)))
        self.set_param({'seed': 0})
        self.set_param(params or {})
        if (params is not None) and ('booster' in params):
            self.booster = params['booster']
        else:
            self.booster = 'gbtree'
        if model_file is not None:
            self.load_model(model_file)

    def __del__(self):
        if self.handle is not None:
            _check_call(_LIB.XGBoosterFree(self.handle))
            self.handle = None

    def __getstate__(self):
        # can't pickle ctypes pointers
        # put model content in bytearray
        this = self.__dict__.copy()
        handle = this['handle']
        if handle is not None:
            raw = self.save_raw()
            this["handle"] = raw
        return this

    def __setstate__(self, state):
        # reconstruct handle from raw data
        handle = state['handle']
        if handle is not None:
            buf = handle
            dmats = c_array(ctypes.c_char_p, [])
            handle = ctypes.c_char_p()
            _check_call(_LIB.XGBoosterCreate(dmats, c_bst_ulong(0), ctypes.byref(handle)))
            length = c_bst_ulong(len(buf))
            ptr = (ctypes.c_char * len(buf)).from_buffer(buf)
            _check_call(_LIB.XGBoosterLoadModelFromBuffer(handle, ptr, length))
            state['handle'] = handle
        self.__dict__.update(state)
        self.set_param({'seed': 0})

    def __copy__(self):
        return self.__deepcopy__(None)

    def __deepcopy__(self, _):
        return Booster(model_file=self.save_raw())

    #  def copy(self):
        #  """Copy the booster object.
#
        #  Returns
        #  -------
        #  booster: `Booster`
            #  a copied booster model
        #  """
        #  return self.__copy__()

    #  def load_rabit_checkpoint(self):
        #  """Initialize the model by load from rabit checkpoint.
#
        #  Returns
        #  -------
        #  version: integer
            #  The version number of the model.
        #  """
        #  version = ctypes.c_int()
        #  _check_call(_LIB.XGBoosterLoadRabitCheckpoint(
            #  self.handle, ctypes.byref(version)))
        #  return version.value

    #  def save_rabit_checkpoint(self):
        #  """Save the current booster to rabit checkpoint."""
        #  _check_call(_LIB.XGBoosterSaveRabitCheckpoint(self.handle))

    def attr(self, key):
        """Get attribute string from the Booster.

        Parameters
        ----------
        key : str
            The key to get attribute from.

        Returns
        -------
        value : str
            The attribute value of the key, returns None if attribute do not exist.
        """
        ret = ctypes.c_char_p()
        success = ctypes.c_int()
        _check_call(_LIB.XGBoosterGetAttr(
            self.handle, c_str(key), ctypes.byref(ret), ctypes.byref(success)))
        if success.value != 0:
            return py_str(ret.value)
        return None

    #  def attributes(self):
        #  """Get attributes stored in the Booster as a dictionary.
#
        #  Returns
        #  -------
        #  result : dictionary of  attribute_name: attribute_value pairs of strings.
            #  Returns an empty dict if there's no attributes.
        #  """
        #  # FIXME: this function most likely has a bug
        #  length = c_bst_ulong()
        #  sarr = ctypes.POINTER(ctypes.c_char_p)()
        #  _check_call(_LIB.XGBoosterGetAttrNames(self.handle,
                                               #  ctypes.byref(length),
                                               #  ctypes.byref(sarr)))
        #  attr_names = from_cstr_to_pystr(sarr, length)
        #  return {n: self.attr(n) for n in attr_names}

    #  def set_attr(self, **kwargs):
        #  """Set the attribute of the Booster.
#
        #  Parameters
        #  ----------
        #  **kwargs
            #  The attributes to set. Setting a value to None deletes an attribute.
        #  """
        #  for key, value in kwargs.items():
            #  if value is not None:
                #  if not isinstance(value, STRING_TYPES):
                    #  raise ValueError("Set Attr only accepts string values")
                #  value = c_str(str(value))
            #  _check_call(_LIB.XGBoosterSetAttr(
                #  self.handle, c_str(key), value))

    def set_param(self, params, value=None):
        """Set parameters into the Booster.

        Parameters
        ----------
        params: dict/list/str
           list of key,value pairs, dict of key to value or simply str key
        value: optional
           value of the specified parameter, when params is str key
        """
        if isinstance(params, Mapping):
            params = params.items()
        elif isinstance(params, STRING_TYPES) and value is not None:
            params = [(params, value)]

        if "current_user" in globals():
            user = globals()["current_user"]
        else:
            raise ValueError("Please set your user with User.set_user function")

        for key, val in params:
            sig, sig_len = user.sign_statement(key+","+str(val))
            sig = proto_to_pointer(sig)
            sig_len = ctypes.c_size_t(sig_len)
            _check_call(_LIB.XGBoosterSetParamWithSig(self.handle, c_str(key), c_str(str(val)), c_str(user.username), sig, sig_len))
            ## send it with signatures
            # _check_call(_LIB.XGBoosterSetParam(self.handle, c_str(key), c_str(str(val))))

    def update(self, dtrain, iteration, fobj=None):
        """Update for one iteration, with objective function calculated
        internally.  This function should not be called directly by users.

        Parameters
        ----------
        dtrain : DMatrix
            Training data.
        iteration : int
            Current iteration number.
        fobj : function
            Customized objective function.

        """
        if not isinstance(dtrain, DMatrix):
            raise TypeError('invalid training matrix: {}'.format(type(dtrain).__name__))
        self._validate_features(dtrain)

        if fobj is None:
            _check_call(_LIB.XGBoosterUpdateOneIter(self.handle, ctypes.c_int(iteration),
                                                    dtrain.handle))
        else:
            pred = self.predict(dtrain)
            grad, hess = fobj(pred, dtrain)
            self.boost(dtrain, grad, hess)

    def boost(self, dtrain, grad, hess):
        """Boost the booster for one iteration, with customized gradient
        statistics.  Like :func:`xgboost.core.Booster.update`, this
        function should not be called directly by users.

        Parameters
        ----------
        dtrain : DMatrix
            The training DMatrix.
        grad : list
            The first order of gradient.
        hess : list
            The second order of gradient.

        """
        if len(grad) != len(hess):
            raise ValueError('grad / hess length mismatch: {} / {}'.format(len(grad), len(hess)))
        if not isinstance(dtrain, DMatrix):
            raise TypeError('invalid training matrix: {}'.format(type(dtrain).__name__))
        self._validate_features(dtrain)

        _check_call(_LIB.XGBoosterBoostOneIter(self.handle, dtrain.handle,
                                               c_array(ctypes.c_float, grad),
                                               c_array(ctypes.c_float, hess),
                                               c_bst_ulong(len(grad))))

    def eval_set(self, evals, iteration=0, feval=None):
        # pylint: disable=invalid-name
        """Evaluate a set of data.

        Parameters
        ----------
        evals : list of tuples (DMatrix, string)
            List of items to be evaluated.
        iteration : int
            Current iteration.
        feval : function
            Custom evaluation function.

        Returns
        -------
        result: str
            Evaluation result string.
        """
        for d in evals:
            if not isinstance(d[0], DMatrix):
                raise TypeError('expected DMatrix, got {}'.format(type(d[0]).__name__))
            if not isinstance(d[1], STRING_TYPES):
                raise TypeError('expected string, got {}'.format(type(d[1]).__name__))
            self._validate_features(d[0])

        dmats = c_array(ctypes.c_char_p, [d[0].handle for d in evals])
        evnames = c_array(ctypes.c_char_p, [c_str(d[1]) for d in evals])
        msg = ctypes.c_char_p()
        _check_call(_LIB.XGBoosterEvalOneIter(self.handle, ctypes.c_int(iteration),
                                              dmats, evnames,
                                              c_bst_ulong(len(evals)),
                                              ctypes.byref(msg)))

        res = msg.value.decode()
        if feval is not None:
            for dmat, evname in evals:
                feval_ret = feval(self.predict(dmat), dmat)
                if isinstance(feval_ret, list):
                    for name, val in feval_ret:
                        res += '\t%s-%s:%f' % (evname, name, val)
                else:
                    name, val = feval_ret
                    res += '\t%s-%s:%f' % (evname, name, val)
        return res

    def eval(self, data, name='eval', iteration=0):
        """Evaluate the model on mat.

        Parameters
        ----------
        data : DMatrix
            The dmatrix storing the input.

        name : str, optional
            The name of the dataset.

        iteration : int, optional
            The current iteration number.

        Returns
        -------
        result: str
            Evaluation result string.
        """
        self._validate_features(data)
        return self.eval_set([(data, name)], iteration)

    def predict(self, data, output_margin=False, ntree_limit=0, pred_leaf=False,
                pred_contribs=False, approx_contribs=False, pred_interactions=False,
                validate_features=True, username=None):
        """
        Predict with data.

        .. note:: This function is not thread safe.

          For each booster object, predict can only be called from one thread.
          If you want to run prediction using multiple thread, call ``bst.copy()`` to make copies
          of model object and then call ``predict()``.

        .. note:: Using ``predict()`` with DART booster

          If the booster object is DART type, ``predict()`` will perform dropouts, i.e. only
          some of the trees will be evaluated. This will produce incorrect results if ``data`` is
          not the training data. To obtain correct results on test sets, set ``ntree_limit`` to
          a nonzero value, e.g.

          .. code-block:: python

            preds = bst.predict(dtest, ntree_limit=num_round)

        Parameters
        ----------
        data : DMatrix
            The dmatrix storing the input.

        output_margin : bool
            Whether to output the raw untransformed margin value.

        ntree_limit : int
            Limit number of trees in the prediction; defaults to 0 (use all trees).

        pred_leaf : bool
            When this option is on, the output will be a matrix of (nsample, ntrees)
            with each record indicating the predicted leaf index of each sample in each tree.
            Note that the leaf index of a tree is unique per tree, so you may find leaf 1
            in both tree 1 and tree 0.

        pred_contribs : bool
            When this is True the output will be a matrix of size (nsample, nfeats + 1)
            with each record indicating the feature contributions (SHAP values) for that
            prediction. The sum of all feature contributions is equal to the raw untransformed
            margin value of the prediction. Note the final column is the bias term.

        approx_contribs : bool
            Approximate the contributions of each feature

        pred_interactions : bool
            When this is True the output will be a matrix of size (nsample, nfeats + 1, nfeats + 1)
            indicating the SHAP interaction values for each pair of features. The sum of each
            row (or column) of the interaction values equals the corresponding SHAP value (from
            pred_contribs), and the sum of the entire matrix equals the raw untransformed margin
            value of the prediction. Note the last row and column correspond to the bias term.

        validate_features : bool
            When this is True, validate that the Booster's and data's feature_names are identical.
            Otherwise, it is assumed that the feature_names are the same.

        username: string
            Use the name to find the encryption key used for prediction result

        Returns
        -------
        prediction : numpy array
        num_preds: number of predictions
        """
        # check the global variable for current_user
        if username is None and "current_user" in globals():
            user = globals()["current_user"]
            username = user.username
        if username is None:
            raise ValueError("Please set your user with the User.set_user method or provide a username as an optional argument")
        option_mask = 0x00
        if output_margin:
            option_mask |= 0x01
        if pred_leaf:
            option_mask |= 0x02
        if pred_contribs:
            option_mask |= 0x04
        if approx_contribs:
            option_mask |= 0x08
        if pred_interactions:
            option_mask |= 0x10

        if validate_features:
            self._validate_features(data)

        length = c_bst_ulong()
        preds = ctypes.POINTER(ctypes.c_uint8)()

        utils = CryptoUtils()

        ## TODO: how to join the argument
        args = "booster_handle {} data_handle {} option_mask {} ntree_limit {}".format(hex(self.handle.value), hex(data.handle.value), option_mask, ntree_limit)
        print(p)
        c_args = ctypes.c_char_p(p.encode('utf-8'))

        data_size = len(args)
        sig, sig_len = utils.sign_data(user.private_key, c_args, data_size, pointer = True)
        sig = proto_to_pointer(sig)
        sig_len = ctypes.c_size_t(sig_len)
        _check_call(_LIB.XGBoosterPredictWithSig(self.handle, data.handle,
                                          ctypes.c_int(option_mask),
                                          ctypes.c_uint(ntree_limit),
                                          ctypes.byref(length),
                                          ctypes.byref(preds),
                                          c_str(username),
                                          sig,
                                          sig_len))

        # _check_call(_LIB.XGBoosterPredict(self.handle, data.handle,
        #                                  ctypes.c_int(option_mask),
        #                                  ctypes.c_uint(ntree_limit),
        #                                  ctypes.byref(length),
        #                                  ctypes.byref(preds),
        #                                  c_str(username)))

        #  preds = ctypes2numpy(preds, length.value, np.float32)
        #  if pred_leaf:
        #      preds = preds.astype(np.int32)
        #
        #  nrow = data.num_row()
        #  if preds.size != nrow and preds.size % nrow == 0:
        #      chunk_size = int(preds.size / nrow)
        #
        #      if pred_interactions:
        #          ngroup = int(chunk_size / ((data.num_col() + 1) * (data.num_col() + 1)))
        #          if ngroup == 1:
        #              preds = preds.reshape(nrow, data.num_col() + 1, data.num_col() + 1)
        #          else:
        #              preds = preds.reshape(nrow, ngroup, data.num_col() + 1, data.num_col() + 1)
        #      elif pred_contribs:
        #          ngroup = int(chunk_size / (data.num_col() + 1))
        #          if ngroup == 1:
        #              preds = preds.reshape(nrow, data.num_col() + 1)
        #          else:
        #              preds = preds.reshape(nrow, ngroup, data.num_col() + 1)
        #      else:
        #          preds = preds.reshape(nrow, chunk_size)
        return preds, length.value

    def save_model(self, fname, username=None):
        """
        Save the model to a file.

        The model is saved in an XGBoost internal binary format which is
        universal among the various XGBoost interfaces. Auxiliary attributes of
        the Python Booster object (such as feature_names) will not be saved.
        To preserve all attributes, pickle the Booster object.

        Parameters
        ----------
        fname : string
            Output file name
        username: string
            Used to encrypt the file
        """
        # check the global variable for current_user
        if username is None and "current_user" in globals():
            username = globals()["current_user"].username
        if username is None:
            raise ValueError("Please set your user with the User.set_user method or provide a username as an optional argument")
        if isinstance(fname, STRING_TYPES):  # assume file name
            _check_call(_LIB.XGBoosterSaveModel(self.handle, c_str(fname), c_str(username)))
        else:
            raise TypeError("fname must be a string")

    def save_raw(self, username=None):
        """
        Save the model to a in memory buffer representation

        username: string
            usred to encrypt this file
        Returns
        -------
        a in memory buffer representation of the model
        """
        # check the global variable for current_user
        if username is None and "current_user" in globals():
            username = globals()["current_user"].username
        if username is None:
            raise ValueError("Please set your user with the User.set_user method or provide a username as an optional argument")
        length = c_bst_ulong()
        cptr = ctypes.POINTER(ctypes.c_char)()
        _check_call(_LIB.XGBoosterGetModelRaw(self.handle,
                                              ctypes.byref(length),
                                              ctypes.byref(cptr),
                                              c_str(username)))
        return ctypes2buffer(cptr, length.value)

    def load_model(self, fname, username=None):
        """
        Load the model from a file.

        The model is loaded from an XGBoost internal binary format which is
        universal among the various XGBoost interfaces. Auxiliary attributes of
        the Python Booster object (such as feature_names) will not be loaded.
        To preserve all attributes, pickle the Booster object.

        Parameters
        ----------
        fname : string or a memory buffer
            Input file name or memory buffer(see also save_raw)
        username: string
            Used to find the encryption key
        """
        # check the global variable for current_user
        if username is None and "current_user" in globals():
            username = globals()["current_user"].username
        if username is None:
            raise ValueError("Please set your user with the user.set_user method or provide a username as an optional argument")
        if isinstance(fname, STRING_TYPES):
            # assume file name, cannot use os.path.exist to check, file can be from URL.
            _check_call(_LIB.XGBoosterLoadModel(self.handle, c_str(fname), c_str(username)))
        else:
            buf = fname
            length = c_bst_ulong(len(buf))
            ptr = (ctypes.c_char * len(buf)).from_buffer(buf)
            _check_call(_LIB.XGBoosterLoadModelFromBuffer(self.handle, ptr, length, c_str(username)))

    def dump_model(self, key, fout, fmap='', with_stats=False, dump_format="text"):
        """
        Dump model into a text or JSON file.

        Parameters
        ----------
        fout : string
            Output file name.
        fmap : string, optional
            Name of the file containing feature map names.
        with_stats : bool, optional
            Controls whether the split statistics are output.
        dump_format : string, optional
            Format of model dump file. Can be 'text' or 'json'.
        """
        if isinstance(fout, STRING_TYPES):
            fout = open(fout, 'w')
            need_close = True
        else:
            need_close = False
        ret = self.get_dump(key, fmap, with_stats, dump_format)
        if dump_format == 'json':
            fout.write('[\n')
            for i, _ in enumerate(ret):
                fout.write(ret[i])
                if i < len(ret) - 1:
                    fout.write(",\n")
            fout.write('\n]')
        else:
            for i, _ in enumerate(ret):
                fout.write('booster[{}]:\n'.format(i))
                fout.write(ret[i])
        if need_close:
            fout.close()

    def get_dump(self, key, fmap='', with_stats=False, dump_format="text"):
        """
        Returns the model dump as a list of strings.

        Parameters
        ----------
        fmap : string, optional
            Name of the file containing feature map names.
        with_stats : bool, optional
            Controls whether the split statistics are output.
        dump_format : string, optional
            Format of model dump. Can be 'text' or 'json'.
        """
        length = c_bst_ulong()
        sarr = ctypes.POINTER(ctypes.c_char_p)()
        if self.feature_names is not None and fmap == '':
            flen = len(self.feature_names)

            fname = from_pystr_to_cstr(self.feature_names)

            if self.feature_types is None:
                # use quantitative as default
                # {'q': quantitative, 'i': indicator}
                ftype = from_pystr_to_cstr(['q'] * flen)
            else:
                ftype = from_pystr_to_cstr(self.feature_types)
            _check_call(_LIB.XGBoosterDumpModelExWithFeatures(
                self.handle,
                ctypes.c_int(flen),
                fname,
                ftype,
                ctypes.c_int(with_stats),
                c_str(dump_format),
                ctypes.byref(length),
                ctypes.byref(sarr)))
        else:
            if fmap != '' and not os.path.exists(fmap):
                raise ValueError("No such file: {0}".format(fmap))
            _check_call(_LIB.XGBoosterDumpModelEx(self.handle,
                                                  c_str(fmap),
                                                  ctypes.c_int(with_stats),
                                                  c_str(dump_format),
                                                  ctypes.byref(length),
                                                  ctypes.byref(sarr)))


        key = ctypes.c_char_p(key)
        self.decrypt_dump(key, sarr, length)
        res = from_cstr_to_pystr(sarr, length)
        return res

    def decrypt_dump(self, key, sarr, length):
        """ Decrypt the models before returning from get_dump()
        """
        _check_call(_LIB.decrypt_dump(key, sarr, length))


    def get_fscore(self, key, fmap=''):
        """Get feature importance of each feature.

        .. note:: Feature importance is defined only for tree boosters

        Feature importance is only defined when the decision tree model is chosen as base
        learner (`booster=gbtree`). It is not defined for other base learner types, such
        as linear learners (`booster=gblinear`).

        .. note:: Zero-importance features will not be included

        Keep in mind that this function does not include zero-importance feature, i.e.
        those features that have not been used in any split conditions.

        Parameters
        ----------
        fmap: str (optional)
            The name of feature map file
        """

        return self.get_score(key, fmap, importance_type='weight')

    def get_score(self, key, fmap='', importance_type='weight'):
        """Get feature importance of each feature.
        Importance type can be defined as:

        * 'weight': the number of times a feature is used to split the data across all trees.
        * 'gain': the average gain across all splits the feature is used in.
        * 'cover': the average coverage across all splits the feature is used in.
        * 'total_gain': the total gain across all splits the feature is used in.
        * 'total_cover': the total coverage across all splits the feature is used in.

        .. note:: Feature importance is defined only for tree boosters

            Feature importance is only defined when the decision tree model is chosen as base
            learner (`booster=gbtree`). It is not defined for other base learner types, such
            as linear learners (`booster=gblinear`).

        Parameters
        ----------
        fmap: str (optional)
           The name of feature map file.
        importance_type: str, default 'weight'
            One of the importance types defined above.
        """
        if getattr(self, 'booster', None) is not None and self.booster not in {'gbtree', 'dart'}:
            raise ValueError('Feature importance is not defined for Booster type {}'
                             .format(self.booster))

        allowed_importance_types = ['weight', 'gain', 'cover', 'total_gain', 'total_cover']
        if importance_type not in allowed_importance_types:
            msg = ("importance_type mismatch, got '{}', expected one of " +
                   repr(allowed_importance_types))
            raise ValueError(msg.format(importance_type))

        # if it's weight, then omap stores the number of missing values
        if importance_type == 'weight':
            # do a simpler tree dump to save time
            trees = self.get_dump(key, fmap, with_stats=False)

            fmap = {}
            for tree in trees:
                for line in tree.split('\n'):
                    # look for the opening square bracket
                    arr = line.split('[')
                    # if no opening bracket (leaf node), ignore this line
                    if len(arr) == 1:
                        continue

                    # extract feature name from string between []
                    fid = arr[1].split(']')[0].split('<')[0]

                    if fid not in fmap:
                        # if the feature hasn't been seen yet
                        fmap[fid] = 1
                    else:
                        fmap[fid] += 1

            return fmap

        average_over_splits = True
        if importance_type == 'total_gain':
            importance_type = 'gain'
            average_over_splits = False
        elif importance_type == 'total_cover':
            importance_type = 'cover'
            average_over_splits = False

        trees = self.get_dump(key, fmap, with_stats=True)

        importance_type += '='
        fmap = {}
        gmap = {}
        for tree in trees:
            for line in tree.split('\n'):
                # look for the opening square bracket
                arr = line.split('[')
                # if no opening bracket (leaf node), ignore this line
                if len(arr) == 1:
                    continue

                # look for the closing bracket, extract only info within that bracket
                fid = arr[1].split(']')

                # extract gain or cover from string after closing bracket
                g = float(fid[1].split(importance_type)[1].split(',')[0])

                # extract feature name from string before closing bracket
                fid = fid[0].split('<')[0]

                if fid not in fmap:
                    # if the feature hasn't been seen yet
                    fmap[fid] = 1
                    gmap[fid] = g
                else:
                    fmap[fid] += 1
                    gmap[fid] += g

        # calculate average value (gain/cover) for each feature
        if average_over_splits:
            for fid in gmap:
                gmap[fid] = gmap[fid] / fmap[fid]

        return gmap

    def trees_to_dataframe(self, key, fmap=''):
        """Parse a boosted tree model text dump into a pandas DataFrame structure.

        This feature is only defined when the decision tree model is chosen as base
        learner (`booster in {gbtree, dart}`). It is not defined for other base learner
        types, such as linear learners (`booster=gblinear`).

        Parameters
        ----------
        fmap: str (optional)
           The name of feature map file.
        """
        # pylint: disable=too-many-locals
        if not PANDAS_INSTALLED:
            raise Exception(('pandas must be available to use this method.'
                             'Install pandas before calling again.'))

        if getattr(self, 'booster', None) is not None and self.booster not in {'gbtree', 'dart'}:
            raise ValueError('This method is not defined for Booster type {}'
                             .format(self.booster))

        tree_ids = []
        node_ids = []
        fids = []
        splits = []
        y_directs = []
        n_directs = []
        missings = []
        gains = []
        covers = []

        trees = self.get_dump(key, fmap, with_stats=True)
        for i, tree in enumerate(trees):
            for line in tree.split('\n'):
                arr = line.split('[')
                # Leaf node
                if len(arr) == 1:
                    # Last element of line.split is an empy string
                    if arr == ['']:
                        continue
                    # parse string
                    parse = arr[0].split(':')
                    stats = re.split('=|,', parse[1])

                    # append to lists
                    tree_ids.append(i)
                    node_ids.append(int(re.findall(r'\b\d+\b', parse[0])[0]))
                    fids.append('Leaf')
                    splits.append(float('NAN'))
                    y_directs.append(float('NAN'))
                    n_directs.append(float('NAN'))
                    missings.append(float('NAN'))
                    gains.append(float(stats[1]))
                    covers.append(float(stats[3]))
                # Not a Leaf Node
                else:
                    # parse string
                    fid = arr[1].split(']')
                    parse = fid[0].split('<')
                    stats = re.split('=|,', fid[1])

                    # append to lists
                    tree_ids.append(i)
                    node_ids.append(int(re.findall(r'\b\d+\b', arr[0])[0]))
                    fids.append(parse[0])
                    splits.append(float(parse[1]))
                    str_i = str(i)
                    y_directs.append(str_i + '-' + stats[1])
                    n_directs.append(str_i + '-' + stats[3])
                    missings.append(str_i + '-' + stats[5])
                    gains.append(float(stats[7]))
                    covers.append(float(stats[9]))

        ids = [str(t_id) + '-' + str(n_id) for t_id, n_id in zip(tree_ids, node_ids)]
        df = DataFrame({'Tree': tree_ids, 'Node': node_ids, 'ID': ids,
                        'Feature': fids, 'Split': splits, 'Yes': y_directs,
                        'No': n_directs, 'Missing': missings, 'Gain': gains,
                        'Cover': covers})

        if callable(getattr(df, 'sort_values', None)):
            # pylint: disable=no-member
            return df.sort_values(['Tree', 'Node']).reset_index(drop=True)
        # pylint: disable=no-member
        return df.sort(['Tree', 'Node']).reset_index(drop=True)

    def _validate_features(self, data):
        """
        Validate Booster and data's feature_names are identical.
        Set feature_names and feature_types from DMatrix
        """
        if self.feature_names is None:
            self.feature_names = data.feature_names
            self.feature_types = data.feature_types
        else:
            # Booster can't accept data with different feature names
            if self.feature_names != data.feature_names:
                dat_missing = set(self.feature_names) - set(data.feature_names)
                my_missing = set(data.feature_names) - set(self.feature_names)

                msg = 'feature_names mismatch: {0} {1}'

                if dat_missing:
                    msg += ('\nexpected ' + ', '.join(str(s) for s in dat_missing) +
                            ' in input data')

                if my_missing:
                    msg += ('\ntraining data did not have the following fields: ' +
                            ', '.join(str(s) for s in my_missing))

                raise ValueError(msg.format(self.feature_names,
                                            data.feature_names))

    def get_split_value_histogram(self, key, feature, fmap='', bins=None, as_pandas=True):
        """Get split value histogram of a feature

        Parameters
        ----------
        feature: str
            The name of the feature.
        fmap: str (optional)
            The name of feature map file.
        bin: int, default None
            The maximum number of bins.
            Number of bins equals number of unique split values n_unique,
            if bins == None or bins > n_unique.
        as_pandas: bool, default True
            Return pd.DataFrame when pandas is installed.
            If False or pandas is not installed, return numpy ndarray.

        Returns
        -------
        a histogram of used splitting values for the specified feature
        either as numpy array or pandas DataFrame.
        """
        xgdump = self.get_dump(key, fmap=fmap)
        values = []
        regexp = re.compile(r"\[{0}<([\d.Ee+-]+)\]".format(feature))
        for i, _ in enumerate(xgdump):
            m = re.findall(regexp, xgdump[i])
            values.extend([float(x) for x in m])

        n_unique = len(np.unique(values))
        bins = max(min(n_unique, bins) if bins is not None else n_unique, 1)

        nph = np.histogram(values, bins=bins)
        nph = np.column_stack((nph[1][1:], nph[0]))
        nph = nph[nph[:, 1] > 0]

        if as_pandas and PANDAS_INSTALLED:
            return DataFrame(nph, columns=['SplitValue', 'Count'])
        if as_pandas and not PANDAS_INSTALLED:
            sys.stderr.write(
                "Returning histogram as ndarray (as_pandas == True, but pandas is not installed).")
        return nph<|MERGE_RESOLUTION|>--- conflicted
+++ resolved
@@ -502,13 +502,8 @@
             #  warnings.warn('Initializing DMatrix from List is deprecated.',
                           #  DeprecationWarning)
 
-<<<<<<< HEAD
         if isinstance(data, list):
-            handle = ctypes.c_void_p()
-=======
-        if isinstance(data, STRING_TYPES):
             handle = ctypes.c_char_p()
->>>>>>> cad40788
             if encrypted:
                 filenames = c_array(ctypes.c_char_p, [c_str(path) for path in data])
                 usrs = c_array(ctypes.c_char_p, [c_str(usr) for usr in usernames])
@@ -1723,9 +1718,9 @@
         utils = CryptoUtils()
 
         ## TODO: how to join the argument
-        args = "booster_handle {} data_handle {} option_mask {} ntree_limit {}".format(hex(self.handle.value), hex(data.handle.value), option_mask, ntree_limit)
-        print(p)
-        c_args = ctypes.c_char_p(p.encode('utf-8'))
+        args = "booster_handle {} data_handle {} option_mask {} ntree_limit {}".format(self.handle.value.decode('utf-8'), data.handle.value.decode('utf-8'), option_mask, ntree_limit)
+        print(args)
+        c_args = ctypes.c_char_p(args.encode('utf-8'))
 
         data_size = len(args)
         sig, sig_len = utils.sign_data(user.private_key, c_args, data_size, pointer = True)
