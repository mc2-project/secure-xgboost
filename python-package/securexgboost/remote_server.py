--- conflicted
+++ resolved
@@ -46,6 +46,7 @@
         self._func = None
         self._params = None
         self._ret = None
+        self._seq_num = None
         self._usernames = []
         self._signatures = []
         self._sig_lengths = []
@@ -57,6 +58,9 @@
             self._params = params
         else:
             assert self._func == func
+
+        # FIXME: check that all clients have the same sequence number
+        self._seq_num = params.seq_num
         self._usernames.append(username)
         self._signatures.append(params.signature)
         self._sig_lengths.append(params.sig_len)
@@ -68,11 +72,14 @@
         return True
 
     def invoke(self):
-<<<<<<< HEAD
         node_ips = globals().get("nodes")
         if not node_ips:
-            self._ret = self._func(self._params)
+            self._ret = self._func(self._params, self._usernames, self._signatures, self._sig_lengths)
         else: # We're the RPC orchestrator
+            seq_num = self._seq_num
+            signers = self._usernames
+            signatures = self._signatures
+            sig_lengths = self._sig_lengths
             channels = []
             for channel_addr in node_ips:
                 channels.append(grpc.insecure_channel(channel_addr))
@@ -86,116 +93,126 @@
         
                 # Asynchronous calls to start job on each node
                 if self._func == rabit_remote_api.RabitInit:
-                    response_future = stub.rpc_RabitInit.future(remote_pb2.RabitParams())
+                    response_future = stub.rpc_RabitInit.future(remote_pb2.RabitParams(
+                        seq_num=seq_num,
+                        signers=signers
+                        signatures=signatures,
+                        sig_lengths=sig_lengths
+                        ))
                 elif self._func == rabit_remote_api.RabitFinalize:
-                    response_future = stub.rpc_RabitFinalize.future(remote_pb2.RabitParams())
+                    response_future = stub.rpc_RabitFinalize.future(remote_pb2.RabitParams(
+                        seq_num=seq_num,
+                        signers=signers
+                        signatures=signatures,
+                        sig_lengths=sig_lengths
+                        ))
                 elif self._func == remote_api.XGDMatrixCreateFromEncryptedFile:
-                    filenames = self._params.filenames
-                    usernames = self._params.usernames
-                    silent = self._params.silent
-                    response_future = stub.rpc_XGDMatrixCreateFromEncryptedFile.future(remote_pb2.DMatrixAttrs(
-                        filenames=filenames,
-                        usernames=usernames,
-                        silent=silent
+                    dmatrix_attrs = self._params.attrs
+                    response_future = stub.rpc_XGDMatrixCreateFromEncryptedFile.future(remote_pb2.DMatrixAttrsRequest(
+                        attrs=dmatrix_attrs,
+                        seq_num=seq_num,
+                        signers=signers,
+                        signatures=signatures,
+                        sig_lengths=sig_lengths,
                         ))
                 elif self._func == remote_api.XGBoosterSetParam:
-                    booster_handle = self._params.booster_handle
-                    key = self._params.key
-                    value = self._params.value
-                    response_future = stub.rpc_XGBoosterSetParam.future(remote_pb2.BoosterParam(
-                        booster_handle=booster_handle,
-                        key=key,
-                        value=value
+                    booster_param = self._params.booster_param
+                    response_future = stub.rpc_XGBoosterSetParam.future(remote_pb2.BoosterParamRequest(
+                        booster_param=booster_param,
+                        seq_num=seq_num,
+                        signers=signers,
+                        signatures=signatures,
+                        sig_lengths=sig_lengths
                         ))
                 elif self._func == remote_api.XGBoosterCreate:
-                    cache = self._params.cache
-                    length = self._params.length
-                    response_future = stub.rpc_XGBoosterCreate.future(remote_pb2.BoosterAttrs(
-                        cache=cache,
-                        length=length
+                    attrs = self._params.attrs
+                    response_future = stub.rpc_XGBoosterCreate.future(remote_pb2.BoosterAttrsRequest(
+                        attrs=attrs,
+                        seq_num=seq_num,
+                        signers=signers,
+                        signatures=signatures,
+                        sig_lengths=sig_lengths
                         ))
                 elif self._func == remote_api.XGBoosterUpdateOneIter:
-                    booster_handle = self._params.booster_handle
-                    dtrain_handle = self._params.dtrain_handle
-                    iteration = self._params.iteration
-                    response_future = stub.rpc_XGBoosterUpdateOneIter.future(remote_pb2.BoosterUpdateParams(
-                        booster_handle=booster_handle,
-                        dtrain_handle=dtrain_handle,
-                        iteration=iteration
+                    booster_update_params = self._params.booster_update_params
+                    response_future = stub.rpc_XGBoosterUpdateOneIter.future(remote_pb2.BoosterUpdateParamsRequest(
+                        booster_update_params = booster_update_params,
+                        seq_num=seq_num,
+                        signers=signers,
+                        signatures=signatures,
+                        sig_lengths=sig_lengths
                         ))
                 elif self._func == remote_api.XGBoosterSaveModel:
-                    booster_handle = self._params.booster_handle
-                    filename = self._params.filename
-                    username = self._params.username
-                    response_future = stub.rpc_XGBoosterSaveModel.future(remote_pb2.SaveModelParams(
-                        booster_handle=booster_handle,
-                        filename=filename,
-                        username=username
+                    save_model_params = self._params.save_model_params
+                    response_future = stub.rpc_XGBoosterSaveModel.future(remote_pb2.SaveModelParamsRequest(
+                        save_model_params = save_model_params
+                        seq_num=seq_num,
+                        signers=signers,
+                        signatures=signatures,
+                        sig_lengths=sig_lengths
                         ))
                 elif self._func == remote_api.XGBoosterLoadModel:
-                    booster_handle = self._params.booster_handle
-                    filename = self._params.filename
-                    username = username
-                    response_future = stub.rpc_XGBoosterLoadModel.future(remote_pb2.LoadModelParams(
-                        booster_handle=booster_handle,
-                        filename=filename,
-                        username=username
+                    load_model_params = self._params.load_model_params
+                    response_future = stub.rpc_XGBoosterLoadModel.future(remote_pb2.LoadModelParamsRequest(
+                        load_model_param=load_model_params
+                        seq_num=seq_num,
+                        signers=signers,
+                        signatures=signatures,
+                        sig_lengths=sig_lengths
                         ))
                 elif self._func == remote_api.XGBoosterDumpModelEx:
-                    booster_handle = self._params.booster_handle
-                    fmap = self._params.fmap
-                    with_stats = self._params.with_stats
-                    dump_format = self._params.dump_format
-                    response_future = stub.rpc_XGBoosterDumpModelEx.future(remote_pb2.DumpModelParams(
-                        booster_handle=booster_handle,
-                        fmap=fmap,
-                        with_stats=with_stats,
-                        dump_format=dump_format
+                    dump_model_params = self._params.dump_model_params 
+                    response_future = stub.rpc_XGBoosterDumpModelEx.future(remote_pb2.DumpModelParamsRequest(
+                        dump_model_params=dump_model_params,
+                        seq_num=seq_num,
+                        signers=signers,
+                        signatures=signatures,
+                        sig_lengths=sig_lengths
                         ))
                 elif self._func == remote_api.XGBoosterDumpModelExWithFeatures:
-                    booster_handle = self._params.booster_handle
-                    flen = self._params.flen
-                    fname = self._params.fname
-                    ftype = self._params.ftype
-                    with_stats = self._params.with_stats
-                    dump_format = self._params.dump_format
-                    response_future = stub.rpc_XGBoosterDumpModelExWithFeatures.future(remote_pb2.DumpModelWithFeaturesParams(
-                        booster_handle=booster_handle,
-                        flen=flen,
-                        fname=fname,
-                        ftype=ftype,
-                        with_stats=with_stats,
-                        dump_format=dump_format
+                    dump_model_with_features_params = self._params.dump_model_with_features_params
+                    response_future = stub.rpc_XGBoosterDumpModelExWithFeatures.future(remote_pb2.DumpModelWithFeaturesParamsRequest(
+                        dump_model_with_features_params=dump_model_with_features_params.
+                        seq_num=seq_num,
+                        signers=signers,
+                        signatures=signatures,
+                        sig_lengths=sig_lengths
                         ))
                 elif self._func == remote_api.XGBoosterGetModelRaw:
-                    booster_handle = self._params.booster_handle
-                    username = self._params.username
-                    response_future = stub.rpc_XGBoosterGetModelRaw.future(remote_pb2.ModelRawParams(
-                        booster_handle=booster_handle,
-                        username=username
+                    model_raw_params = self._params.model_raw_params
+                    response_future = stub.rpc_XGBoosterGetModelRaw.future(remote_pb2.ModelRawParamsRequest(
+                        model_raw_params=model_raw_params.
+                        seq_num=seq_num,
+                        signers=signers,
+                        signatures=signatures,
+                        sig_lengths=sig_lengths
                         ))
                 elif self._func == remote_api.XGDMatrixNumRow:
                     name = self._params.name
-                    response_future = stub.rpc_XGDMatrixNumRow.future(remote_pb2.Name(
-                        name=name
+                    response_future = stub.rpc_XGDMatrixNumRow.future(remote_pb2.NumRowRequest(
+                        name=name,
+                        seq_num=seq_num,
+                        signers=signers,
+                        signatures=signatures,
+                        sig_lengths=sig_lengths
                         ))
                 elif self._func == remote_api.XGDMatrixNumCol:
                     name = self._params.name
-                    response_future = stub.rpc_XGDMatrixNumCol.future(remote_pb2.Name(
-                        name=name
+                    response_future = stub.rpc_XGDMatrixNumCol.future(remote_pb2.NumColRequest(
+                        name=name,
+                        seq_num=seq_num,
+                        signers=signers,
+                        signatures=signatures,
+                        sig_lengths=sig_lengths
                         ))
                 elif self._func == remote_api.XGBoosterPredict:
-                    booster_handle = self._params.booster_handle
-                    dmatrix_handle = self._params.dmatrix_handle
-                    option_mask = self._params.option_mask
-                    ntree_limit = self._params.ntree_limit
-                    username = self._params.username
-                    response_future = stub.rpc_XGBoosterPredict.future(remote_pb2.PredictParams(
-                        booster_handle=booster_handle,
-                        dmatrix_handle=dmatrix_handle,
-                        option_mask=option_mask,
-                        ntree_limit=ntree_limit,
-                        username=username
+                    predict_params = self._params.predict_params
+                    response_future = stub.rpc_XGBoosterPredict.future(remote_pb2.PredictParamsRequest(
+                        predict_params=predict_params,
+                        seq_num=seq_num,
+                        signers=signers,
+                        signatures=signatures,
+                        sig_lengths=sig_lengths
                         ))
                 futures.append(response_future)
         
@@ -361,9 +378,6 @@
                         self._ret = (None, None, remote_pb2.Status(status=-1, exception="ERROR: Inconsistent results in XGBoosterPredict call"))
             else:
                 raise NotImplementedError
-=======
-        self._ret = self._func(self._params, self._usernames, self._signatures, self._sig_lengths)
->>>>>>> cc53819e
 
     def result(self, username):
         self._retrieved.append(username)
@@ -386,7 +400,7 @@
     traceback.print_tb(e[2])
 
     status = remote_pb2.Status(status=-1, exception=str(e[1]))
-    return status
+    return remote_pb2.StatusMsg(status=status)
 
 
 class RemoteServicer(remote_pb2_grpc.RemoteServicer):
@@ -417,7 +431,6 @@
         """
         try:
             # Get report from enclave
-<<<<<<< HEAD
             if not globals()["is_orchestrator"]:
                 # Get report from enclave
                 pem_key, key_size, remote_report, remote_report_size = remote_api.get_remote_report_with_pubkey(request)
@@ -432,9 +445,6 @@
                 key_size = response.key_size
                 remote_report = response.remote_report
                 remote_report_size = response.remote_report_size
-=======
-            pem_key, pem_key_size, remote_report, remote_report_size = remote_api.get_remote_report_with_pubkey(request)
->>>>>>> cc53819e
 
             status = remote_pb2.Status(status=0)
             return remote_pb2.Report(pem_key=pem_key, pem_key_size=pem_key_size, remote_report=remote_report, remote_report_size=remote_report_size, status=status)
@@ -523,18 +533,49 @@
 
     def rpc_get_enclave_symm_key(self, request, context):
         """
-        Calls get_remote_report_with_pubkey()
-        """
-        try:
-            # Get report from enclave
-            enc_key, enc_key_size = remote_api.get_enclave_symm_key(request)
-            enc_key_proto = pointer_to_proto(enc_key, enc_key_size + CIPHER_IV_SIZE + CIPHER_TAG_SIZE)
-
-            status = remote_pb2.Status(status=0)
-            return remote_pb2.EnclaveKey(key=enc_key_proto, size=enc_key_size, status=status)
-        except:
-            status = handle_exception()
-            return remote_pb2.Report(status=status)
+        Get enclave symmetric key 
+        """
+        try:
+            username = request.username
+
+            if not globals()["is_orchestrator"]:
+                # Get symmetric key from enclave
+                enc_key, enc_key_size = remote_api.get_enclave_symm_key(request)
+                enc_key_proto = pointer_to_proto(enc_key, enc_key_size + CIPHER_IV_SIZE + CIPHER_TAG_SIZE)
+
+                status = remote_pb2.Status(status=0)
+                return remote_pb2.EnclaveKey(key=enc_key_proto, size=enc_key_size, status=status)
+            else:
+                node_ips = globals()["nodes"]
+                channels = []
+                for channel_addr in node_ips:
+                    channels.append(grpc.insecure_channel(channel_addr))
+
+                futures = []
+                for channel in channels:
+                    stub = remote_pb2_grpc.RemoteStub(channel)
+                    # The transmitted data is encrypted with the public key of rank 0 enclave
+                    response_future = stub.rpc_get_enclave_symm_key.future(remote_pb2.Name(username=username))
+                    futures.append(response_future)
+
+                results = []
+                for future in futures:
+                    results.append(future.result())
+
+                return_codes = [result.status.status for result in results]
+                if sum(return_codes) == 0:
+                    # Only take returned result from the master enclave
+                    result = results[0]
+                    enc_key = result.key
+                    enc_key_size = result.size
+                    status = result.status
+                    return remote_pb2.EnclaveKey(key=enc_key_proto, size=enc_key_size, status=status)
+                else:
+                    error_status = remote_pb2.Status(status=-1, exception="ERROR: an error was thrown in the cluster getting the enclave symmetric key")
+                    return remote_pb2.EnclaveKey(status=error_status)
+        except:
+            status = handle_exception()
+            return remote_pb2.EnclaveKey(status=status)
 
     def rpc_XGDMatrixCreateFromEncryptedFile(self, request, context):
         """
@@ -544,7 +585,8 @@
             if globals()["is_orchestrator"]:
                 dmatrix_handle, status = self._synchronize(remote_api.XGDMatrixCreateFromEncryptedFile, request)
             else:
-                dmatrix_handle = remote_api.XGDMatrixCreateFromEncryptedFile(request)
+                signers, signatures, sig_lengths = get_signers_signatures_sig_lengths(request)
+                dmatrix_handle = remote_api.XGDMatrixCreateFromEncryptedFile(request, signers, signatures, sig_lengths)
                 status = remote_pb2.Status(status=0)
             return remote_pb2.Name(name=dmatrix_handle, status=status)
         except:
@@ -559,7 +601,8 @@
             if globals()["is_orchestrator"]:
                 status = self._synchronize(remote_api.XGBoosterSetParam, request)
             else:
-                remote_api.XGBoosterSetParam(request)
+                signers, signatures, sig_lengths = get_signers_signatures_sig_lengths(request)
+                remote_api.XGBoosterSetParam(request, signers, signatures, sig_lengths)
             status = remote_pb2.Status(status=0)
             return remote_pb2.StatusMsg(status=status)
         except:
@@ -574,7 +617,8 @@
             if globals()["is_orchestrator"]:
                 booster_handle, status = self._synchronize(remote_api.XGBoosterCreate, request)
             else:
-                booster_handle = remote_api.XGBoosterCreate(request)
+                signers, signatures, sig_lengths = get_signers_signatures_sig_lengths(request)
+                booster_handle = remote_api.XGBoosterCreate(request, signers, signatures, sig_lengths)
                 status = remote_pb2.Status(status=0)
             return remote_pb2.Name(name=booster_handle, status=status)
         except:
@@ -589,7 +633,8 @@
             if globals()["is_orchestrator"]:
                 status = self._synchronize(remote_api.XGBoosterUpdateOneIter, request)
             else:
-                remote_api.XGBoosterUpdateOneIter(request)
+                signers, signatures, sig_lengths = get_signers_signatures_sig_lengths(request)
+                remote_api.XGBoosterUpdateOneIter(request, signers, signatures, sig_lengths)
                 status = remote_pb2.Status(status=0)
             return remote_pb2.StatusMsg(status=status)
         except:
@@ -608,7 +653,8 @@
                 enc_preds_proto_list, num_preds_list, status = self._synchronize(remote_api.XGBoosterPredict, request)
             else:
                 # If we're not the orchestrator, we're just running this on our partition of the data
-                enc_preds, num_preds = remote_api.XGBoosterPredict(request)
+                signers, signatures, sig_lengths = get_signers_signatures_sig_lengths(request)
+                enc_preds, num_preds = remote_api.XGBoosterPredict(request, signers, signatures, sig_lengths)
                 enc_preds_proto = pointer_to_proto(enc_preds, num_preds * ctypes.sizeof(ctypes.c_float) + CIPHER_IV_SIZE + CIPHER_TAG_SIZE)
                 enc_preds_proto_list = [enc_preds_proto]
                 num_preds_list = [num_preds]
@@ -627,7 +673,8 @@
             if globals()["is_orchestrator"]:
                 status = self._synchronize(remote_api.XGBoosterSaveModel, request)
             else:
-                remote_api.XGBoosterSaveModel(request)
+                signers, signatures, sig_lengths = get_signers_signatures_sig_lengths(request)
+                remote_api.XGBoosterSaveModel(request, signers, signatures, sig_lengths)
                 status = remote_pb2.Status(status=0)
             return remote_pb2.StatusMsg(status=status)
 
@@ -643,7 +690,8 @@
             if globals()["is_orchestrator"]:
                 status = self._synchronize(remote_api.XGBoosterLoadModel, request)
             else:
-                remote_api.XGBoosterLoadModel(request)
+                signers, signatures, sig_lengths = get_signers_signatures_sig_lengths(request)
+                remote_api.XGBoosterLoadModel(request, signers, signatures, sig_lengths)
                 status = remote_pb2.Status(status=0)
             return remote_pb2.StatusMsg(status=status)
 
@@ -659,7 +707,8 @@
             if globals()["is_orchestrator"]:
                 length, sarr, status = self._synchronize(remote_api.XGBoosterDumpModelEx, request)
             else:
-                length, sarr = remote_api.XGBoosterDumpModelEx(request)
+                signers, signatures, sig_lengths = get_signers_signatures_sig_lengths(request)
+                length, sarr = remote_api.XGBoosterDumpModelEx(request, signers, signatures, sig_lengths)
                 status = remote_pb2.Status(status=0)
             return remote_pb2.Dump(sarr=sarr, length=length, status=status)
 
@@ -675,7 +724,8 @@
             if globals()["is_orchestrator"]:
                 length, sarr, status = self._synchronize(remote_api.XGBoosterDumpModelExWithFeatures, request)
             else:
-                length, sarr = remote_api.XGBoosterDumpModelExWithFeatures(request)
+                signers, signatures, sig_lengths = get_signers_signatures_sig_lengths(request)
+                length, sarr = remote_api.XGBoosterDumpModelExWithFeatures(request, signers, signatures, sig_lengths)
                 status = remote_pb2.Status(status=0)
             return remote_pb2.Dump(sarr=sarr, length=length, status=status)
         except:
@@ -690,7 +740,8 @@
             if globals()["is_orchestrator"]:
                 length, sarr, status = self._synchronize(remote_api.XGBoosterGetModelRaw, request)
             else:
-                length, sarr = remote_api.XGBoosterGetModelRaw(request)
+                signers, signatures, sig_lengths = get_signers_signatures_sig_lengths(request)
+                length, sarr = remote_api.XGBoosterGetModelRaw(request, signers, signatures, sig_lengths)
                 status = remote_pb2.Status(status=0)
             return remote_pb2.Dump(sarr=sarr, length=length, status=status)
 
@@ -706,7 +757,8 @@
             if globals()["is_orchestrator"]:
                 ret, status = self._synchronize(remote_api.XGDMatrixNumCol, request)
             else:
-                ret = remote_api.XGDMatrixNumCol(request)
+                signers, signatures, sig_lengths = get_signers_signatures_sig_lengths(request)
+                ret = remote_api.XGDMatrixNumCol(request, signers, signatures, sig_lengths)
                 status = remote_pb2.Status(status=0)
             return remote_pb2.Integer(value=ret, status=status)
         except:
@@ -721,7 +773,8 @@
             if globals()["is_orchestrator"]:
                 ret, status = self._synchronize(remote_api.XGDMatrixNumRow, request)
             else:
-                ret = remote_api.XGDMatrixNumRow(request)
+                signers, signatures, sig_lengths = get_signers_signatures_sig_lengths(request)
+                ret = remote_api.XGDMatrixNumRow(request, signers, signatures, sig_lengths)
                 status = remote_pb2.Status(status=0)
             return remote_pb2.Integer(value=ret, status=status)
         except:
@@ -736,6 +789,7 @@
             if globals()["is_orchestrator"]:
                 status = self._synchronize(rabit_remote_api.RabitInit, request)
             else:
+                signers, signatures, sig_lengths = get_signers_signatures_sig_lengths(request)
                 rabit_remote_api.RabitInit(request)
                 status = remote_pb2.Status(status=0)
             return remote_pb2.StatusMsg(status=status)
@@ -752,12 +806,14 @@
             if globals()["is_orchestrator"]:
                 status = self._synchronize(rabit_remote_api.RabitFinalize, request)
             else:
+                signers, signatures, sig_lengths = get_signers_signatures_sig_lengths(request)
                 rabit_remote_api.RabitFinalize(request)
                 status = remote_pb2.Status(status=0)
             return remote_pb2.StatusMsg(status=status)
         except:
             status = handle_exception()
             return status
+
 
 def serve(enclave, num_workers=10, all_users=[], nodes=[]):
     """
