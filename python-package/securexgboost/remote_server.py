--- conflicted
+++ resolved
@@ -73,6 +73,7 @@
 
     def invoke(self):
         if not globals()["is_orchestrator"]:
+            # Returns <return_value>, signature, sig_len
             self._ret = self._func(self._params, self._usernames, self._signatures, self._sig_lengths)
         else: # We're the RPC orchestrator
             node_ips = globals()["nodes"]
@@ -229,117 +230,130 @@
                 exceptions = [result.status.exception for result in results]
                 i = statuses.index(-1)
                 exception = exceptions[i]
+
+            # Collect all signatures
+            sig_protos = []
+            sig_lens = []
+            for result in results:
+                sig_protos.append(result.signature)
+                sig_lens.append(result.sig_len)
+            
+            # If we return only one signature, return the signature from the master enclave
+            master_signature = sig_protos[0]
+            master_sig_len = sig_lens[0]
                 
             # Set return value
             if self._func == rabit_remote_api.RabitInit:
                 if error:
                     self._ret = remote_pb2.Status(status=-1, exception=exception)
                 else:
+                    # FIXME: add signatures
                     self._ret = remote_pb2.Status(status=0)
             elif self._func == rabit_remote_api.RabitFinalize:
                 if error:
                     self._ret = remote_pb2.Status(status=-1, exception=exception)
                 else:
+                    # FIXME: add signatures
                     self._ret = remote_pb2.Status(status=0)
             elif self._func == remote_api.XGDMatrixCreateFromEncryptedFile:
                 if error:
-                    self._ret = (None, remote_pb2.Status(status=-1, exception=exception)) 
+                    self._ret = (None, None, None, remote_pb2.Status(status=-1, exception=exception)) 
                 else:
                     dmatrix_handles = [result.name for result in results]
                     if dmatrix_handles.count(dmatrix_handles[0]) == len(dmatrix_handles):
                         # Every enclave returned the same handle string
-                        self._ret = (dmatrix_handles[0], remote_pb2.Status(status=0))
+                        self._ret = (dmatrix_handles[0], master_signature, master_sig_len, remote_pb2.Status(status=0))
                     else:
-                        self._ret = (None, remote_pb2.Status(status=-1, exception="ERROR: Inconsistent dmatrix handles returned by enclaves in XGDMatrixCreateFromEncryptedFile call"))
+                        self._ret = (None, None, None, remote_pb2.Status(status=-1, exception="ERROR: Inconsistent dmatrix handles returned by enclaves in XGDMatrixCreateFromEncryptedFile call"))
             elif self._func == remote_api.XGBoosterSetParam:
                 if error:
-                    self._ret = remote_pb2.Status(status=-1, exception=exception)
-                else:
-                    self._ret = remote_pb2.Status(status=0)
+                    self._ret = (None, None, remote_pb2.Status(status=-1, exception=exception))
+                else:
+                    self._ret = (None, None, remote_pb2.Status(status=0))
             elif self._func == remote_api.XGBoosterCreate:
                 if error:
-                    self._ret = (None, remote_pb2.Status(status=-1, exception=exception)) 
+                    self._ret = (None, None, None, remote_pb2.Status(status=-1, exception=exception)) 
                 else:
                     bst_handles = [result.name for result in results]
                     if bst_handles.count(bst_handles[0]) == len(bst_handles):
                         # Every enclave returned the same booster handle string
-                        self._ret = (bst_handles[0], remote_pb2.Status(status=0))
+                        self._ret = (bst_handles[0], master_signature, master_sig_len, remote_pb2.Status(status=0))
                     else:
-                        self._ret = (None, remote_pb2.Status(status=-1, exception="ERROR: Inconsistent booster handles returned by enclaves in XGBoosterCreate call"))
+                        self._ret = (None, None, None, remote_pb2.Status(status=-1, exception="ERROR: Inconsistent booster handles returned by enclaves in XGBoosterCreate call"))
             elif self._func == remote_api.XGBoosterUpdateOneIter:
                 if error:
-                    self._ret = remote_pb2.Status(status=-1, exception=exception)
-                else:
-                    self._ret = remote_pb2.Status(status=0)
+                    self._ret = (None, None, remote_pb2.Status(status=-1, exception=exception))
+                else:
+                    self._ret = (master_signature, master_sig_len, remote_pb2.Status(status=0))
             elif self._func == remote_api.XGBoosterSaveModel:
                 if error:
-                    self._ret = remote_pb2.Status(status=-1, exception=exception)
-                else:
-                    self._ret = remote_pb2.Status(status=0)
+                    self._ret = (None, None, remote_pb2.Status(status=-1, exception=exception))
+                else:
+                    self._ret = (master_signature, master_sig_len, remote_pb2.Status(status=0))
             elif self._func == remote_api.XGBoosterLoadModel:
                 if error:
-                    self._ret = remote_pb2.Status(status=-1, exception=exception)
-                else:
-                    self._ret = remote_pb2.Status(status=0)
+                    self._ret = (None, None, remote_pb2.Status(status=-1, exception=exception))
+                else:
+                    self._ret = (master_signature, master_sig_len, remote_pb2.Status(status=0))
             elif self._func == remote_api.XGBoosterDumpModelEx:
                 if error:
-                    self._ret = (None, remote_pb2.Status(status=-1, exception=exception)) 
+                    self._ret = (None, None, None, None, remote_pb2.Status(status=-1, exception=exception)) 
                 else:
                     sarrs = [result.sarr for result in results]
                     lengths = [result.length for result in results]
                     if lengths.count(lengths[0]) == len(lengths):
                         # Every enclave returned the same length
                         # We cannot check if the dumps are the same because they are encrypted
-                        self._ret = (lengths[0], sarrs[0], remote_pb2.Status(status=0))
+                        self._ret = (lengths[0], sarrs[0], master_signature, master_sig_len, remote_pb2.Status(status=0))
                     else:
-                        self._ret = (None, None, remote_pb2.Status(status=-1, exception="ERROR: Inconsistent results from enclaves in XGBoosterDumpModelEx call"))
+                        self._ret = (None, None, None, None, remote_pb2.Status(status=-1, exception="ERROR: Inconsistent results from enclaves in XGBoosterDumpModelEx call"))
             elif self._func == remote_api.XGBoosterDumpModelExWithFeatures:
                 if error:
-                    self._ret = (None, None, remote_pb2.Status(status=-1, exception=exceptions)) 
+                    self._ret = (None, None, None, None, remote_pb2.Status(status=-1, exception=exceptions)) 
                 else:
                     sarrs = [result.sarr for result in results]
                     lengths = [result.length for result in results]
                     if lengths.count(lengths[0]) == len(lengths):
                         # Every enclave returned the same length
                         # We cannot check if the dumps are the same because they are encrypted
-                        self._ret = (lengths[0], sarrs[0], remote_pb2.Status(status=0))
+                        self._ret = (lengths[0], sarrs[0], master_signature, master_sig_len, remote_pb2.Status(status=0))
                     else:
-                        self._ret = (None, None, remote_pb2.Status(status=-1, exception="ERROR: Inconsistent results from enclaves in XGBoosterDumpModelExWithFeatures call"))
+                        self._ret = (None, None, None, None, remote_pb2.Status(status=-1, exception="ERROR: Inconsistent results from enclaves in XGBoosterDumpModelExWithFeatures call"))
             elif self._func == remote_api.XGBoosterGetModelRaw:
                 if error:
-                    self._ret = (None, None, remote_pb2.Status(status=-1, exception=exceptions)) 
+                    self._ret = (None, None, None, None, remote_pb2.Status(status=-1, exception=exceptions)) 
                 else:
                     sarrs = [result.sarr for result in results]
                     lengths = [result.length for result in results]
                     if lengths.count(lengths[0]) == len(lengths):
                         # Every enclave returned the same length
                         # We cannot check if the dumps are the same because they are encrypted
-                        self._ret = (lengths[0], sarrs[0], remote_pb2.Status(status=0))
+                        self._ret = (lengths[0], sarrs[0], master_signature, master_sig_len, remote_pb2.Status(status=0))
                     else:
-                        self._ret = (None, None, remote_pb2.Status(status=-1, exception="ERROR: Inconsistent results from enclaves in XGBoosterGetModelRaw call"))
+                        self._ret = (None, None, None, None, remote_pb2.Status(status=-1, exception="ERROR: Inconsistent results from enclaves in XGBoosterGetModelRaw call"))
             elif self._func == remote_api.XGDMatrixNumRow:
                 if error:
-                    self._ret = (None, remote_pb2.Status(status=-1, exception=exception)) 
+                    self._ret = (None, None, None, remote_pb2.Status(status=-1, exception=exception)) 
                 else:
                     num_rows = [result.value for result in results]
                     if num_rows.count(num_rows[0]) == len(num_rows):
                         # Each enclave agrees on the number of rows in the DMatrix
-                        self._ret = (num_rows[0], remote_pb2.Status(status=0))
+                        self._ret = (num_rows[0], master_signature, master_sig_len, remote_pb2.Status(status=0))
                     else:
-                        self._ret = (None, remote_pb2.Status(status=-1, exception="ERROR: Inconsistent numbers from enclaves in XGDMatrixNumRow call")) 
+                        self._ret = (None, None, None, remote_pb2.Status(status=-1, exception="ERROR: Inconsistent numbers from enclaves in XGDMatrixNumRow call")) 
             elif self._func == remote_api.XGDMatrixNumCol:
                 if error:
-                    self._ret = (None, remote_pb2.Status(status=-1, exception=exception)) 
+                    self._ret = (None, None, None, remote_pb2.Status(status=-1, exception=exception)) 
                 else:
                     num_cols = [result.value for result in results]
                     if num_cols.count(num_cols[0]) == len(num_cols):
                         # Each enclave agrees on the number of columns in the DMatrix
-                        self._ret = (num_cols[0], remote_pb2.Status(status=0))
+                        self._ret = (num_cols[0], master_signature, master_sig_len, remote_pb2.Status(status=0))
                     else:
-                        self._ret = (None, remote_pb2.Status(status=-1, exception="ERROR: Inconsistent numbers from enclaves in XGDMatrixNumCol call"))
+                        self._ret = (None, None, None, remote_pb2.Status(status=-1, exception="ERROR: Inconsistent numbers from enclaves in XGDMatrixNumCol call"))
             elif self._func == remote_api.XGBoosterPredict:
                 if error: 
-                    self._ret = (None, None, remote_pb2.Status(status=-1, exception=exception)) 
+                    self._ret = (None, None, None, None, remote_pb2.Status(status=-1, exception=exception)) 
                 else:
                     enc_preds_protos_list_list = [result.predictions for result in results]
                     # enc_preds_ret is a list of enc_preds_protos, one for each node in the cluster
@@ -354,9 +368,9 @@
                         num_preds_ret.extend(num_preds_lst)
 
                     if len(enc_preds_ret) == len(num_preds_ret):
-                        self._ret = (enc_preds_ret, num_preds_ret, remote_pb2.Status(status=0))
+                        self._ret = (enc_preds_ret, num_preds_ret, sig_protos, sig_lens, remote_pb2.Status(status=0))
                     else:
-                        self._ret = (None, None, remote_pb2.Status(status=-1, exception="ERROR: Inconsistent results in XGBoosterPredict call"))
+                        self._ret = (None, None, None, None, remote_pb2.Status(status=-1, exception="ERROR: Inconsistent results in XGBoosterPredict call"))
             else:
                 raise NotImplementedError
 
@@ -407,7 +421,6 @@
 
     def rpc_get_remote_report_with_pubkey_and_nonce(self, request, context):
         try:
-<<<<<<< HEAD
             if not globals()["is_orchestrator"]:
                 pem_key, key_size, nonce, nonce_size, remote_report, remote_report_size = remote_api.get_remote_report_with_pubkey_and_nonce(request)
                 return remote_pb2.Report(pem_key=pem_key, pem_key_size=key_size,
@@ -424,22 +437,6 @@
         except:
             status = handle_exception()
             return remote_pb2.Report(status=status)
-=======
-            # Get encrypted symmetric key, signature, and filename from request
-            enc_sym_key = request.enc_sym_key
-            key_size = request.key_size
-            signature = request.signature
-            sig_len = request.sig_len
-
-            # Get a reference to the existing enclave
-            result = self.enclave._add_client_key(enc_sym_key, key_size, signature, sig_len)
-
-            status = remote_pb2.Status(status=result)
-            return remote_pb2.StatusMsg(status=status)
-        except:
-            status = handle_exception()
-            return remote_pb2.StatusMsg(status=status)
->>>>>>> 466ac95a
 
     # FIXME implement the library call within class RemoteAPI
     def rpc_add_client_key_with_certificate(self, request, context):
@@ -452,7 +449,7 @@
             key_size = request.key_size
             signature = request.signature
             sig_len = request.sig_len
-<<<<<<< HEAD
+
             # Get encrypted symmetric key, signature, and certificate from request
             if not globals()["is_orchestrator"]:
                 # Get a reference to the existing enclave
@@ -489,14 +486,6 @@
                 else:
                     error_status = remote_pb2.Status(status=-1, exception="ERROR: A node threw an error trying to add the client key and certificate")
                     return remote_pb2.StatusMsg(status=error_status)
-=======
-
-            # Get a reference to the existing enclave
-            result = self.enclave._add_client_key_with_certificate(certificate, enc_sym_key, key_size, signature, sig_len)
-
-            status = remote_pb2.Status(status=result)
-            return remote_pb2.StatusMsg(status=status)
->>>>>>> 466ac95a
         except:
             status = handle_exception()
             return remote_pb2.StatusMsg(status=status)
@@ -533,20 +522,15 @@
         Create DMatrix from encrypted file
         """
         try:
-<<<<<<< HEAD
-            if globals()["is_orchestrator"]:
-                dmatrix_handle, status = self._synchronize(remote_api.XGDMatrixCreateFromEncryptedFile, request)
-            else:
-                signers, signatures, sig_lengths = get_signers_signatures_sig_lengths(request)
-                dmatrix_handle = remote_api.XGDMatrixCreateFromEncryptedFile(request, signers, signatures, sig_lengths)
-                status = remote_pb2.Status(status=0)
-            return remote_pb2.Name(name=dmatrix_handle, status=status)
-=======
-            dmatrix_handle, sig, sig_len = self._synchronize(remote_api.XGDMatrixCreateFromEncryptedFile, request)
-            sig_proto = pointer_to_proto(sig, sig_len)
-            status = remote_pb2.Status(status=0)
+            if globals()["is_orchestrator"]:
+                dmatrix_handle, sig_proto, sig_len, status = self._synchronize(remote_api.XGDMatrixCreateFromEncryptedFile, request)
+                sig_proto = pointer_to_proto(sig, sig_len)
+            else:
+                signers, signatures, sig_lengths = get_signers_signatures_sig_lengths(request)
+                dmatrix_handle, sig, sig_len = remote_api.XGDMatrixCreateFromEncryptedFile(request, signers, signatures, sig_lengths)
+                sig_proto = pointer_to_proto(sig, sig_len)
+                status = remote_pb2.Status(status=0)
             return remote_pb2.Name(name=dmatrix_handle, signature=sig_proto, sig_len=sig_len, status=status)
->>>>>>> 466ac95a
         except:
             status = handle_exception()
             return remote_pb2.Name(name=None, status=status)
@@ -556,20 +540,14 @@
         Set booster parameter
         """
         try:
-<<<<<<< HEAD
-            if globals()["is_orchestrator"]:
-                status = self._synchronize(remote_api.XGBoosterSetParam, request)
-            else:
-                signers, signatures, sig_lengths = get_signers_signatures_sig_lengths(request)
-                remote_api.XGBoosterSetParam(request, signers, signatures, sig_lengths)
-            status = remote_pb2.Status(status=0)
-            return remote_pb2.StatusMsg(status=status)
-=======
-            sig, sig_len = self._synchronize(remote_api.XGBoosterSetParam, request)
-            sig_proto = pointer_to_proto(sig, sig_len)
+            if globals()["is_orchestrator"]:
+                sig_proto, sig_len, status = self._synchronize(remote_api.XGBoosterSetParam, request)
+            else:
+                signers, signatures, sig_lengths = get_signers_signatures_sig_lengths(request)
+                sig, sig_len = remote_api.XGBoosterSetParam(request, signers, signatures, sig_lengths)
+                sig_proto = pointer_to_proto(sig, sig_len)
             status = remote_pb2.Status(status=0)
             return remote_pb2.StatusMsg(status=status, signature=sig_proto, sig_len=sig_len)
->>>>>>> 466ac95a
         except:
             status = handle_exception()
             return remote_pb2.StatusMsg(status=status)
@@ -579,20 +557,14 @@
         Create a booster
         """
         try:
-<<<<<<< HEAD
-            if globals()["is_orchestrator"]:
-                booster_handle, status = self._synchronize(remote_api.XGBoosterCreate, request)
-            else:
-                signers, signatures, sig_lengths = get_signers_signatures_sig_lengths(request)
-                booster_handle = remote_api.XGBoosterCreate(request, signers, signatures, sig_lengths)
-                status = remote_pb2.Status(status=0)
-            return remote_pb2.Name(name=booster_handle, status=status)
-=======
-            booster_handle, sig, sig_len = self._synchronize(remote_api.XGBoosterCreate, request)
-            sig_proto = pointer_to_proto(sig, sig_len)
-            status = remote_pb2.Status(status=0)
+            if globals()["is_orchestrator"]:
+                booster_handle, sig_proto, sig_len, status = self._synchronize(remote_api.XGBoosterCreate, request)
+            else:
+                signers, signatures, sig_lengths = get_signers_signatures_sig_lengths(request)
+                booster_handle, sig, sig_len = remote_api.XGBoosterCreate(request, signers, signatures, sig_lengths)
+                sig_proto = pointer_to_proto(sig, sig_len)
+                status = remote_pb2.Status(status=0)
             return remote_pb2.Name(name=booster_handle, status=status, signature=sig_proto, sig_len=sig_len)
->>>>>>> 466ac95a
         except:
             status = handle_exception()
             return remote_pb2.Name(status=status)
@@ -602,52 +574,38 @@
         Update model for one iteration
         """
         try:
-<<<<<<< HEAD
-            if globals()["is_orchestrator"]:
-                status = self._synchronize(remote_api.XGBoosterUpdateOneIter, request)
-            else:
-                signers, signatures, sig_lengths = get_signers_signatures_sig_lengths(request)
-                remote_api.XGBoosterUpdateOneIter(request, signers, signatures, sig_lengths)
-                status = remote_pb2.Status(status=0)
+            if globals()["is_orchestrator"]:
+                sig, sig_len, status = self._synchronize(remote_api.XGBoosterUpdateOneIter, request)
+            else:
+                signers, signatures, sig_lengths = get_signers_signatures_sig_lengths(request)
+                sig, sig_len = remote_api.XGBoosterUpdateOneIter(request, signers, signatures, sig_lengths)
+                sig_proto = pointer_to_proto(sig, sig_len)
+                status = remote_pb2.Status(status=0)
+            return remote_pb2.StatusMsg(status=status, signature=sig_proto, sig_len=sig_len)
+        except:
+            status = handle_exception()
             return remote_pb2.StatusMsg(status=status)
-=======
-            sig, sig_len = self._synchronize(remote_api.XGBoosterUpdateOneIter, request)
-            sig_proto = pointer_to_proto(sig, sig_len)
-            status = remote_pb2.Status(status=0)
-            return remote_pb2.StatusMsg(status=status, signature=sig_proto, sig_len=sig_len)
->>>>>>> 466ac95a
-        except:
-            status = handle_exception()
-            return remote_pb2.StatusMsg(status=status)
 
     def rpc_XGBoosterPredict(self, request, context):
         """
         Get encrypted predictions
         """
         try:
-<<<<<<< HEAD
             enc_preds_list, num_preds_list = [], []
             if globals()["is_orchestrator"]:
                 # With a cluster, we'll obtain a set of predictions for each node in the cluster
                 # If we're the orchestrator, this list should already be in proto form
-                enc_preds_proto_list, num_preds_list, status = self._synchronize(remote_api.XGBoosterPredict, request)
+                enc_preds_proto_list, num_preds_list, sig_proto, sig_len, status = self._synchronize(remote_api.XGBoosterPredict, request)
             else:
                 # If we're not the orchestrator, we're just running this on our partition of the data
                 signers, signatures, sig_lengths = get_signers_signatures_sig_lengths(request)
-                enc_preds, num_preds = remote_api.XGBoosterPredict(request, signers, signatures, sig_lengths)
+                enc_preds, num_preds, sig, sig_len = remote_api.XGBoosterPredict(request, signers, signatures, sig_lengths)
                 enc_preds_proto = pointer_to_proto(enc_preds, num_preds * ctypes.sizeof(ctypes.c_float) + CIPHER_IV_SIZE + CIPHER_TAG_SIZE)
                 enc_preds_proto_list = [enc_preds_proto]
                 num_preds_list = [num_preds]
-                status = remote_pb2.Status(status=0)
-            return remote_pb2.Predictions(predictions=enc_preds_proto_list, num_preds=num_preds_list, status=status)
-=======
-            enc_preds, num_preds, sig, sig_len = self._synchronize(remote_api.XGBoosterPredict, request)
-            enc_preds_proto = pointer_to_proto(enc_preds, num_preds * ctypes.sizeof(ctypes.c_float) + CIPHER_IV_SIZE + CIPHER_TAG_SIZE)
-            sig_proto = pointer_to_proto(sig, sig_len)
-            status = remote_pb2.Status(status=0)
-            return remote_pb2.Predictions(predictions=enc_preds_proto, num_preds=num_preds, status=status, signature=sig_proto, sig_len=sig_len)
-
->>>>>>> 466ac95a
+                sig_proto = pointer_to_proto(sig, sig_len)
+                status = remote_pb2.Status(status=0)
+            return remote_pb2.Predictions(predictions=enc_preds_proto_list, num_preds=num_preds_list, status=status, signature=sig_proto, sig_len=sig_len)
         except:
             status = handle_exception()
             return remote_pb2.Predictions(status=status)
@@ -658,69 +616,48 @@
         Save model to encrypted file
         """
         try:
-<<<<<<< HEAD
-            if globals()["is_orchestrator"]:
-                status = self._synchronize(remote_api.XGBoosterSaveModel, request)
-            else:
-                signers, signatures, sig_lengths = get_signers_signatures_sig_lengths(request)
-                remote_api.XGBoosterSaveModel(request, signers, signatures, sig_lengths)
-                status = remote_pb2.Status(status=0)
+            if globals()["is_orchestrator"]:
+                sig_proto, sig_len, status = self._synchronize(remote_api.XGBoosterSaveModel, request)
+            else:
+                signers, signatures, sig_lengths = get_signers_signatures_sig_lengths(request)
+                sig, sig_len = remote_api.XGBoosterSaveModel(request, signers, signatures, sig_lengths)
+                sig_proto = pointer_to_proto(sig, sig_len)
+                status = remote_pb2.Status(status=0)
+            return remote_pb2.StatusMsg(status=status, signature=sig_proto, sig_len=sig_len)
+        except:
+            status = handle_exception()
             return remote_pb2.StatusMsg(status=status)
-=======
-            sig, sig_len = self._synchronize(remote_api.XGBoosterSaveModel, request)
-            sig_proto = pointer_to_proto(sig, sig_len)
-            status = remote_pb2.Status(status=0)
+
+    def rpc_XGBoosterLoadModel(self, request, context):
+        """
+        Load model from encrypted file
+        """
+        try:
+            if globals()["is_orchestrator"]:
+                sig_proto, sig_len, status = self._synchronize(remote_api.XGBoosterLoadModel, request)
+            else:
+                signers, signatures, sig_lengths = get_signers_signatures_sig_lengths(request)
+                sig, sig_len = remote_api.XGBoosterLoadModel(request, signers, signatures, sig_lengths)
+                sig_proto = pointer_to_proto(sig, sig_len)
+                status = remote_pb2.Status(status=0)
             return remote_pb2.StatusMsg(status=status, signature=sig_proto, sig_len=sig_len)
->>>>>>> 466ac95a
-
         except:
             status = handle_exception()
             return remote_pb2.StatusMsg(status=status)
 
-    def rpc_XGBoosterLoadModel(self, request, context):
-        """
-        Load model from encrypted file
-        """
-        try:
-<<<<<<< HEAD
-            if globals()["is_orchestrator"]:
-                status = self._synchronize(remote_api.XGBoosterLoadModel, request)
-            else:
-                signers, signatures, sig_lengths = get_signers_signatures_sig_lengths(request)
-                remote_api.XGBoosterLoadModel(request, signers, signatures, sig_lengths)
-                status = remote_pb2.Status(status=0)
-            return remote_pb2.StatusMsg(status=status)
-=======
-            sig, sig_len = self._synchronize(remote_api.XGBoosterLoadModel, request)
-            sig_proto = pointer_to_proto(sig, sig_len)
-            status = remote_pb2.Status(status=0)
-            return remote_pb2.StatusMsg(status=status, signature=sig_proto, sig_len=sig_len)
->>>>>>> 466ac95a
-
-        except:
-            status = handle_exception()
-            return remote_pb2.StatusMsg(status=status)
-
     def rpc_XGBoosterDumpModelEx(self, request, context):
         """
         Get encrypted model dump
         """
         try:
-<<<<<<< HEAD
-            if globals()["is_orchestrator"]:
-                length, sarr, status = self._synchronize(remote_api.XGBoosterDumpModelEx, request)
-            else:
-                signers, signatures, sig_lengths = get_signers_signatures_sig_lengths(request)
-                length, sarr = remote_api.XGBoosterDumpModelEx(request, signers, signatures, sig_lengths)
-                status = remote_pb2.Status(status=0)
-            return remote_pb2.Dump(sarr=sarr, length=length, status=status)
-=======
-            length, sarr, sig, sig_len = self._synchronize(remote_api.XGBoosterDumpModelEx, request)
-            sig_proto = pointer_to_proto(sig, sig_len)
-            status = remote_pb2.Status(status=0)
+            if globals()["is_orchestrator"]:
+                length, sarr, sig_proto, status = self._synchronize(remote_api.XGBoosterDumpModelEx, request)
+            else:
+                signers, signatures, sig_lengths = get_signers_signatures_sig_lengths(request)
+                length, sarr, sig, sig_len = remote_api.XGBoosterDumpModelEx(request, signers, signatures, sig_lengths)
+                sig_proto = pointer_to_proto(sig, sig_len)
+                status = remote_pb2.Status(status=0)
             return remote_pb2.Dump(sarr=sarr, length=length, status=status, signature=sig_proto, sig_len=sig_len)
->>>>>>> 466ac95a
-
         except:
             status = handle_exception()
             return remote_pb2.Dump(status=status)
@@ -730,21 +667,14 @@
         Get encrypted model dump with features
         """
         try:
-<<<<<<< HEAD
-            if globals()["is_orchestrator"]:
-                length, sarr, status = self._synchronize(remote_api.XGBoosterDumpModelExWithFeatures, request)
-            else:
-                signers, signatures, sig_lengths = get_signers_signatures_sig_lengths(request)
-                length, sarr = remote_api.XGBoosterDumpModelExWithFeatures(request, signers, signatures, sig_lengths)
-                status = remote_pb2.Status(status=0)
-            return remote_pb2.Dump(sarr=sarr, length=length, status=status)
-=======
-            length, sarr, sig, sig_len = self._synchronize(remote_api.XGBoosterDumpModelExWithFeatures, request)
-            sig_proto = pointer_to_proto(sig, sig_len)
-            status = remote_pb2.Status(status=0)
+            if globals()["is_orchestrator"]:
+                length, sarr, sig_proto, sig_len, status = self._synchronize(remote_api.XGBoosterDumpModelExWithFeatures, request)
+            else:
+                signers, signatures, sig_lengths = get_signers_signatures_sig_lengths(request)
+                length, sarr, sig, sig_len = remote_api.XGBoosterDumpModelExWithFeatures(request, signers, signatures, sig_lengths)
+                sig_proto = pointer_to_proto(sig, sig_len)
+                status = remote_pb2.Status(status=0)
             return remote_pb2.Dump(sarr=sarr, length=length, status=status, signature=sig_proto, sig_len=sig_len)
-
->>>>>>> 466ac95a
         except:
             status = handle_exception()
             return remote_pb2.Dump(status=status)
@@ -754,21 +684,14 @@
         Get encrypted raw model dump
         """
         try:
-<<<<<<< HEAD
-            if globals()["is_orchestrator"]:
-                length, sarr, status = self._synchronize(remote_api.XGBoosterGetModelRaw, request)
-            else:
-                signers, signatures, sig_lengths = get_signers_signatures_sig_lengths(request)
-                length, sarr = remote_api.XGBoosterGetModelRaw(request, signers, signatures, sig_lengths)
-                status = remote_pb2.Status(status=0)
-            return remote_pb2.Dump(sarr=sarr, length=length, status=status)
-=======
-            length, sarr, sig, sig_len = self._synchronize(remote_api.XGBoosterGetModelRaw, request)
-            sig_proto = pointer_to_proto(sig, sig_len)
-            status = remote_pb2.Status(status=0)
+            if globals()["is_orchestrator"]:
+                length, sarr, sig_proto, sig_len, status = self._synchronize(remote_api.XGBoosterGetModelRaw, request)
+            else:
+                signers, signatures, sig_lengths = get_signers_signatures_sig_lengths(request)
+                length, sarr, sig, sig_len = remote_api.XGBoosterGetModelRaw(request, signers, signatures, sig_lengths)
+                sig_proto = pointer_to_proto(sig, sig_len)
+                status = remote_pb2.Status(status=0)
             return remote_pb2.Dump(sarr=sarr, length=length, status=status, signature=sig_proto, sig_len=sig_len)
->>>>>>> 466ac95a
-
         except:
             status = handle_exception()
             return remote_pb2.Dump(status=status)
@@ -778,21 +701,14 @@
         Get number of columns in DMatrix
         """
         try:
-<<<<<<< HEAD
-            if globals()["is_orchestrator"]:
-                ret, status = self._synchronize(remote_api.XGDMatrixNumCol, request)
-            else:
-                signers, signatures, sig_lengths = get_signers_signatures_sig_lengths(request)
-                ret = remote_api.XGDMatrixNumCol(request, signers, signatures, sig_lengths)
-                status = remote_pb2.Status(status=0)
-            return remote_pb2.Integer(value=ret, status=status)
-=======
-            ret, sig, sig_len = self._synchronize(remote_api.XGDMatrixNumCol, request)
-            sig_proto = pointer_to_proto(sig, sig_len)
-            status = remote_pb2.Status(status=0)
+            if globals()["is_orchestrator"]:
+                ret, sig_proto, sig_len, status = self._synchronize(remote_api.XGDMatrixNumCol, request)
+            else:
+                signers, signatures, sig_lengths = get_signers_signatures_sig_lengths(request)
+                sig, sig_len, ret = remote_api.XGDMatrixNumCol(request, signers, signatures, sig_lengths)
+                sig_proto = pointer_to_proto(sig, sig_len)
+                status = remote_pb2.Status(status=0)
             return remote_pb2.Integer(value=ret, status=status, signature=sig_proto, sig_len=sig_len)
-
->>>>>>> 466ac95a
         except:
             status = handle_exception()
             return remote_pb2.Integer(status=status)
@@ -802,21 +718,14 @@
         Get number of rows in DMatrix
         """
         try:
-<<<<<<< HEAD
-            if globals()["is_orchestrator"]:
-                ret, status = self._synchronize(remote_api.XGDMatrixNumRow, request)
-            else:
-                signers, signatures, sig_lengths = get_signers_signatures_sig_lengths(request)
-                ret = remote_api.XGDMatrixNumRow(request, signers, signatures, sig_lengths)
-                status = remote_pb2.Status(status=0)
-            return remote_pb2.Integer(value=ret, status=status)
-=======
-            ret, sig, sig_len = self._synchronize(remote_api.XGDMatrixNumRow, request)
-            sig_proto = pointer_to_proto(sig, sig_len)
-            status = remote_pb2.Status(status=0)
+            if globals()["is_orchestrator"]:
+                ret, sig_proto, sig_len, status = self._synchronize(remote_api.XGDMatrixNumRow, request)
+            else:
+                signers, signatures, sig_lengths = get_signers_signatures_sig_lengths(request)
+                ret, sig, sig_len = remote_api.XGDMatrixNumRow(request, signers, signatures, sig_lengths)
+                sig_proto = pointer_to_proto(sig, sig_len)
+                status = remote_pb2.Status(status=0)
             return remote_pb2.Integer(value=ret, status=status, signature=sig_proto, sig_len=sig_len)
-
->>>>>>> 466ac95a
         except:
             status = handle_exception()
             return remote_pb2.Integer(status=status)
