--- conflicted
+++ resolved
@@ -352,27 +352,22 @@
         """
         Calls get_remote_report_with_pubkey()
         """
-<<<<<<< HEAD
-        if not globals()["is_orchestrator"]:    
+        try:
             # Get report from enclave
-            pem_key, key_size, remote_report, remote_report_size = remote_api.get_remote_report_with_pubkey(request)
-        else:
-            node_ips = globals()["nodes"]
-            master_enclave_ip = node_ips[0]
-            with grpc.insecure_channel(master_enclave_ip) as channel:
-                stub = remote_pb2_grpc.RemoteStub(channel)
-                response = stub.rpc_get_remote_report_with_pubkey(remote_pb2.Status(status=1))
-
-            pem_key = response.pem_key
-            key_size = response.key_size
-            remote_report = response.remote_report
-            remote_report_size = response.remote_report_size
-
-=======
-        try:
-            # Get report from enclave
-            pem_key, key_size, remote_report, remote_report_size = remote_api.get_remote_report_with_pubkey(request)
->>>>>>> c07d1de3
+            if not globals()["is_orchestrator"]:    
+                # Get report from enclave
+                pem_key, key_size, remote_report, remote_report_size = remote_api.get_remote_report_with_pubkey(request)
+            else:
+                node_ips = globals()["nodes"]
+                master_enclave_ip = node_ips[0]
+                with grpc.insecure_channel(master_enclave_ip) as channel:
+                    stub = remote_pb2_grpc.RemoteStub(channel)
+                    response = stub.rpc_get_remote_report_with_pubkey(remote_pb2.Status(status=1))
+
+                pem_key = response.pem_key
+                key_size = response.key_size
+                remote_report = response.remote_report
+                remote_report_size = response.remote_report_size
 
             status = remote_pb2.Status(status=0)
             return remote_pb2.Report(pem_key=pem_key, key_size=key_size, remote_report=remote_report, remote_report_size=remote_report_size, status=status)
@@ -406,82 +401,61 @@
         """
         Calls add_client_key_with_certificate()
         """
-<<<<<<< HEAD
-        certificate = request.certificate
-        enc_sym_key = request.enc_sym_key
-        key_size = request.key_size
-        signature = request.signature
-        sig_len = request.sig_len
-        # Get encrypted symmetric key, signature, and certificate from request
-        if not globals()["is_orchestrator"]:
-            # Get a reference to the existing enclave
-            result = self.enclave._add_client_key_with_certificate(certificate, enc_sym_key, key_size, signature, sig_len)
-            return remote_pb2.Status(status=result)
-        else:
-            node_ips = globals()["nodes"]
-            #  master_enclave_ip = node_ips[0]
-            channels = []
-            for channel_addr in node_ips:
-                channels.append(grpc.insecure_channel(channel_addr))
-
-            futures = []
-            for channel in channels:
-                stub = remote_pb2_grpc.RemoteStub(channel)
-                # The transmitted data is encrypted with the public key of rank 0 enclave
-                response_future = stub.rpc_add_client_key_with_certificate.future(remote_pb2.DataMetadata(
-                    certificate=certificate,
-                    enc_sym_key=enc_sym_key,
-                    key_size=key_size,
-                    signature=signature,
-                    sig_len=sig_len))
-
-                futures.append(response_future)
-
-            results = []
-            for future in futures:
-                results.append(future.result())
-
-            return_codes = [result.status for result in results]
-            if sum(return_codes) == 0:
-                return remote_pb2.Status(status=0)
-            else:
-                return remote_pb2.Status(status=-1)
-
-=======
-        try:
-            # Get encrypted symmetric key, signature, and certificate from request
+        try:
             certificate = request.certificate
             enc_sym_key = request.enc_sym_key
             key_size = request.key_size
             signature = request.signature
             sig_len = request.sig_len
-
-            # Get a reference to the existing enclave
-            result = self.enclave._add_client_key_with_certificate(certificate, enc_sym_key, key_size, signature, sig_len)
-
-            return remote_pb2.Status(status=result)
+            # Get encrypted symmetric key, signature, and certificate from request
+            if not globals()["is_orchestrator"]:
+                # Get a reference to the existing enclave
+                result = self.enclave._add_client_key_with_certificate(certificate, enc_sym_key, key_size, signature, sig_len)
+                return remote_pb2.Status(status=result)
+            else:
+                node_ips = globals()["nodes"]
+                #  master_enclave_ip = node_ips[0]
+                channels = []
+                for channel_addr in node_ips:
+                    channels.append(grpc.insecure_channel(channel_addr))
+
+                futures = []
+                for channel in channels:
+                    stub = remote_pb2_grpc.RemoteStub(channel)
+                    # The transmitted data is encrypted with the public key of rank 0 enclave
+                    response_future = stub.rpc_add_client_key_with_certificate.future(remote_pb2.DataMetadata(
+                        certificate=certificate,
+                        enc_sym_key=enc_sym_key,
+                        key_size=key_size,
+                        signature=signature,
+                        sig_len=sig_len))
+
+                    futures.append(response_future)
+
+                results = []
+                for future in futures:
+                    results.append(future.result())
+
+                return_codes = [result.status for result in results]
+                if sum(return_codes) == 0:
+                    return remote_pb2.Status(status=0)
+                else:
+                    return remote_pb2.Status(status=-1)
         except:
             status = handle_exception()
             return status
->>>>>>> c07d1de3
 
     def rpc_XGDMatrixCreateFromEncryptedFile(self, request, context):
         """
         Create DMatrix from encrypted file
         """
         try:
-<<<<<<< HEAD
             if globals()["is_orchestrator"]:
                 dmatrix_handle = self._synchronize(remote_api.XGDMatrixCreateFromEncryptedFile, request)
             else:
                 dmatrix_handle = remote_api.XGDMatrixCreateFromEncryptedFile(request)
-
-            return remote_pb2.Name(name=dmatrix_handle)
-=======
-            dmatrix_handle = self._synchronize(remote_api.XGDMatrixCreateFromEncryptedFile, request)
             status = remote_pb2.Status(status=0)
             return remote_pb2.Name(name=dmatrix_handle, status=status)
->>>>>>> c07d1de3
         except:
             status = handle_exception()
             return remote_pb2.Name(name=None, status=status)
@@ -505,17 +479,12 @@
         Create a booster
         """
         try:
-<<<<<<< HEAD
             if globals()["is_orchestrator"]:
                 booster_handle = self._synchronize(remote_api.XGBoosterCreate, request)
             else:
                 booster_handle = remote_api.XGBoosterCreate(request)
-            return remote_pb2.Name(name=booster_handle)
-=======
-            booster_handle = self._synchronize(remote_api.XGBoosterCreate, request)
             status = remote_pb2.Status(status=0)
             return remote_pb2.Name(name=booster_handle, status=status)
->>>>>>> c07d1de3
         except:
             status = handle_exception()
             return remote_pb2.Name(status=status)
@@ -539,10 +508,10 @@
         Get encrypted predictions
         """
         try:
-<<<<<<< HEAD
             enc_preds_list, num_preds_list = [], []
             if globals()["is_orchestrator"]:
                 # With a cluster, we'll obtain a set of predictions for each node in the cluster
+                # If we're the orchestrator, this list should already be in proto form
                 enc_preds_proto_list, num_preds_list = self._synchronize(remote_api.XGBoosterPredict, request)
 
                 #  # If not using a cluster, make the single set of predictions into a list
@@ -557,20 +526,8 @@
                 enc_preds_proto_list = [enc_preds]
                 num_preds_list = [num_preds]
 
-            return remote_pb2.Predictions(predictions=enc_preds_proto_list, num_preds=num_preds_list, status=0)
-
-        except Exception as e:
-            e = sys.exc_info()
-            print("Error type: " + str(e[0]))
-            print("Error value: " + str(e[1]))
-            traceback.print_tb(e[2])
-=======
-            enc_preds, num_preds = self._synchronize(remote_api.XGBoosterPredict, request)
-            enc_preds_proto = pointer_to_proto(enc_preds, num_preds * ctypes.sizeof(ctypes.c_float) + CIPHER_IV_SIZE + CIPHER_TAG_SIZE)
             status = remote_pb2.Status(status=0)
             return remote_pb2.Predictions(predictions=enc_preds_proto, num_preds=num_preds, status=status)
->>>>>>> c07d1de3
-
         except:
             status = handle_exception()
             return remote_pb2.Predictions(status=status)
@@ -611,17 +568,12 @@
         Get encrypted model dump
         """
         try:
-<<<<<<< HEAD
             if globals()["is_orchestrator"]:
                 length, sarr = self._synchronize(remote_api.XGBoosterDumpModelEx, request)
             else:
                 length, sarr = remote_api.XGBoosterDumpModelEx(request)
-            return remote_pb2.Dump(sarr=sarr, length=length, status=0)
-=======
-            length, sarr = self._synchronize(remote_api.XGBoosterDumpModelEx, request)
             status = remote_pb2.Status(status=0)
             return remote_pb2.Dump(sarr=sarr, length=length, status=status)
->>>>>>> c07d1de3
 
         except:
             status = handle_exception()
@@ -632,24 +584,12 @@
         Get encrypted model dump with features
         """
         try:
-<<<<<<< HEAD
             if globals()["is_orchestrator"]:
                 length, sarr = self._synchronize(remote_api.XGBoosterDumpModelExWithFeatures, request)
             else:
                 length, sarr = remote_api.XGBoosterDumpModelExWithFeatures(request)
-            return remote_pb2.Dump(sarr=sarr, length=length, status=0)
-
-        except Exception as e:
-            e = sys.exc_info()
-            print("Error type: " + str(e[0]))
-            print("Error value: " + str(e[1]))
-            traceback.print_tb(e[2])
-=======
-            length, sarr = self._synchronize(remote_api.XGBoosterDumpModelExWithFeatures, request)
             status = remote_pb2.Status(status=0)
             return remote_pb2.Dump(sarr=sarr, length=length, status=status)
->>>>>>> c07d1de3
-
         except:
             status = handle_exception()
             return remote_pb2.Dump(status=status)
@@ -659,23 +599,12 @@
         Get encrypted raw model dump
         """
         try:
-<<<<<<< HEAD
             if globals()["is_orchestrator"]:
                 length, sarr = self._synchronize(remote_api.XGBoosterGetModelRaw, request)
             else:
                 length, sarr = remote_api.XGBoosterGetModelRaw(request)
-            return remote_pb2.Dump(sarr=sarr, length=length, status=0)
-
-        except Exception as e:
-            e = sys.exc_info()
-            print("Error type: " + str(e[0]))
-            print("Error value: " + str(e[1]))
-            traceback.print_tb(e[2])
-=======
-            length, sarr = self._synchronize(remote_api.XGBoosterGetModelRaw, request)
             status = remote_pb2.Status(status=0)
             return remote_pb2.Dump(sarr=sarr, length=length, status=status)
->>>>>>> c07d1de3
 
         except:
             status = handle_exception()
@@ -686,24 +615,12 @@
         Get number of columns in DMatrix
         """
         try:
-<<<<<<< HEAD
             if globals()["is_orchestrator"]:
                 ret = self._synchronize(remote_api.XGDMatrixNumCol, request)
             else:
                 ret = remote_api.XGDMatrixNumCol(request)
-            return remote_pb2.Integer(value=ret)
-
-        except Exception as e:
-            e = sys.exc_info()
-            print("Error type: " + str(e[0]))
-            print("Error value: " + str(e[1]))
-            traceback.print_tb(e[2])
-=======
-            ret = self._synchronize(remote_api.XGDMatrixNumCol, request)
             status = remote_pb2.Status(status=0)
             return remote_pb2.Integer(value=ret, status=status)
->>>>>>> c07d1de3
-
         except:
             status = handle_exception()
             return remote_pb2.Integer(status=status)
@@ -713,24 +630,12 @@
         Get number of rows in DMatrix
         """
         try:
-<<<<<<< HEAD
             if globals()["is_orchestrator"]:
                 ret = self._synchronize(remote_api.XGDMatrixNumRow, request)
             else:
                 ret = remote_api.XGDMatrixNumRow(request)
-            return remote_pb2.Integer(value=ret)
-
-        except Exception as e:
-            e = sys.exc_info()
-            print("Error type: " + str(e[0]))
-            print("Error value: " + str(e[1]))
-            traceback.print_tb(e[2])
-=======
-            ret = self._synchronize(remote_api.XGDMatrixNumRow, request)
             status = remote_pb2.Status(status=0)
             return remote_pb2.Integer(value=ret, status=status)
->>>>>>> c07d1de3
-
         except:
             status = handle_exception()
             return remote_pb2.Integer(status=status)
