--- conflicted
+++ resolved
@@ -8,7 +8,7 @@
 
 import os
 
-from .core import DMatrix, Booster, Enclave, RPCServer, init_user
+from .core import DMatrix, Booster, Enclave, RemoteAPI, init_user
 from .core import generate_client_key, encrypt_file
 from .training import train #, cv
 from . import rabit                   # noqa
@@ -24,14 +24,9 @@
 with open(VERSION_FILE) as f:
     __version__ = f.read().strip()
 
-<<<<<<< HEAD
-__all__ = ['DMatrix', 'Booster', 'Enclave', 'CryptoUtils', 
-           'train', 'cv', 'set_user', "serve" 
-=======
-__all__ = ['DMatrix', 'Booster', 'Enclave', 'RPCServer', 
+__all__ = ['DMatrix', 'Booster', 'Enclave', 'RemoteAPI', 
            'train', 'cv', 'init_user',
            'generate_client_key', 'encrypt_file',
->>>>>>> 2aa6525c
            'XGBModel', 'XGBClassifier', 'XGBRegressor', 'XGBRanker',
            'XGBRFClassifier', 'XGBRFRegressor',
            'plot_importance', 'plot_tree', 'to_graphviz']